--- conflicted
+++ resolved
@@ -95,21 +95,18 @@
 	}
 	BanffDefaultTime = time.Date(2020, time.December, 5, 5, 0, 0, 0, time.UTC)
 
-<<<<<<< HEAD
+	// TODO: update this before release
+	CortinaTimes = map[uint32]time.Time{
+		constants.MainnetID: time.Date(2023, time.April, 25, 15, 0, 0, 0, time.UTC),
+		constants.FujiID:    time.Date(2023, time.April, 6, 15, 0, 0, 0, time.UTC),
+	}
+	CortinaDefaultTime = time.Date(2020, time.December, 5, 5, 0, 0, 0, time.UTC)
+
 	BlsSigningProposerVMTimes = map[uint32]time.Time{
 		constants.MainnetID: time.Date(10000, time.December, 1, 0, 0, 0, 0, time.UTC),
 		constants.FujiID:    time.Date(10000, time.December, 1, 0, 0, 0, 0, time.UTC),
 	}
 	BlsSigningProposerVMDefaultTime = time.Date(2020, time.December, 5, 5, 0, 0, 0, time.UTC)
-
-	// TODO: update this before release
-=======
->>>>>>> 3696837a
-	CortinaTimes = map[uint32]time.Time{
-		constants.MainnetID: time.Date(2023, time.April, 25, 15, 0, 0, 0, time.UTC),
-		constants.FujiID:    time.Date(2023, time.April, 6, 15, 0, 0, 0, time.UTC),
-	}
-	CortinaDefaultTime = time.Date(2020, time.December, 5, 5, 0, 0, 0, time.UTC)
 )
 
 func init() {
