--- conflicted
+++ resolved
@@ -102,11 +102,7 @@
 		constants.MainnetID: time.Date(10000, time.December, 1, 0, 0, 0, 0, time.UTC),
 		constants.FujiID:    time.Date(10000, time.December, 1, 0, 0, 0, 0, time.UTC),
 	}
-<<<<<<< HEAD
 	BlueberryDefaultTime = time.Date(10000, time.December, 1, 0, 0, 0, 0, time.UTC)
-=======
-	BlueberryDefaultTime = time.Date(2020, time.December, 5, 5, 0, 0, 0, time.UTC)
->>>>>>> db60687b
 
 	// FIXME: update this before release
 	XChainMigrationTimes = map[uint32]time.Time{
