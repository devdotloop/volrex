// (c) 2019-2020, Ava Labs, Inc. All rights reserved.
// See the file LICENSE for licensing terms.

package chains

import (
	"errors"
	"fmt"
	"sync"
	"time"

	"github.com/ava-labs/avalanchego/api"
	"github.com/ava-labs/avalanchego/api/health"
	"github.com/ava-labs/avalanchego/api/keystore"
	"github.com/ava-labs/avalanchego/chains/atomic"
	"github.com/ava-labs/avalanchego/database"
	"github.com/ava-labs/avalanchego/database/prefixdb"
	"github.com/ava-labs/avalanchego/ids"
	"github.com/ava-labs/avalanchego/network"
	"github.com/ava-labs/avalanchego/snow"
	"github.com/ava-labs/avalanchego/snow/consensus/snowball"
	"github.com/ava-labs/avalanchego/snow/engine/avalanche/state"
	"github.com/ava-labs/avalanchego/snow/engine/avalanche/vertex"
	"github.com/ava-labs/avalanchego/snow/engine/common"
	"github.com/ava-labs/avalanchego/snow/engine/common/queue"
	"github.com/ava-labs/avalanchego/snow/engine/snowman/block"
	"github.com/ava-labs/avalanchego/snow/networking/router"
	"github.com/ava-labs/avalanchego/snow/networking/sender"
	"github.com/ava-labs/avalanchego/snow/networking/timeout"
	"github.com/ava-labs/avalanchego/snow/triggers"
	"github.com/ava-labs/avalanchego/snow/validators"
	"github.com/ava-labs/avalanchego/utils/constants"
	"github.com/ava-labs/avalanchego/utils/logging"
	"github.com/ava-labs/avalanchego/vms"

	avcon "github.com/ava-labs/avalanchego/snow/consensus/avalanche"
	aveng "github.com/ava-labs/avalanchego/snow/engine/avalanche"
	avbootstrap "github.com/ava-labs/avalanchego/snow/engine/avalanche/bootstrap"

	smcon "github.com/ava-labs/avalanchego/snow/consensus/snowman"
	smeng "github.com/ava-labs/avalanchego/snow/engine/snowman"
	smbootstrap "github.com/ava-labs/avalanchego/snow/engine/snowman/bootstrap"
)

const (
	defaultChannelSize = 1024
)

// Manager manages the chains running on this node.
// It can:
//   * Create a chain
//   * Add a registrant. When a chain is created, each registrant calls
//     RegisterChain with the new chain as the argument.
//   * Get the aliases associated with a given chain.
//   * Get the ID of the chain associated with a given alias.
type Manager interface {
	// Return the router this Manager is using to route consensus messages to chains
	Router() router.Router

	// Create a chain in the future
	CreateChain(ChainParameters)

	// Create a chain now
	ForceCreateChain(ChainParameters)

	// Add a registrant [r]. Every time a chain is
	// created, [r].RegisterChain([new chain]) is called
	AddRegistrant(Registrant)

	// Given an alias, return the ID of the chain associated with that alias
	Lookup(string) (ids.ID, error)

	// Given an alias, return the ID of the VM associated with that alias
	LookupVM(string) (ids.ID, error)

	// Return the aliases associated with a chain
	Aliases(ids.ID) []string

	// Add an alias to a chain
	Alias(ids.ID, string) error

	// Returns the ID of the subnet that is validating the provided chain
	SubnetID(chainID ids.ID) (ids.ID, error)

	// Returns true iff the chain with the given ID exists and is finished bootstrapping
	IsBootstrapped(ids.ID) bool

	Shutdown()
}

// ChainParameters defines the chain being created
type ChainParameters struct {
	ID          ids.ID   // The ID of the chain being created
	SubnetID    ids.ID   // ID of the subnet that validates this chain
	GenesisData []byte   // The genesis data of this chain's ledger
	VMAlias     string   // The ID of the vm this chain is running
	FxAliases   []string // The IDs of the feature extensions this chain is running

	CustomBeacons validators.Set // Should only be set if the default beacons can't be used.
}

type chain struct {
	Name    string
	Engine  common.Engine
	Handler *router.Handler
	Ctx     *snow.Context
	VM      interface{}
	Beacons validators.Set
}

// ManagerConfig ...
type ManagerConfig struct {
<<<<<<< HEAD
	StakingEnabled            bool // True iff the network has staking enabled
	MaxPendingMsgs            uint32
	MaxNonStakerPendingMsgs   uint32
	StakerMSGPortion          float64
	StakerCPUPortion          float64
	Log                       logging.Logger
	LogFactory                logging.Factory
	VMManager                 vms.Manager // Manage mappings from vm ID --> vm
	DecisionEvents            *triggers.EventDispatcher
	ConsensusEvents           *triggers.EventDispatcher
	DB                        database.Database
	Router                    router.Router    // Routes incoming messages to the appropriate chain
	Net                       network.Network  // Sends consensus messages to other validators
	ConsensusParams           avcon.Parameters // The consensus parameters (alpha, beta, etc.) for new chains
	EpochFirstTransition      time.Time
	EpochDuration             time.Duration
	Validators                validators.Manager // Validators validating on this chain
	NodeID                    ids.ShortID        // The ID of this node
	NetworkID                 uint32             // ID of the network this node is connected to
	Server                    *api.Server        // Handles HTTP API calls
	Keystore                  *keystore.Keystore
	AtomicMemory              *atomic.Memory
	AVAXAssetID               ids.ID
	XChainID                  ids.ID
	CriticalChains            ids.Set          // Chains that can't exit gracefully
	WhitelistedSubnets        ids.Set          // Subnets to validate
	TimeoutManager            *timeout.Manager // Manages request timeouts when sending messages to other validators
	HealthService             health.CheckRegisterer
	RetryBootstrap            bool // Should Bootstrap be retried
	RetryBootstrapMaxAttempts int  // Max number of times to retry bootstrap
=======
	StakingEnabled          bool // True iff the network has staking enabled
	MaxPendingMsgs          uint32
	MaxNonStakerPendingMsgs uint32
	StakerMSGPortion        float64
	StakerCPUPortion        float64
	Log                     logging.Logger
	LogFactory              logging.Factory
	VMManager               vms.Manager // Manage mappings from vm ID --> vm
	DecisionEvents          *triggers.EventDispatcher
	ConsensusEvents         *triggers.EventDispatcher
	DB                      database.Database
	Router                  router.Router    // Routes incoming messages to the appropriate chain
	Net                     network.Network  // Sends consensus messages to other validators
	ConsensusParams         avcon.Parameters // The consensus parameters (alpha, beta, etc.) for new chains
	EpochFirstTransition    time.Time
	EpochDuration           time.Duration
	Validators              validators.Manager // Validators validating on this chain
	NodeID                  ids.ShortID        // The ID of this node
	NetworkID               uint32             // ID of the network this node is connected to
	Server                  *api.Server        // Handles HTTP API calls
	Keystore                *keystore.Keystore
	AtomicMemory            *atomic.Memory
	AVAXAssetID             ids.ID
	XChainID                ids.ID
	CriticalChains          ids.Set          // Chains that can't exit gracefully
	WhitelistedSubnets      ids.Set          // Subnets to validate
	TimeoutManager          *timeout.Manager // Manages request timeouts when sending messages to other validators
	HealthService           health.Service
>>>>>>> 339d8df6
}

type manager struct {
	// Note: The string representation of a chain's ID is also considered to be an alias of the chain
	// That is, [chainID].String() is an alias for the chain, too
	ids.Aliaser
	ManagerConfig

	registrants []Registrant // Those notified when a chain is created

	unblocked     bool
	blockedChains []ChainParameters

	chainsLock sync.Mutex
	// Key: Chain's ID
	// Value: The chain
	chains map[ids.ID]*router.Handler
}

// New returns a new Manager
func New(config *ManagerConfig) Manager {
	m := &manager{
		ManagerConfig: *config,
		chains:        make(map[ids.ID]*router.Handler),
	}
	m.Initialize()
	return m
}

// Router that this chain manager is using to route consensus messages to chains
func (m *manager) Router() router.Router { return m.ManagerConfig.Router }

// Create a chain
func (m *manager) CreateChain(chain ChainParameters) {
	if !m.unblocked {
		m.blockedChains = append(m.blockedChains, chain)
	} else {
		m.ForceCreateChain(chain)
	}
}

// Create a chain
func (m *manager) ForceCreateChain(chainParams ChainParameters) {
	if !m.WhitelistedSubnets.Contains(chainParams.SubnetID) {
		m.Log.Debug("Skipped creating non-whitelisted chain:\n"+
			"    ID: %s\n"+
			"    VMID:%s",
			chainParams.ID,
			chainParams.VMAlias,
		)
		return
	}
	// Assert that there isn't already a chain with an alias in [chain].Aliases
	// (Recall that the string repr. of a chain's ID is also an alias for a chain)
	if alias, isRepeat := m.isChainWithAlias(chainParams.ID.String()); isRepeat {
		m.Log.Debug("there is already a chain with alias '%s'. Chain not created.",
			alias)
		return
	}

	m.Log.Info("creating chain:\n"+
		"    ID: %s\n"+
		"    VMID:%s",
		chainParams.ID,
		chainParams.VMAlias,
	)

	chain, err := m.buildChain(chainParams)
	if err != nil {
		m.Log.Error("Error while creating new chain: %s", err)
		return
	}

	m.chainsLock.Lock()
	m.chains[chainParams.ID] = chain.Handler
	m.chainsLock.Unlock()

	// Associate the newly created chain with its default alias
	m.Log.AssertNoError(m.Alias(chainParams.ID, chainParams.ID.String()))

	// Notify those that registered to be notified when a new chain is created
	m.notifyRegistrants(chain.Name, chain.Ctx, chain.VM)
}

// Create a chain
func (m *manager) buildChain(chainParams ChainParameters) (*chain, error) {
	vmID, err := m.VMManager.Lookup(chainParams.VMAlias)
	if err != nil {
		return nil, fmt.Errorf("error while looking up VM: %w", err)
	}

	primaryAlias, err := m.PrimaryAlias(chainParams.ID)
	if err != nil {
		primaryAlias = chainParams.ID.String()
	}

	// Create the log and context of the chain
	chainLog, err := m.LogFactory.MakeChain(primaryAlias, "")
	if err != nil {
		return nil, fmt.Errorf("error while creating chain's log %w", err)
	}

	ctx := &snow.Context{
		NetworkID:            m.NetworkID,
		SubnetID:             chainParams.SubnetID,
		ChainID:              chainParams.ID,
		NodeID:               m.NodeID,
		XChainID:             m.XChainID,
		AVAXAssetID:          m.AVAXAssetID,
		Log:                  chainLog,
		DecisionDispatcher:   m.DecisionEvents,
		ConsensusDispatcher:  m.ConsensusEvents,
		Keystore:             m.Keystore.NewBlockchainKeyStore(chainParams.ID),
		SharedMemory:         m.AtomicMemory.NewSharedMemory(chainParams.ID),
		BCLookup:             m,
		SNLookup:             m,
		Namespace:            fmt.Sprintf("%s_%s_vm", constants.PlatformName, primaryAlias),
		Metrics:              m.ConsensusParams.Metrics,
		EpochFirstTransition: m.EpochFirstTransition,
		EpochDuration:        m.EpochDuration,
	}

	// Get a factory for the vm we want to use on our chain
	vmFactory, err := m.VMManager.GetVMFactory(vmID)
	if err != nil {
		return nil, fmt.Errorf("error while getting vmFactory: %w", err)
	}

	// Create the chain
	vm, err := vmFactory.New(ctx)
	if err != nil {
		return nil, fmt.Errorf("error while creating vm: %w", err)
	}
	// TODO: Shutdown VM if an error occurs

	fxs := make([]*common.Fx, len(chainParams.FxAliases))
	for i, fxAlias := range chainParams.FxAliases {
		fxID, err := m.VMManager.Lookup(fxAlias)
		if err != nil {
			return nil, fmt.Errorf("error while looking up Fx: %w", err)
		}

		// Get a factory for the fx we want to use on our chain
		fxFactory, err := m.VMManager.GetVMFactory(fxID)
		if err != nil {
			return nil, fmt.Errorf("error while getting fxFactory: %w", err)
		}

		fx, err := fxFactory.New(ctx)
		if err != nil {
			return nil, fmt.Errorf("error while creating fx: %w", err)
		}

		// Create the fx
		fxs[i] = &common.Fx{
			ID: fxID,
			Fx: fx,
		}
	}

	consensusParams := m.ConsensusParams
	consensusParams.Namespace = fmt.Sprintf("%s_%s", constants.PlatformName, primaryAlias)

	// The validators of this blockchain
	var vdrs validators.Set // Validators validating this blockchain
	var ok bool
	if m.StakingEnabled {
		vdrs, ok = m.Validators.GetValidators(chainParams.SubnetID)
	} else { // Staking is disabled. Every peer validates every subnet.
		vdrs, ok = m.Validators.GetValidators(constants.PrimaryNetworkID)
	}
	if !ok {
		return nil, fmt.Errorf("couldn't get validator set of subnet with ID %s. The subnet may not exist", chainParams.SubnetID)
	}

	beacons := vdrs
	if chainParams.CustomBeacons != nil {
		beacons = chainParams.CustomBeacons
	}

	bootstrapWeight := beacons.Weight()

	var chain *chain
	switch vm := vm.(type) {
	case vertex.DAGVM:
		chain, err = m.createAvalancheChain(
			ctx,
			chainParams.GenesisData,
			vdrs,
			beacons,
			vm,
			fxs,
			consensusParams,
			bootstrapWeight,
		)
		if err != nil {
			return nil, fmt.Errorf("error while creating new avalanche vm %w", err)
		}
	case block.ChainVM:
		chain, err = m.createSnowmanChain(
			ctx,
			chainParams.GenesisData,
			vdrs,
			beacons,
			vm,
			fxs,
			consensusParams.Parameters,
			bootstrapWeight,
		)
		if err != nil {
			return nil, fmt.Errorf("error while creating new snowman vm %w", err)
		}
	default:
		return nil, fmt.Errorf("the vm should have type avalanche.DAGVM or snowman.ChainVM. Chain not created")
	}

	// Register the chain with the timeout manager
	if err := m.TimeoutManager.RegisterChain(ctx, consensusParams.Namespace); err != nil {
		return nil, err
	}

	// Allows messages to be routed to the new chain
	m.ManagerConfig.Router.AddChain(chain.Handler)

	// If the X or P Chain panics, do not attempt to recover
	if m.CriticalChains.Contains(chainParams.ID) {
		go ctx.Log.RecoverAndPanic(chain.Handler.Dispatch)
	} else {
		go ctx.Log.RecoverAndExit(chain.Handler.Dispatch, func() {
			ctx.Log.Error("Chain with ID: %s was shutdown due to a panic", chainParams.ID)
		})
	}
	return chain, nil
}

// Implements Manager.AddRegistrant
func (m *manager) AddRegistrant(r Registrant) { m.registrants = append(m.registrants, r) }

func (m *manager) unblockChains() {
	m.unblocked = true
	blocked := m.blockedChains
	m.blockedChains = nil
	for _, chainParams := range blocked {
		m.ForceCreateChain(chainParams)
	}
}

// Create a DAG-based blockchain that uses Avalanche
func (m *manager) createAvalancheChain(
	ctx *snow.Context,
	genesisData []byte,
	validators,
	beacons validators.Set,
	vm vertex.DAGVM,
	fxs []*common.Fx,
	consensusParams avcon.Parameters,
	bootstrapWeight uint64,
) (*chain, error) {
	ctx.Lock.Lock()
	defer ctx.Lock.Unlock()

	db := prefixdb.New(ctx.ChainID[:], m.DB)
	vmDB := prefixdb.New([]byte("vm"), db)
	vertexDB := prefixdb.New([]byte("vertex"), db)
	vertexBootstrappingDB := prefixdb.New([]byte("vertex_bs"), db)
	txBootstrappingDB := prefixdb.New([]byte("tx_bs"), db)

	vtxBlocker, err := queue.New(vertexBootstrappingDB)
	if err != nil {
		return nil, err
	}
	txBlocker, err := queue.New(txBootstrappingDB)
	if err != nil {
		return nil, err
	}

	// The channel through which a VM may send messages to the consensus engine
	// VM uses this channel to notify engine that a block is ready to be made
	msgChan := make(chan common.Message, defaultChannelSize)

	if err := vm.Initialize(ctx, vmDB, genesisData, msgChan, fxs); err != nil {
		return nil, fmt.Errorf("error during vm's Initialize: %w", err)
	}

	// Handles serialization/deserialization of vertices and also the
	// persistence of vertices
	vtxManager := &state.Serializer{}
	vtxManager.Initialize(ctx, vm, vertexDB)

	// Passes messages from the consensus engine to the network
	sender := sender.Sender{}
	err = sender.Initialize(ctx, m.Net, m.ManagerConfig.Router, m.TimeoutManager, m.ConsensusParams.Namespace, m.ConsensusParams.Metrics)
	if err != nil {
		return nil, fmt.Errorf("couldn't initialize sender: %w", err)
	}

	sampleK := consensusParams.K
	if uint64(sampleK) > bootstrapWeight {
		sampleK = int(bootstrapWeight)
	}

	// The engine handles consensus
	engine := &aveng.Transitive{}
	if err := engine.Initialize(aveng.Config{
		Config: avbootstrap.Config{
			Config: common.Config{
				Ctx:                       ctx,
				Validators:                validators,
				Beacons:                   beacons,
				SampleK:                   sampleK,
				StartupAlpha:              (3*bootstrapWeight + 3) / 4,
				Alpha:                     bootstrapWeight/2 + 1, // must be > 50%
				Sender:                    &sender,
				RetryBootstrap:            m.RetryBootstrap,
				RetryBootstrapMaxAttempts: m.RetryBootstrapMaxAttempts,
			},
			VtxBlocked: vtxBlocker,
			TxBlocked:  txBlocker,
			Manager:    vtxManager,
			VM:         vm,
		},
		Params:    consensusParams,
		Consensus: &avcon.Topological{},
	}); err != nil {
		return nil, fmt.Errorf("error initializing avalanche engine: %w", err)
	}

	// Register health check for this chain
	chainAlias, err := m.PrimaryAlias(ctx.ChainID)
	if err != nil {
		chainAlias = ctx.ChainID.String()
	}
	// Grab the context lock before calling the chain's health check
	checkFn := func() (interface{}, error) {
		ctx.Lock.Lock()
		defer ctx.Lock.Unlock()
		return engine.HealthCheck()
	}
	if err := m.HealthService.RegisterCheck(chainAlias, checkFn); err != nil {
		return nil, fmt.Errorf("couldn't add health check for chain %s: %w", chainAlias, err)
	}

	// Asynchronously passes messages from the network to the consensus engine
	handler := &router.Handler{}
	handler.Initialize(
		engine,
		validators,
		msgChan,
		m.MaxPendingMsgs,
		m.MaxNonStakerPendingMsgs,
		m.StakerMSGPortion,
		m.StakerCPUPortion,
		fmt.Sprintf("%s_handler", consensusParams.Namespace),
		consensusParams.Metrics,
	)

	return &chain{
		Name:    chainAlias,
		Engine:  engine,
		Handler: handler,
		VM:      vm,
		Ctx:     ctx,
	}, nil
}

// Create a linear chain using the Snowman consensus engine
func (m *manager) createSnowmanChain(
	ctx *snow.Context,
	genesisData []byte,
	validators,
	beacons validators.Set,
	vm block.ChainVM,
	fxs []*common.Fx,
	consensusParams snowball.Parameters,
	bootstrapWeight uint64,
) (*chain, error) {
	ctx.Lock.Lock()
	defer ctx.Lock.Unlock()

	db := prefixdb.New(ctx.ChainID[:], m.DB)
	vmDB := prefixdb.New([]byte("vm"), db)
	bootstrappingDB := prefixdb.New([]byte("bs"), db)

	blocked, err := queue.New(bootstrappingDB)
	if err != nil {
		return nil, err
	}

	// The channel through which a VM may send messages to the consensus engine
	// VM uses this channel to notify engine that a block is ready to be made
	msgChan := make(chan common.Message, defaultChannelSize)

	// Initialize the VM
	if err := vm.Initialize(ctx, vmDB, genesisData, msgChan, fxs); err != nil {
		return nil, err
	}

	// Passes messages from the consensus engine to the network
	sender := sender.Sender{}
	err = sender.Initialize(
		ctx,
		m.Net,
		m.ManagerConfig.Router,
		m.TimeoutManager,
		consensusParams.Namespace,
		consensusParams.Metrics,
	)
	if err != nil {
		return nil, fmt.Errorf("couldn't initialize sender: %w", err)
	}

	sampleK := consensusParams.K
	if uint64(sampleK) > bootstrapWeight {
		sampleK = int(bootstrapWeight)
	}

	// The engine handles consensus
	engine := &smeng.Transitive{}
	if err := engine.Initialize(smeng.Config{
		Config: smbootstrap.Config{
			Config: common.Config{
				Ctx:                       ctx,
				Validators:                validators,
				Beacons:                   beacons,
				SampleK:                   sampleK,
				StartupAlpha:              (3*bootstrapWeight + 3) / 4,
				Alpha:                     bootstrapWeight/2 + 1, // must be > 50%
				Sender:                    &sender,
				RetryBootstrap:            m.RetryBootstrap,
				RetryBootstrapMaxAttempts: m.RetryBootstrapMaxAttempts,
			},
			Blocked:      blocked,
			VM:           vm,
			Bootstrapped: m.unblockChains,
		},
		Params:    consensusParams,
		Consensus: &smcon.Topological{},
	}); err != nil {
		return nil, fmt.Errorf("error initializing snowman engine: %w", err)
	}

	// Asynchronously passes messages from the network to the consensus engine
	handler := &router.Handler{}
	handler.Initialize(
		engine,
		validators,
		msgChan,
		m.MaxPendingMsgs,
		m.MaxNonStakerPendingMsgs,
		m.StakerMSGPortion,
		m.StakerCPUPortion,
		fmt.Sprintf("%s_handler", consensusParams.Namespace),
		consensusParams.Metrics,
	)

	// Register health checks
	chainAlias, err := m.PrimaryAlias(ctx.ChainID)
	if err != nil {
		chainAlias = ctx.ChainID.String()
	}

	checkFn := func() (interface{}, error) {
		ctx.Lock.Lock()
		defer ctx.Lock.Unlock()
		return engine.HealthCheck()
	}
	if err := m.HealthService.RegisterCheck(chainAlias, checkFn); err != nil {
		return nil, fmt.Errorf("couldn't add health check for chain %s: %w", chainAlias, err)
	}

	return &chain{
		Name:    chainAlias,
		Engine:  engine,
		Handler: handler,
		VM:      vm,
		Ctx:     ctx,
	}, nil
}

func (m *manager) SubnetID(chainID ids.ID) (ids.ID, error) {
	m.chainsLock.Lock()
	defer m.chainsLock.Unlock()

	chain, exists := m.chains[chainID]
	if !exists {
		return ids.ID{}, errors.New("unknown chain ID")
	}
	return chain.Context().SubnetID, nil
}

func (m *manager) IsBootstrapped(id ids.ID) bool {
	m.chainsLock.Lock()
	chain, exists := m.chains[id]
	m.chainsLock.Unlock()
	if !exists {
		return false
	}

	return chain.Engine().IsBootstrapped()
}

// Shutdown stops all the chains
func (m *manager) Shutdown() {
	m.Log.Info("shutting down chain manager")
	m.ManagerConfig.Router.Shutdown()
}

// LookupVM returns the ID of the VM associated with an alias
func (m *manager) LookupVM(alias string) (ids.ID, error) { return m.VMManager.Lookup(alias) }

// Notify registrants [those who want to know about the creation of chains]
// that the specified chain has been created
func (m *manager) notifyRegistrants(name string, ctx *snow.Context, vm interface{}) {
	for _, registrant := range m.registrants {
		go registrant.RegisterChain(name, ctx, vm)
	}
}

// Returns:
// 1) the alias that already exists, or the empty string if there is none
// 2) true iff there exists a chain such that the chain has an alias in [aliases]
func (m *manager) isChainWithAlias(aliases ...string) (string, bool) {
	for _, alias := range aliases {
		if _, err := m.Lookup(alias); err == nil {
			return alias, true
		}
	}
	return "", false
}<|MERGE_RESOLUTION|>--- conflicted
+++ resolved
@@ -110,38 +110,6 @@
 
 // ManagerConfig ...
 type ManagerConfig struct {
-<<<<<<< HEAD
-	StakingEnabled            bool // True iff the network has staking enabled
-	MaxPendingMsgs            uint32
-	MaxNonStakerPendingMsgs   uint32
-	StakerMSGPortion          float64
-	StakerCPUPortion          float64
-	Log                       logging.Logger
-	LogFactory                logging.Factory
-	VMManager                 vms.Manager // Manage mappings from vm ID --> vm
-	DecisionEvents            *triggers.EventDispatcher
-	ConsensusEvents           *triggers.EventDispatcher
-	DB                        database.Database
-	Router                    router.Router    // Routes incoming messages to the appropriate chain
-	Net                       network.Network  // Sends consensus messages to other validators
-	ConsensusParams           avcon.Parameters // The consensus parameters (alpha, beta, etc.) for new chains
-	EpochFirstTransition      time.Time
-	EpochDuration             time.Duration
-	Validators                validators.Manager // Validators validating on this chain
-	NodeID                    ids.ShortID        // The ID of this node
-	NetworkID                 uint32             // ID of the network this node is connected to
-	Server                    *api.Server        // Handles HTTP API calls
-	Keystore                  *keystore.Keystore
-	AtomicMemory              *atomic.Memory
-	AVAXAssetID               ids.ID
-	XChainID                  ids.ID
-	CriticalChains            ids.Set          // Chains that can't exit gracefully
-	WhitelistedSubnets        ids.Set          // Subnets to validate
-	TimeoutManager            *timeout.Manager // Manages request timeouts when sending messages to other validators
-	HealthService             health.CheckRegisterer
-	RetryBootstrap            bool // Should Bootstrap be retried
-	RetryBootstrapMaxAttempts int  // Max number of times to retry bootstrap
-=======
 	StakingEnabled          bool // True iff the network has staking enabled
 	MaxPendingMsgs          uint32
 	MaxNonStakerPendingMsgs uint32
@@ -170,7 +138,8 @@
 	WhitelistedSubnets      ids.Set          // Subnets to validate
 	TimeoutManager          *timeout.Manager // Manages request timeouts when sending messages to other validators
 	HealthService           health.Service
->>>>>>> 339d8df6
+	RetryBootstrap            bool // Should Bootstrap be retried
+	RetryBootstrapMaxAttempts int  // Max number of times to retry bootstrap
 }
 
 type manager struct {
