--- conflicted
+++ resolved
@@ -578,23 +578,22 @@
 		Preempt: sb.afterBootstrapped(),
 	}
 
-<<<<<<< HEAD
 	commonCfg := common.Config{
-		Ctx:                           ctx,
-		Validators:                    vdrs,
-		Beacons:                       beacons,
-		SampleK:                       sampleK,
-		StartupAlpha:                  (3*bootstrapWeight + 3) / 4,
-		Alpha:                         bootstrapWeight/2 + 1, // must be > 50%
-		Sender:                        &sender,
-		Subnet:                        sb,
-		Timer:                         timer,
-		RetryBootstrap:                m.RetryBootstrap,
-		RetryBootstrapWarnFrequency:   m.RetryBootstrapWarnFrequency,
-		MaxTimeGetAncestors:           m.BootstrapMaxTimeGetAncestors,
-		MultiputMaxContainersSent:     m.BootstrapMultiputMaxContainersSent,
-		MultiputMaxContainersReceived: m.BootstrapMultiputMaxContainersReceived,
-		SharedCfg:                     &common.SharedConfig{},
+		Ctx:                            ctx,
+		Validators:                     vdrs,
+		Beacons:                        beacons,
+		SampleK:                        sampleK,
+		StartupAlpha:                   (3*bootstrapWeight + 3) / 4,
+		Alpha:                          bootstrapWeight/2 + 1, // must be > 50%
+		Sender:                         &sender,
+		Subnet:                         sb,
+		Timer:                          timer,
+		RetryBootstrap:                 m.RetryBootstrap,
+		RetryBootstrapWarnFrequency:    m.RetryBootstrapWarnFrequency,
+		MaxTimeGetAncestors:            m.BootstrapMaxTimeGetAncestors,
+		AncestorsMaxContainersSent:     m.BootstrapAncestorsMaxContainersSent,
+		AncestorsMaxContainersReceived: m.BootstrapAncestorsMaxContainersReceived,
+		SharedCfg:                      &common.SharedConfig{},
 	}
 
 	avaGetHandler, err := avagetter.New(vtxManager, commonCfg)
@@ -634,37 +633,6 @@
 	}
 	engine, err := aveng.New(engineConfig)
 	if err != nil {
-=======
-	// The engine handles consensus
-	engine := &aveng.Transitive{}
-	if err := engine.Initialize(aveng.Config{
-		Config: avbootstrap.Config{
-			Config: common.Config{
-				Ctx:                            ctx,
-				Validators:                     vdrs,
-				Beacons:                        beacons,
-				SampleK:                        sampleK,
-				StartupAlpha:                   (3*bootstrapWeight + 3) / 4,
-				Alpha:                          bootstrapWeight/2 + 1, // must be > 50%
-				Sender:                         &sender,
-				Subnet:                         sb,
-				Timer:                          timer,
-				RetryBootstrap:                 m.RetryBootstrap,
-				RetryBootstrapWarnFrequency:    m.RetryBootstrapWarnFrequency,
-				MaxTimeGetAncestors:            m.BootstrapMaxTimeGetAncestors,
-				AncestorsMaxContainersSent:     m.BootstrapAncestorsMaxContainersSent,
-				AncestorsMaxContainersReceived: m.BootstrapAncestorsMaxContainersReceived,
-			},
-			VtxBlocked: vtxBlocker,
-			TxBlocked:  txBlocker,
-			Manager:    vtxManager,
-
-			VM: vm,
-		},
-		Params:    consensusParams,
-		Consensus: &avcon.Topological{},
-	}); err != nil {
->>>>>>> 0a356fc6
 		return nil, fmt.Errorf("error initializing avalanche engine: %w", err)
 	}
 	handler.RegisterEngine(engine)
@@ -683,19 +651,12 @@
 	check := health.CheckerFunc(func() (interface{}, error) {
 		ctx.Lock.Lock()
 		defer ctx.Lock.Unlock()
-<<<<<<< HEAD
 		if ctx.IsBootstrapped() {
 			return engine.HealthCheck()
 		}
 		return bootstrapper.HealthCheck()
-	}
-	if err := m.HealthService.RegisterCheck(chainAlias, checkFn); err != nil {
-=======
-
-		return engine.HealthCheck()
 	})
 	if err := m.Health.RegisterHealthCheck(chainAlias, check); err != nil {
->>>>>>> 0a356fc6
 		return nil, fmt.Errorf("couldn't add health check for chain %s: %w", chainAlias, err)
 	}
 
@@ -822,58 +783,27 @@
 		Preempt: sb.afterBootstrapped(),
 	}
 
-<<<<<<< HEAD
 	commonCfg := common.Config{
-		Ctx:                           ctx,
-		Validators:                    vdrs,
-		Beacons:                       beacons,
-		SampleK:                       sampleK,
-		StartupAlpha:                  (3*bootstrapWeight + 3) / 4,
-		Alpha:                         bootstrapWeight/2 + 1, // must be > 50%
-		Sender:                        &sender,
-		Subnet:                        sb,
-		Timer:                         timer,
-		RetryBootstrap:                m.RetryBootstrap,
-		RetryBootstrapWarnFrequency:   m.RetryBootstrapWarnFrequency,
-		MaxTimeGetAncestors:           m.BootstrapMaxTimeGetAncestors,
-		MultiputMaxContainersSent:     m.BootstrapMultiputMaxContainersSent,
-		MultiputMaxContainersReceived: m.BootstrapMultiputMaxContainersReceived,
-		SharedCfg:                     &common.SharedConfig{},
+		Ctx:                            ctx,
+		Validators:                     vdrs,
+		Beacons:                        beacons,
+		SampleK:                        sampleK,
+		StartupAlpha:                   (3*bootstrapWeight + 3) / 4,
+		Alpha:                          bootstrapWeight/2 + 1, // must be > 50%
+		Sender:                         &sender,
+		Subnet:                         sb,
+		Timer:                          timer,
+		RetryBootstrap:                 m.RetryBootstrap,
+		RetryBootstrapWarnFrequency:    m.RetryBootstrapWarnFrequency,
+		MaxTimeGetAncestors:            m.BootstrapMaxTimeGetAncestors,
+		AncestorsMaxContainersSent:     m.BootstrapAncestorsMaxContainersSent,
+		AncestorsMaxContainersReceived: m.BootstrapAncestorsMaxContainersReceived,
+		SharedCfg:                      &common.SharedConfig{},
 	}
 
 	snowGetHandler, err := snowgetter.New(vm, commonCfg)
 	if err != nil {
 		return nil, fmt.Errorf("couldn't initialize snow base message handler: %s", err)
-=======
-	// The engine handles consensus
-	engine := &smeng.Transitive{}
-	if err := engine.Initialize(smeng.Config{
-		Config: smbootstrap.Config{
-			Config: common.Config{
-				Ctx:                            ctx,
-				Validators:                     vdrs,
-				Beacons:                        beacons,
-				SampleK:                        sampleK,
-				StartupAlpha:                   (3*bootstrapWeight + 3) / 4,
-				Alpha:                          bootstrapWeight/2 + 1, // must be > 50%
-				Sender:                         &sender,
-				Subnet:                         sb,
-				Timer:                          timer,
-				RetryBootstrap:                 m.RetryBootstrap,
-				RetryBootstrapWarnFrequency:    m.RetryBootstrapWarnFrequency,
-				MaxTimeGetAncestors:            m.BootstrapMaxTimeGetAncestors,
-				AncestorsMaxContainersSent:     m.BootstrapAncestorsMaxContainersSent,
-				AncestorsMaxContainersReceived: m.BootstrapAncestorsMaxContainersReceived,
-			},
-			Blocked:      blocked,
-			VM:           vm,
-			Bootstrapped: m.unblockChains,
-		},
-		Params:    consensusParams,
-		Consensus: &smcon.Topological{},
-	}); err != nil {
-		return nil, fmt.Errorf("error initializing snowman engine: %w", err)
->>>>>>> 0a356fc6
 	}
 
 	// create bootstrap gear
@@ -924,19 +854,12 @@
 	check := health.CheckerFunc(func() (interface{}, error) {
 		ctx.Lock.Lock()
 		defer ctx.Lock.Unlock()
-<<<<<<< HEAD
 		if ctx.IsBootstrapped() {
 			return engine.HealthCheck()
 		}
 		return bootstrapper.HealthCheck()
-	}
-	if err := m.HealthService.RegisterCheck(chainAlias, checkFn); err != nil {
-=======
-
-		return engine.HealthCheck()
 	})
 	if err := m.Health.RegisterHealthCheck(chainAlias, check); err != nil {
->>>>>>> 0a356fc6
 		return nil, fmt.Errorf("couldn't add health check for chain %s: %w", chainAlias, err)
 	}
 
