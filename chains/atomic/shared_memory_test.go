// (c) 2019-2020, Ava Labs, Inc. All rights reserved.
// See the file LICENSE for licensing terms.

package atomic

import (
	"testing"

	"github.com/stretchr/testify/assert"

	"github.com/ava-labs/avalanchego/database/memdb"
	"github.com/ava-labs/avalanchego/database/prefixdb"
	"github.com/ava-labs/avalanchego/ids"
	"github.com/ava-labs/avalanchego/utils/logging"
)

func TestSharedMemory(t *testing.T) {
	assert := assert.New(t)

<<<<<<< HEAD
	m := Memory{}
	err := m.Initialize(logging.NoLog{}, memdb.New())
	assert.NoError(err)

	chainID0 := ids.GenerateTestID()
	chainID1 := ids.GenerateTestID()

	sm0 := m.NewSharedMemory(chainID0)
	sm1 := m.NewSharedMemory(chainID1)

	err = sm0.Put(chainID1, []*Element{{
		Key:   []byte{0},
		Value: []byte{1},
		Traits: [][]byte{
			{2},
			{3},
		},
	}})
	assert.NoError(err)

	err = sm0.Put(chainID1, []*Element{{
		Key:   []byte{4},
		Value: []byte{5},
		Traits: [][]byte{
			{2},
			{3},
		},
	}})
	assert.NoError(err)

	err = sm0.Put(chainID1, []*Element{{
		Key:   []byte{6},
		Value: []byte{7},
		Traits: [][]byte{
			{8},
		},
	}})
	assert.NoError(err)

	err = sm0.Put(chainID1, []*Element{{
		Key:    []byte{9},
		Value:  []byte{10},
		Traits: nil,
	}})
	assert.NoError(err)

	values, _, _, err := sm0.Indexed(chainID1, [][]byte{{2}}, nil, nil, 1)
	assert.NoError(err)
	assert.Empty(values, "wrong indexed values returned")

	values, _, _, err = sm1.Indexed(chainID0, [][]byte{{2}}, nil, nil, 0)
	assert.NoError(err)
	assert.Empty(values, "wrong indexed values returned")

	values, _, _, err = sm1.Indexed(chainID0, [][]byte{{2}}, nil, nil, 1)
	assert.NoError(err)
	assert.Len(values, 1)
	assert.Contains([][]byte{{1}, {5}}, values[0], "wrong indexed values returned")

	values, _, _, err = sm1.Indexed(chainID0, [][]byte{{2}}, nil, nil, 2)
	assert.NoError(err)
	assert.ElementsMatch([][]byte{{1}, {5}}, values, "wrong indexed values returned")

	values, _, _, err = sm1.Indexed(chainID0, [][]byte{{2}}, nil, nil, 3)
	assert.NoError(err)
	assert.ElementsMatch([][]byte{{1}, {5}}, values, "wrong indexed values returned")

	values, _, _, err = sm1.Indexed(chainID0, [][]byte{{3}}, nil, nil, 3)
	assert.NoError(err)
	assert.ElementsMatch([][]byte{{1}, {5}}, values, "wrong indexed values returned")

	values, _, _, err = sm1.Indexed(chainID0, [][]byte{{2}, {3}, {8}}, nil, nil, 3)
	assert.NoError(err)
	assert.ElementsMatch([][]byte{{1}, {5}, {7}}, values, "wrong indexed values returned")

	// Delete 2 entries
	err = sm1.Remove(chainID0, [][]byte{{4}, {6}})
	assert.NoError(err)
	values, _, _, err = sm1.Indexed(chainID0, [][]byte{{2}, {3}}, nil, nil, 3)
	assert.NoError(err)
	assert.ElementsMatch([][]byte{{1}}, values, "wrong indexed values returned")
	values, _, _, err = sm1.Indexed(chainID0, [][]byte{{2}, {3}, {8}}, nil, nil, 3)
	assert.NoError(err)
	assert.ElementsMatch([][]byte{{1}}, values, "wrong indexed values returned")
}

func TestSharedMemoryCantDuplicatePut(t *testing.T) {
	assert := assert.New(t)

	m := Memory{}
	err := m.Initialize(logging.NoLog{}, memdb.New())
	assert.NoError(err)

=======
>>>>>>> cf3d15a8
	chainID0 := ids.GenerateTestID()
	chainID1 := ids.GenerateTestID()

	for _, test := range SharedMemoryTests {
		m := Memory{}
		baseDB := memdb.New()
		memoryDB := prefixdb.New([]byte{0}, baseDB)
		testDB := prefixdb.New([]byte{1}, baseDB)

		err := m.Initialize(logging.NoLog{}, memoryDB)
		assert.NoError(err)

		sm0 := m.NewSharedMemory(chainID0)
		sm1 := m.NewSharedMemory(chainID1)

		test(t, chainID0, chainID1, sm0, sm1, testDB)
	}
}<|MERGE_RESOLUTION|>--- conflicted
+++ resolved
@@ -17,102 +17,6 @@
 func TestSharedMemory(t *testing.T) {
 	assert := assert.New(t)
 
-<<<<<<< HEAD
-	m := Memory{}
-	err := m.Initialize(logging.NoLog{}, memdb.New())
-	assert.NoError(err)
-
-	chainID0 := ids.GenerateTestID()
-	chainID1 := ids.GenerateTestID()
-
-	sm0 := m.NewSharedMemory(chainID0)
-	sm1 := m.NewSharedMemory(chainID1)
-
-	err = sm0.Put(chainID1, []*Element{{
-		Key:   []byte{0},
-		Value: []byte{1},
-		Traits: [][]byte{
-			{2},
-			{3},
-		},
-	}})
-	assert.NoError(err)
-
-	err = sm0.Put(chainID1, []*Element{{
-		Key:   []byte{4},
-		Value: []byte{5},
-		Traits: [][]byte{
-			{2},
-			{3},
-		},
-	}})
-	assert.NoError(err)
-
-	err = sm0.Put(chainID1, []*Element{{
-		Key:   []byte{6},
-		Value: []byte{7},
-		Traits: [][]byte{
-			{8},
-		},
-	}})
-	assert.NoError(err)
-
-	err = sm0.Put(chainID1, []*Element{{
-		Key:    []byte{9},
-		Value:  []byte{10},
-		Traits: nil,
-	}})
-	assert.NoError(err)
-
-	values, _, _, err := sm0.Indexed(chainID1, [][]byte{{2}}, nil, nil, 1)
-	assert.NoError(err)
-	assert.Empty(values, "wrong indexed values returned")
-
-	values, _, _, err = sm1.Indexed(chainID0, [][]byte{{2}}, nil, nil, 0)
-	assert.NoError(err)
-	assert.Empty(values, "wrong indexed values returned")
-
-	values, _, _, err = sm1.Indexed(chainID0, [][]byte{{2}}, nil, nil, 1)
-	assert.NoError(err)
-	assert.Len(values, 1)
-	assert.Contains([][]byte{{1}, {5}}, values[0], "wrong indexed values returned")
-
-	values, _, _, err = sm1.Indexed(chainID0, [][]byte{{2}}, nil, nil, 2)
-	assert.NoError(err)
-	assert.ElementsMatch([][]byte{{1}, {5}}, values, "wrong indexed values returned")
-
-	values, _, _, err = sm1.Indexed(chainID0, [][]byte{{2}}, nil, nil, 3)
-	assert.NoError(err)
-	assert.ElementsMatch([][]byte{{1}, {5}}, values, "wrong indexed values returned")
-
-	values, _, _, err = sm1.Indexed(chainID0, [][]byte{{3}}, nil, nil, 3)
-	assert.NoError(err)
-	assert.ElementsMatch([][]byte{{1}, {5}}, values, "wrong indexed values returned")
-
-	values, _, _, err = sm1.Indexed(chainID0, [][]byte{{2}, {3}, {8}}, nil, nil, 3)
-	assert.NoError(err)
-	assert.ElementsMatch([][]byte{{1}, {5}, {7}}, values, "wrong indexed values returned")
-
-	// Delete 2 entries
-	err = sm1.Remove(chainID0, [][]byte{{4}, {6}})
-	assert.NoError(err)
-	values, _, _, err = sm1.Indexed(chainID0, [][]byte{{2}, {3}}, nil, nil, 3)
-	assert.NoError(err)
-	assert.ElementsMatch([][]byte{{1}}, values, "wrong indexed values returned")
-	values, _, _, err = sm1.Indexed(chainID0, [][]byte{{2}, {3}, {8}}, nil, nil, 3)
-	assert.NoError(err)
-	assert.ElementsMatch([][]byte{{1}}, values, "wrong indexed values returned")
-}
-
-func TestSharedMemoryCantDuplicatePut(t *testing.T) {
-	assert := assert.New(t)
-
-	m := Memory{}
-	err := m.Initialize(logging.NoLog{}, memdb.New())
-	assert.NoError(err)
-
-=======
->>>>>>> cf3d15a8
 	chainID0 := ids.GenerateTestID()
 	chainID1 := ids.GenerateTestID()
 
