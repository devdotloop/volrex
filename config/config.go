// (c) 2021 Ava Labs, Inc. All rights reserved.
// See the file LICENSE for licensing terms.

package config

import (
	"crypto/tls"
	"encoding/json"
	"errors"
	"fmt"
	"io/ioutil"
	"net"
	"os"
	"path"
	"path/filepath"
	"strings"
	"time"

	"github.com/spf13/viper"

	"github.com/ava-labs/avalanchego/app/process"
	"github.com/ava-labs/avalanchego/chains"
	"github.com/ava-labs/avalanchego/genesis"
	"github.com/ava-labs/avalanchego/ids"
	"github.com/ava-labs/avalanchego/ipcs"
	"github.com/ava-labs/avalanchego/nat"
	"github.com/ava-labs/avalanchego/network"
	"github.com/ava-labs/avalanchego/network/dialer"
	"github.com/ava-labs/avalanchego/network/throttling"
	"github.com/ava-labs/avalanchego/node"
	"github.com/ava-labs/avalanchego/snow/consensus/avalanche"
	"github.com/ava-labs/avalanchego/snow/consensus/snowball"
	"github.com/ava-labs/avalanchego/snow/networking/benchlist"
	"github.com/ava-labs/avalanchego/snow/networking/router"
	"github.com/ava-labs/avalanchego/staking"
	"github.com/ava-labs/avalanchego/utils"
	"github.com/ava-labs/avalanchego/utils/constants"
	"github.com/ava-labs/avalanchego/utils/dynamicip"
	"github.com/ava-labs/avalanchego/utils/logging"
	"github.com/ava-labs/avalanchego/utils/password"
	"github.com/ava-labs/avalanchego/utils/profiler"
	"github.com/ava-labs/avalanchego/utils/timer"
	"github.com/ava-labs/avalanchego/utils/ulimit"
)

const (
	pluginsDirName       = "plugins"
	chainConfigFileName  = "config"
	chainUpgradeFileName = "upgrade"
)

var (
	deprecatedKeys = map[string]string{
		CorethConfigKey: "please use --config-file to specify C-Chain config",
	}

	errInvalidStakerWeights       = errors.New("staking weights must be positive")
	errAuthPasswordTooWeak        = errors.New("API auth password is not strong enough")
	errInvalidUptimeRequirement   = errors.New("uptime requirement must be in the range [0, 1]")
	errMinValidatorStakeAboveMax  = errors.New("minimum validator stake can't be greater than maximum validator stake")
	errInvalidDelegationFee       = errors.New("delegation fee must be in the range [0, 1,000,000]")
	errInvalidMinStakeDuration    = errors.New("min stake duration must be > 0")
	errMinStakeDurationAboveMax   = errors.New("max stake duration can't be less than min stake duration")
	errStakeMintingPeriodBelowMin = errors.New("stake minting period can't be less than max stake duration")

	errDuplicatedCChainConfig = errors.New("C-Chain config is already provided in chain config files")
)

func GetProcessConfig(v *viper.Viper) (process.Config, error) {
	config := process.Config{
		DisplayVersionAndExit: v.GetBool(VersionKey),
		BuildDir:              os.ExpandEnv(v.GetString(BuildDirKey)),
		PluginMode:            v.GetBool(PluginModeKey),
	}

	// Build directory should have this structure:
	//
	// build
	// ├── avalanchego (the binary from compiling the app directory)
	// └── plugins
	//     └── evm
	validBuildDir := func(dir string) bool {
		info, err := os.Stat(dir)
		if err != nil || !info.IsDir() {
			return false
		}

		// make sure the expected subdirectory exists
		_, err = os.Stat(filepath.Join(dir, pluginsDirName))
		return err == nil
	}
	if validBuildDir(config.BuildDir) {
		return config, nil
	}

	foundBuildDir := false
	for _, dir := range defaultBuildDirs {
		if validBuildDir(dir) {
			config.BuildDir = dir
			foundBuildDir = true
			break
		}
	}
	if !foundBuildDir {
		return process.Config{}, fmt.Errorf(
			"couldn't find valid build directory in any of the default locations: %s",
			defaultBuildDirs,
		)
	}
	return config, nil
}

func getConsensusConfig(v *viper.Viper) avalanche.Parameters {
	return avalanche.Parameters{
		Parameters: snowball.Parameters{
			K:                     v.GetInt(SnowSampleSizeKey),
			Alpha:                 v.GetInt(SnowQuorumSizeKey),
			BetaVirtuous:          v.GetInt(SnowVirtuousCommitThresholdKey),
			BetaRogue:             v.GetInt(SnowRogueCommitThresholdKey),
			ConcurrentRepolls:     v.GetInt(SnowConcurrentRepollsKey),
			OptimalProcessing:     v.GetInt(SnowOptimalProcessingKey),
			MaxOutstandingItems:   v.GetInt(SnowMaxProcessingKey),
			MaxItemProcessingTime: v.GetDuration(SnowMaxTimeProcessingKey),
		},
		BatchSize: v.GetInt(SnowAvalancheBatchSizeKey),
		Parents:   v.GetInt(SnowAvalancheNumParentsKey),
	}
}

func getLoggingConfig(v *viper.Viper) (logging.Config, error) {
	loggingConfig, err := logging.DefaultConfig()
	if err != nil {
		return loggingConfig, err
	}
	if v.IsSet(LogsDirKey) {
		loggingConfig.Directory = os.ExpandEnv(v.GetString(LogsDirKey))
	}
	loggingConfig.LogLevel, err = logging.ToLevel(v.GetString(LogLevelKey))
	if err != nil {
		return loggingConfig, err
	}
	logDisplayLevel := v.GetString(LogLevelKey)
	if v.IsSet(LogDisplayLevelKey) {
		logDisplayLevel = v.GetString(LogDisplayLevelKey)
	}
	loggingConfig.DisplayLevel, err = logging.ToLevel(logDisplayLevel)
	if err != nil {
		return loggingConfig, err
	}
	loggingConfig.DisplayHighlight, err = logging.ToHighlight(v.GetString(LogDisplayHighlightKey), os.Stdout.Fd())
	return loggingConfig, err
}

func getAPIAuthConfig(v *viper.Viper) (node.APIAuthConfig, error) {
	config := node.APIAuthConfig{
		APIRequireAuthToken: v.GetBool(APIAuthRequiredKey),
	}
	if !config.APIRequireAuthToken {
		return config, nil
	}
	passwordFilePath := v.GetString(APIAuthPasswordFileKey)
	pwBytes, err := ioutil.ReadFile(passwordFilePath)
	if err != nil {
		return node.APIAuthConfig{}, fmt.Errorf("API auth password file %q failed to be read: %w", passwordFilePath, err)
	}
	config.APIAuthPassword = strings.TrimSpace(string(pwBytes))
	if !password.SufficientlyStrong(config.APIAuthPassword, password.OK) {
		return node.APIAuthConfig{}, errAuthPasswordTooWeak
	}
	return config, nil
}

func getIPCConfig(v *viper.Viper) node.IPCConfig {
	config := node.IPCConfig{
		IPCAPIEnabled: v.GetBool(IpcAPIEnabledKey),
		IPCPath:       ipcs.DefaultBaseURL,
	}
	if v.IsSet(IpcsChainIDsKey) {
		config.IPCDefaultChainIDs = strings.Split(v.GetString(IpcsChainIDsKey), ",")
	}
	if v.IsSet(IpcsPathKey) {
		config.IPCPath = os.ExpandEnv(v.GetString(IpcsPathKey))
	}
	return config
}

func getHTTPConfig(v *viper.Viper) (node.HTTPConfig, error) {
	config := node.HTTPConfig{
		APIConfig: node.APIConfig{
			APIIndexerConfig: node.APIIndexerConfig{
				IndexAPIEnabled:      v.GetBool(IndexEnabledKey),
				IndexAllowIncomplete: v.GetBool(IndexAllowIncompleteKey),
			},
			AdminAPIEnabled:    v.GetBool(AdminAPIEnabledKey),
			InfoAPIEnabled:     v.GetBool(InfoAPIEnabledKey),
			KeystoreAPIEnabled: v.GetBool(KeystoreAPIEnabledKey),
			MetricsAPIEnabled:  v.GetBool(MetricsAPIEnabledKey),
			HealthAPIEnabled:   v.GetBool(HealthAPIEnabledKey),
		},
		HTTPHost:          v.GetString(HTTPHostKey),
		HTTPPort:          uint16(v.GetUint(HTTPPortKey)),
		HTTPSEnabled:      v.GetBool(HTTPSEnabledKey),
		HTTPSKeyFile:      os.ExpandEnv(v.GetString(HTTPSKeyFileKey)),
		HTTPSCertFile:     os.ExpandEnv(v.GetString(HTTPSCertFileKey)),
		APIAllowedOrigins: v.GetStringSlice(HTTPAllowedOrigins),
	}
	var err error
	config.APIAuthConfig, err = getAPIAuthConfig(v)
	if err != nil {
		return node.HTTPConfig{}, err
	}
	config.IPCConfig = getIPCConfig(v)
	return config, nil
}

func getRouterHealthConfig(v *viper.Viper, halflife time.Duration) (router.HealthConfig, error) {
	config := router.HealthConfig{
		MaxDropRate:            v.GetFloat64(RouterHealthMaxDropRateKey),
		MaxOutstandingRequests: int(v.GetUint(RouterHealthMaxOutstandingRequestsKey)),
		MaxOutstandingDuration: v.GetDuration(NetworkHealthMaxOutstandingDurationKey),
		MaxRunTimeRequests:     v.GetDuration(NetworkMaximumTimeoutKey),
		MaxDropRateHalflife:    halflife,
	}
	switch {
	case config.MaxDropRate < 0 || config.MaxDropRate > 1:
		return router.HealthConfig{}, fmt.Errorf("%q must be in [0,1]", RouterHealthMaxDropRateKey)
	case config.MaxOutstandingDuration <= 0:
		return router.HealthConfig{}, fmt.Errorf("%q must be positive", NetworkHealthMaxOutstandingDurationKey)
	case config.MaxRunTimeRequests <= 0:
		return router.HealthConfig{}, fmt.Errorf("%q must be positive", NetworkMaximumTimeoutKey)
	}
	return config, nil
}

func getAdaptiveTimeoutConfig(v *viper.Viper) (timer.AdaptiveTimeoutConfig, error) {
	config := timer.AdaptiveTimeoutConfig{
		InitialTimeout:     v.GetDuration(NetworkInitialTimeoutKey),
		MinimumTimeout:     v.GetDuration(NetworkMinimumTimeoutKey),
		MaximumTimeout:     v.GetDuration(NetworkMaximumTimeoutKey),
		TimeoutHalflife:    v.GetDuration(NetworkTimeoutHalflifeKey),
		TimeoutCoefficient: v.GetFloat64(NetworkTimeoutCoefficientKey),
	}
	switch {
	case config.MinimumTimeout < 1:
		return timer.AdaptiveTimeoutConfig{}, fmt.Errorf("%q must be positive", NetworkMinimumTimeoutKey)
	case config.MinimumTimeout > config.MaximumTimeout:
		return timer.AdaptiveTimeoutConfig{}, fmt.Errorf("%q must be >= %q", NetworkMaximumTimeoutKey, NetworkMinimumTimeoutKey)
	case config.InitialTimeout < config.MinimumTimeout || config.InitialTimeout > config.MaximumTimeout:
		return timer.AdaptiveTimeoutConfig{}, fmt.Errorf("%q must be in [%q, %q]", NetworkInitialTimeoutKey, NetworkMinimumTimeoutKey, NetworkMaximumTimeoutKey)
	case config.TimeoutHalflife <= 0:
		return timer.AdaptiveTimeoutConfig{}, fmt.Errorf("%q must > 0", NetworkTimeoutHalflifeKey)
	case config.TimeoutCoefficient < 1:
		return timer.AdaptiveTimeoutConfig{}, fmt.Errorf("%q must be >= 1", NetworkTimeoutCoefficientKey)
	}

	return config, nil
}

func getNetworkConfig(v *viper.Viper, halflife time.Duration) (network.Config, error) {
	config := network.Config{
		InboundConnThrottlerConfig: throttling.InboundConnThrottlerConfig{
			AllowCooldown:  v.GetDuration(InboundConnThrottlerCooldownKey),
			MaxRecentConns: v.GetInt(InboundConnThrottlerMaxRecentConnsKey),
		},

		InboundMsgThrottlerConfig: throttling.MsgThrottlerConfig{
			AtLargeAllocSize:    v.GetUint64(InboundThrottlerAtLargeAllocSizeKey),
			VdrAllocSize:        v.GetUint64(InboundThrottlerVdrAllocSizeKey),
			NodeMaxAtLargeBytes: v.GetUint64(InboundThrottlerNodeMaxAtLargeBytesKey),
		},

		OutboundMsgThrottlerConfig: throttling.MsgThrottlerConfig{
			AtLargeAllocSize:    v.GetUint64(OutboundThrottlerAtLargeAllocSizeKey),
			VdrAllocSize:        v.GetUint64(OutboundThrottlerVdrAllocSizeKey),
			NodeMaxAtLargeBytes: v.GetUint64(OutboundThrottlerNodeMaxAtLargeBytesKey),
		},

		HealthConfig: network.HealthConfig{
			MaxTimeSinceMsgSent:          v.GetDuration(NetworkHealthMaxTimeSinceMsgSentKey),
			MaxTimeSinceMsgReceived:      v.GetDuration(NetworkHealthMaxTimeSinceMsgReceivedKey),
			MaxPortionSendQueueBytesFull: v.GetFloat64(NetworkHealthMaxPortionSendQueueFillKey),
			MinConnectedPeers:            v.GetUint(NetworkHealthMinPeersKey),
			MaxSendFailRate:              v.GetFloat64(NetworkHealthMaxSendFailRateKey),
			MaxSendFailRateHalflife:      halflife,
		},

		DialerConfig: dialer.Config{
			ThrottleRps:       v.GetUint32(OutboundConnectionThrottlingRps),
			ConnectionTimeout: v.GetDuration(OutboundConnectionTimeout),
		},

		TimeoutConfig: network.TimeoutConfig{
			PeerAliasTimeout:     v.GetDuration(PeerAliasTimeoutKey),
			GetVersionTimeout:    v.GetDuration(NetworkGetVersionTimeoutKey),
			PingPongTimeout:      v.GetDuration(NetworkPingTimeoutKey),
			ReadHandshakeTimeout: v.GetDuration(NetworkReadHandshakeTimeoutKey),
		},

		PeerListGossipConfig: network.PeerListGossipConfig{
			PeerListSize:                 v.GetUint32(NetworkPeerListSizeKey),
			PeerListGossipFreq:           v.GetDuration(NetworkPeerListGossipFreqKey),
			PeerListGossipSize:           v.GetUint32(NetworkPeerListGossipSizeKey),
			PeerListStakerGossipFraction: v.GetUint32(NetworkPeerListStakerGossipFractionKey),
		},

		GossipConfig: network.GossipConfig{
			GossipAcceptedFrontierSize: uint(v.GetUint32(ConsensusGossipAcceptedFrontierSizeKey)),
			GossipOnAcceptSize:         uint(v.GetUint32(ConsensusGossipOnAcceptSizeKey)),
		},

		DelayConfig: network.DelayConfig{
			MaxReconnectDelay:     v.GetDuration(NetworkMaxReconnectDelayKey),
			InitialReconnectDelay: v.GetDuration(NetworkInitialReconnectDelayKey),
		},

		MaxClockDifference: v.GetDuration(NetworkMaxClockDifferenceKey),
		CompressionEnabled: v.GetBool(NetworkCompressionEnabledKey),
		PingFrequency:      v.GetDuration(NetworkPingFrequencyKey),
		AllowPrivateIPs:    v.GetBool(NetworkAllowPrivateIPsKey),
	}

	switch {
	case config.HealthConfig.MaxTimeSinceMsgSent < 0:
		return network.Config{}, fmt.Errorf("%s must be >= 0", NetworkHealthMaxTimeSinceMsgSentKey)
	case config.HealthConfig.MaxTimeSinceMsgReceived < 0:
		return network.Config{}, fmt.Errorf("%s must be >= 0", NetworkHealthMaxTimeSinceMsgReceivedKey)
	case config.HealthConfig.MaxSendFailRate < 0 || config.HealthConfig.MaxSendFailRate > 1:
		return network.Config{}, fmt.Errorf("%s must be in [0,1]", NetworkHealthMaxSendFailRateKey)
	case config.HealthConfig.MaxPortionSendQueueBytesFull < 0 || config.HealthConfig.MaxPortionSendQueueBytesFull > 1:
		return network.Config{}, fmt.Errorf("%s must be in [0,1]", NetworkHealthMaxPortionSendQueueFillKey)
	case config.DialerConfig.ConnectionTimeout < 0:
		return network.Config{}, fmt.Errorf("%q must be >= 0", OutboundConnectionTimeout)
	case config.PeerAliasTimeout < 0:
		return network.Config{}, fmt.Errorf("%q must be >= 0", PeerAliasTimeoutKey)
	case config.PeerListGossipFreq < 0:
		return network.Config{}, fmt.Errorf("%s must be >= 0", NetworkPeerListGossipFreqKey)
	case config.GetVersionTimeout < 0:
		return network.Config{}, fmt.Errorf("%s must be >= 0", NetworkGetVersionTimeoutKey)
	case config.PeerListStakerGossipFraction < 0:
		return network.Config{}, fmt.Errorf("%s must be >= 0", NetworkPeerListStakerGossipFractionKey)
	case config.MaxReconnectDelay < 0:
		return network.Config{}, fmt.Errorf("%s must be >= 0", NetworkMaxReconnectDelayKey)
	case config.InitialReconnectDelay < 0:
		return network.Config{}, fmt.Errorf("%s must be >= 0", NetworkInitialReconnectDelayKey)
	case config.MaxReconnectDelay < config.InitialReconnectDelay:
		return network.Config{}, fmt.Errorf("%s must be >= %s", NetworkMaxReconnectDelayKey, NetworkInitialReconnectDelayKey)
	case config.PingPongTimeout < 0:
		return network.Config{}, fmt.Errorf("%s must be >= 0", NetworkPingTimeoutKey)
	case config.PingFrequency < 0:
		return network.Config{}, fmt.Errorf("%s must be >= 0", NetworkPingFrequencyKey)
	case config.PingPongTimeout <= config.PingFrequency:
		return network.Config{}, fmt.Errorf("%s must be > %s", NetworkPingTimeoutKey, NetworkPingFrequencyKey)
	case config.ReadHandshakeTimeout < 0:
		return network.Config{}, fmt.Errorf("%s must be >= 0", NetworkReadHandshakeTimeoutKey)
	case config.MaxClockDifference < 0:
		return network.Config{}, fmt.Errorf("%s must be >= 0", NetworkMaxClockDifferenceKey)
	}

	return config, nil
}

func getBenchlistConfig(v *viper.Viper, alpha, k int) (benchlist.Config, error) {
	config := benchlist.Config{
		Threshold:              v.GetInt(BenchlistFailThresholdKey),
		PeerSummaryEnabled:     v.GetBool(BenchlistPeerSummaryEnabledKey),
		Duration:               v.GetDuration(BenchlistDurationKey),
		MinimumFailingDuration: v.GetDuration(BenchlistMinFailingDurationKey),
		MaxPortion:             (1.0 - (float64(alpha) / float64(k))) / 3.0,
	}
	switch {
	case config.Duration < 0:
		return benchlist.Config{}, fmt.Errorf("%q must be >= 0", BenchlistDurationKey)
	case config.MinimumFailingDuration < 0:
		return benchlist.Config{}, fmt.Errorf("%q must be >= 0", BenchlistMinFailingDurationKey)
	}
	return config, nil
}

func getBootstrapConfig(v *viper.Viper, networkID uint32) (node.BootstrapConfig, error) {
	config := node.BootstrapConfig{
		RetryBootstrap:                         v.GetBool(RetryBootstrapKey),
		RetryBootstrapWarnFrequency:            v.GetInt(RetryBootstrapWarnFrequencyKey),
		BootstrapBeaconConnectionTimeout:       v.GetDuration(BootstrapBeaconConnectionTimeoutKey),
		BootstrapMaxTimeGetAncestors:           v.GetDuration(BootstrapMaxTimeGetAncestorsKey),
		BootstrapMultiputMaxContainersSent:     int(v.GetUint(BootstrapMultiputMaxContainersSentKey)),
		BootstrapMultiputMaxContainersReceived: int(v.GetUint(BootstrapMultiputMaxContainersReceivedKey)),
	}

	bootstrapIPs, bootstrapIDs := genesis.SampleBeacons(networkID, 5)
	if v.IsSet(BootstrapIPsKey) {
		bootstrapIPs = strings.Split(v.GetString(BootstrapIPsKey), ",")
	}
	for _, ip := range bootstrapIPs {
		if ip == "" {
			continue
		}
		addr, err := utils.ToIPDesc(ip)
		if err != nil {
			return node.BootstrapConfig{}, fmt.Errorf("couldn't parse bootstrap ip %s: %w", ip, err)
		}
		config.BootstrapIPs = append(config.BootstrapIPs, addr)
	}

	if v.IsSet(BootstrapIDsKey) {
		bootstrapIDs = strings.Split(v.GetString(BootstrapIDsKey), ",")
	}
	for _, id := range bootstrapIDs {
		if id == "" {
			continue
		}
		nodeID, err := ids.ShortFromPrefixedString(id, constants.NodeIDPrefix)
		if err != nil {
			return node.BootstrapConfig{}, fmt.Errorf("couldn't parse bootstrap peer id: %w", err)
		}
		config.BootstrapIDs = append(config.BootstrapIDs, nodeID)
	}
	return config, nil
}

<<<<<<< HEAD
=======
func getGossipConfig(v *viper.Viper) (node.GossipConfig, error) {
	config := node.GossipConfig{
		PeerListGossipConfig: node.PeerListGossipConfig{
			// Node will gossip [PeerListSize] peers to [PeerListGossipSize] every [PeerListGossipFreq]
			PeerListSize:       v.GetUint32(NetworkPeerListSizeKey),
			PeerListGossipFreq: v.GetDuration(NetworkPeerListGossipFreqKey),
			PeerListGossipSize: v.GetUint32(NetworkPeerListGossipSizeKey),
		},
		ConsensusGossipConfig: node.ConsensusGossipConfig{
			ConsensusGossipFrequency:            v.GetDuration(ConsensusGossipFrequencyKey),
			ConsensusGossipAcceptedFrontierSize: uint(v.GetUint32(ConsensusGossipAcceptedFrontierSizeKey)),
			ConsensusGossipOnAcceptSize:         uint(v.GetUint32(ConsensusGossipOnAcceptSizeKey)),
		},
		AppGossipConfig: node.AppGossipConfig{
			AppGossipSize: uint(v.GetUint32(AppGossipSizeKey)),
		},
	}
	switch {
	case config.ConsensusGossipFrequency < 0:
		return node.GossipConfig{}, fmt.Errorf("%s must be >= 0", ConsensusGossipFrequencyKey)
	case config.PeerListGossipFreq < 0:
		return node.GossipConfig{}, fmt.Errorf("%s must be >= 0", NetworkPeerListGossipFreqKey)
	}
	return config, nil
}

>>>>>>> b6f76c0a
func getIPConfig(v *viper.Viper) (node.IPConfig, error) {
	config := node.IPConfig{}
	// Resolves our public IP, or does nothing
	config.DynamicPublicIPResolver = dynamicip.NewResolver(v.GetString(DynamicPublicIPResolverKey))
	config.DynamicUpdateDuration = v.GetDuration(DynamicUpdateDurationKey)
	if config.DynamicUpdateDuration < 0 {
		return node.IPConfig{}, fmt.Errorf("%q must be <= 0", DynamicUpdateDurationKey)
	}

	var (
		ip  net.IP
		err error
	)
	publicIP := v.GetString(PublicIPKey)
	switch {
	case config.DynamicPublicIPResolver.IsResolver():
		// User specified to use dynamic IP resolution; don't use NAT traversal
		config.Nat = nat.NewNoRouter()
		ip, err = dynamicip.FetchExternalIP(config.DynamicPublicIPResolver)
		if err != nil {
			return node.IPConfig{}, fmt.Errorf("dynamic ip address fetch failed: %s", err)
		}
	case publicIP == "":
		// User didn't specify a public IP to use; try with NAT traversal
		config.AttemptedNATTraversal = true
		config.Nat = nat.GetRouter()
		ip, err = config.Nat.ExternalIP()
		if err != nil {
			ip = net.IPv4zero // Couldn't get my IP...set to 0.0.0.0
		}
	default:
		// User specified a public IP to use; don't use NAT
		config.Nat = nat.NewNoRouter()
		ip = net.ParseIP(publicIP)
	}
	if ip == nil {
		return node.IPConfig{}, fmt.Errorf("invalid IP Address %s", publicIP)
	}

	stakingPort := uint16(v.GetUint(StakingPortKey))
	config.IP = utils.NewDynamicIPDesc(ip, stakingPort)
	return config, nil
}

func getProfilerConfig(v *viper.Viper) (profiler.Config, error) {
	config := profiler.Config{
		Dir:         os.ExpandEnv(v.GetString(ProfileDirKey)),
		Enabled:     v.GetBool(ProfileContinuousEnabledKey),
		Freq:        v.GetDuration(ProfileContinuousFreqKey),
		MaxNumFiles: v.GetInt(ProfileContinuousMaxFilesKey),
	}
	if config.Freq < 0 {
		return profiler.Config{}, fmt.Errorf("%s must be >= 0", ProfileContinuousFreqKey)
	}
	return config, nil
}

func getStakingTLSCert(v *viper.Viper) (tls.Certificate, error) {
	if v.GetBool(StakingEphemeralCertEnabledKey) {
		// Use an ephemeral staking key/cert
		cert, err := staking.NewTLSCert()
		if err != nil {
			return tls.Certificate{}, fmt.Errorf("couldn't generate ephemeral staking key/cert: %w", err)
		}
		return *cert, nil
	}

	// Parse the staking key/cert paths and expand environment variables
	stakingKeyPath := os.ExpandEnv(v.GetString(StakingKeyPathKey))
	stakingCertPath := os.ExpandEnv(v.GetString(StakingCertPathKey))

	// If staking key/cert locations are specified but not found, error
	if v.IsSet(StakingKeyPathKey) || v.IsSet(StakingCertPathKey) {
		if _, err := os.Stat(stakingKeyPath); os.IsNotExist(err) {
			return tls.Certificate{}, fmt.Errorf("couldn't find staking key at %s", stakingKeyPath)
		} else if _, err := os.Stat(stakingCertPath); os.IsNotExist(err) {
			return tls.Certificate{}, fmt.Errorf("couldn't find staking certificate at %s", stakingCertPath)
		}
	} else {
		// Create the staking key/cert if [stakingKeyPath] and [stakingCertPath] don't exist
		if err := staking.InitNodeStakingKeyPair(stakingKeyPath, stakingCertPath); err != nil {
			return tls.Certificate{}, fmt.Errorf("couldn't generate staking key/cert: %w", err)
		}
	}

	// Load and parse the staking key/cert
	cert, err := staking.LoadTLSCert(stakingKeyPath, stakingCertPath)
	if err != nil {
		return tls.Certificate{}, fmt.Errorf("couldn't read staking certificate: %w", err)
	}
	return *cert, nil
}

func getStakingConfig(v *viper.Viper, networkID uint32) (node.StakingConfig, error) {
	config := node.StakingConfig{
		EnableStaking:         v.GetBool(StakingEnabledKey),
		DisabledStakingWeight: v.GetUint64(StakingDisabledWeightKey),
		StakingKeyPath:        os.ExpandEnv(v.GetString(StakingKeyPathKey)),
		StakingCertPath:       os.ExpandEnv(v.GetString(StakingCertPathKey)),
	}
	if !config.EnableStaking && config.DisabledStakingWeight == 0 {
		return node.StakingConfig{}, errInvalidStakerWeights
	}

	var err error
	config.StakingTLSCert, err = getStakingTLSCert(v)
	if err != nil {
		return node.StakingConfig{}, err
	}
	if networkID != constants.MainnetID && networkID != constants.FujiID {
		config.UptimeRequirement = v.GetFloat64(UptimeRequirementKey)
		config.MinValidatorStake = v.GetUint64(MinValidatorStakeKey)
		config.MaxValidatorStake = v.GetUint64(MaxValidatorStakeKey)
		config.MinDelegatorStake = v.GetUint64(MinDelegatorStakeKey)
		config.MinStakeDuration = v.GetDuration(MinStakeDurationKey)
		config.MaxStakeDuration = v.GetDuration(MaxStakeDurationKey)
		config.StakeMintingPeriod = v.GetDuration(StakeMintingPeriodKey)
		config.MinDelegationFee = v.GetUint32(MinDelegatorFeeKey)
		switch {
		case config.UptimeRequirement < 0 || config.UptimeRequirement > 1:
			return node.StakingConfig{}, errInvalidUptimeRequirement
		case config.MinValidatorStake > config.MaxValidatorStake:
			return node.StakingConfig{}, errMinValidatorStakeAboveMax
		case config.MinDelegationFee > 1_000_000:
			return node.StakingConfig{}, errInvalidDelegationFee
		case config.MinStakeDuration <= 0:
			return node.StakingConfig{}, errInvalidMinStakeDuration
		case config.MaxStakeDuration < config.MinStakeDuration:
			return node.StakingConfig{}, errMinStakeDurationAboveMax
		case config.StakeMintingPeriod < config.MaxStakeDuration:
			return node.StakingConfig{}, errStakeMintingPeriodBelowMin
		}
	} else {
		config.StakingConfig = genesis.GetStakingConfig(networkID)
	}
	return config, nil
}

func getTxFeeConfig(v *viper.Viper, networkID uint32) genesis.TxFeeConfig {
	if networkID != constants.MainnetID && networkID != constants.FujiID {
		return genesis.TxFeeConfig{
			TxFee:                 v.GetUint64(TxFeeKey),
			CreateAssetTxFee:      v.GetUint64(CreateAssetTxFeeKey),
			CreateSubnetTxFee:     v.GetUint64(CreateSubnetTxFeeKey),
			CreateBlockchainTxFee: v.GetUint64(CreateBlockchainTxFeeKey),
		}
	}
	return genesis.GetTxFeeConfig(networkID)
}

func getEpochConfig(v *viper.Viper, networkID uint32) (genesis.EpochConfig, error) {
	if networkID != constants.MainnetID && networkID != constants.FujiID {
		config := genesis.EpochConfig{
			EpochFirstTransition: time.Unix(v.GetInt64(SnowEpochFirstTransitionKey), 0),
			EpochDuration:        v.GetDuration(SnowEpochDurationKey),
		}
		if config.EpochDuration <= 0 {
			return genesis.EpochConfig{}, fmt.Errorf("%s must be > 0", SnowEpochDurationKey)
		}
		return config, nil
	}
	return genesis.GetEpochConfig(networkID), nil
}

func getWhitelistedSubnets(v *viper.Viper) (ids.Set, error) {
	whitelistedSubnetIDs := ids.Set{}
	for _, subnet := range strings.Split(v.GetString(WhitelistedSubnetsKey), ",") {
		if subnet == "" {
			continue
		}
		subnetID, err := ids.FromString(subnet)
		if err != nil {
			return nil, fmt.Errorf("couldn't parse subnetID %q: %w", subnet, err)
		}
		whitelistedSubnetIDs.Add(subnetID)
	}
	return whitelistedSubnetIDs, nil
}

func getDatabaseConfig(v *viper.Viper, networkID uint32) node.DatabaseConfig {
	return node.DatabaseConfig{
		Name: v.GetString(DBTypeKey),
		Path: filepath.Join(
			os.ExpandEnv(v.GetString(DBPathKey)),
			constants.NetworkName(networkID),
		),
	}
}

func getVMAliases(v *viper.Viper) (map[ids.ID][]string, error) {
	aliasFilePath := path.Clean(v.GetString(VMAliasesFileKey))
	exists, err := fileExists(aliasFilePath)
	if err != nil {
		return nil, err
	}

	if !exists {
		if v.IsSet(VMAliasesFileKey) {
			return nil, fmt.Errorf("vm alias file does not exist in %v", aliasFilePath)
		}
		return nil, nil
	}

	fileBytes, err := ioutil.ReadFile(aliasFilePath)
	if err != nil {
		return nil, err
	}

	vmAliasMap := make(map[ids.ID][]string)
	if err := json.Unmarshal(fileBytes, &vmAliasMap); err != nil {
		return nil, fmt.Errorf("problem unmarshaling vmAliases: %w", err)
	}
	return vmAliasMap, nil
}

// getChainConfigs reads & puts chainConfigs to node config
func getChainConfigs(v *viper.Viper) (map[string]chains.ChainConfig, error) {
	chainConfigDir := v.GetString(ChainConfigDirKey)
	chainsPath := path.Clean(chainConfigDir)
	// user specified a chain config dir explicitly, but dir does not exist.
	if v.IsSet(ChainConfigDirKey) {
		info, err := os.Stat(chainsPath)
		if err != nil {
			return nil, err
		}
		if !info.IsDir() {
			return nil, fmt.Errorf("not a directory: %v", chainsPath)
		}
	}
	// gets direct subdirs
	chainDirs, err := filepath.Glob(path.Join(chainsPath, "*"))
	if err != nil {
		return nil, err
	}
	chainConfigs, err := readChainConfigDirs(chainDirs)
	if err != nil {
		return nil, fmt.Errorf("couldn't read chain configs: %w", err)
	}

	// Coreth Plugin
	if v.IsSet(CorethConfigKey) {
		// error if C config is already populated
		if isCChainConfigSet(chainConfigs) {
			return nil, errDuplicatedCChainConfig
		}
		corethConfigValue := v.Get(CorethConfigKey)
		var corethConfigBytes []byte
		switch value := corethConfigValue.(type) {
		case string:
			corethConfigBytes = []byte(value)
		default:
			corethConfigBytes, err = json.Marshal(value)
			if err != nil {
				return nil, fmt.Errorf("couldn't parse coreth config: %w", err)
			}
		}
		cChainPrimaryAlias := genesis.GetCChainAliases()[0]
		cChainConfig := chainConfigs[cChainPrimaryAlias]
		cChainConfig.Config = corethConfigBytes
		chainConfigs[cChainPrimaryAlias] = cChainConfig
	}
	return chainConfigs, nil
}

// ReadsChainConfigs reads chain config files from static directories and returns map with contents,
// if successful.
func readChainConfigDirs(chainDirs []string) (map[string]chains.ChainConfig, error) {
	chainConfigMap := make(map[string]chains.ChainConfig)
	for _, chainDir := range chainDirs {
		dirInfo, err := os.Stat(chainDir)
		if err != nil {
			return nil, err
		}

		if !dirInfo.IsDir() {
			continue
		}

		// chainconfigdir/chainId/config.*
		configData, err := readSingleFile(chainDir, chainConfigFileName)
		if err != nil {
			return chainConfigMap, err
		}

		// chainconfigdir/chainId/upgrade.*
		upgradeData, err := readSingleFile(chainDir, chainUpgradeFileName)
		if err != nil {
			return chainConfigMap, err
		}

		chainConfigMap[dirInfo.Name()] = chains.ChainConfig{
			Config:  configData,
			Upgrade: upgradeData,
		}
	}
	return chainConfigMap, nil
}

// safeReadFile reads a file but does not return an error if there is no file exists at path
func safeReadFile(path string) ([]byte, error) {
	ok, err := fileExists(path)
	if err == nil && ok {
		return ioutil.ReadFile(path)
	}
	return nil, err
}

// fileExists checks if a file exists before we
// try using it to prevent further errors.
func fileExists(filePath string) (bool, error) {
	info, err := os.Stat(filePath)
	if err == nil {
		return !info.IsDir(), nil
	}
	if errors.Is(err, os.ErrNotExist) {
		return false, nil
	}
	return false, err
}

// readSingleFile reads a single file with name fileName without specifying any extension.
// it errors when there are more than 1 file with the given fileName
func readSingleFile(parentDir string, fileName string) ([]byte, error) {
	filePath := path.Join(parentDir, fileName)
	files, err := filepath.Glob(filePath + ".*") // all possible extensions
	if err != nil {
		return nil, err
	}
	if len(files) > 1 {
		return nil, fmt.Errorf(`too many files matched "%s.*" in %s`, fileName, parentDir)
	}
	if len(files) == 0 { // no file found, return nothing
		return nil, nil
	}
	return safeReadFile(files[0])
}

// checks if C chain config bytes already set in map with alias key.
// it does only checks alias key, chainId is not available at this point.
func isCChainConfigSet(chainConfigs map[string]chains.ChainConfig) bool {
	cChainAliases := genesis.GetCChainAliases()
	for _, alias := range cChainAliases {
		val, ok := chainConfigs[alias]
		if ok && len(val.Config) > 1 {
			return true
		}
	}
	return false
}

func GetNodeConfig(v *viper.Viper, buildDir string) (node.Config, error) {
	nodeConfig := node.Config{}

	// Plugin directory defaults to [buildDir]/[pluginsDirName]
	nodeConfig.PluginDir = filepath.Join(buildDir, pluginsDirName)

	// Consensus Parameters
	nodeConfig.ConsensusParams = getConsensusConfig(v)
	if err := nodeConfig.ConsensusParams.Valid(); err != nil {
		return node.Config{}, err
	}
	nodeConfig.ConsensusShutdownTimeout = v.GetDuration(ConsensusShutdownTimeoutKey)
	if nodeConfig.ConsensusShutdownTimeout < 0 {
		return node.Config{}, fmt.Errorf("%q must be >= 0", ConsensusShutdownTimeoutKey)
	}

	// Gossiping
	nodeConfig.ConsensusGossipFrequency = v.GetDuration(ConsensusGossipFrequencyKey)
	if nodeConfig.ConsensusGossipFrequency < 0 {
		return node.Config{}, fmt.Errorf("%s must be >= 0", ConsensusGossipFrequencyKey)
	}

	var err error
	// Logging
	nodeConfig.LoggingConfig, err = getLoggingConfig(v)
	if err != nil {
		return node.Config{}, err
	}

	// Network ID
	nodeConfig.NetworkID, err = constants.NetworkID(v.GetString(NetworkNameKey))
	if err != nil {
		return node.Config{}, err
	}

	// Database
	nodeConfig.DatabaseConfig = getDatabaseConfig(v, nodeConfig.NetworkID)

	// IP configuration
	nodeConfig.IPConfig, err = getIPConfig(v)
	if err != nil {
		return node.Config{}, err
	}

	// Staking
	nodeConfig.StakingConfig, err = getStakingConfig(v, nodeConfig.NetworkID)
	if err != nil {
		return node.Config{}, err
	}

	// Whitelisted Subnets
	nodeConfig.WhitelistedSubnets, err = getWhitelistedSubnets(v)
	if err != nil {
		return node.Config{}, err
	}

	// HTTP APIs
	nodeConfig.HTTPConfig, err = getHTTPConfig(v)
	if err != nil {
		return node.Config{}, err
	}

	// Health
	nodeConfig.HealthCheckFreq = v.GetDuration(HealthCheckFreqKey)
	if nodeConfig.HealthCheckFreq < 0 {
		return node.Config{}, fmt.Errorf("%s must be positive", HealthCheckFreqKey)
	}
	// Halflife of continuous averager used in health checks
	healthCheckAveragerHalflife := v.GetDuration(HealthCheckAveragerHalflifeKey)
	if healthCheckAveragerHalflife <= 0 {
		return node.Config{}, fmt.Errorf("%s must be positive", HealthCheckAveragerHalflifeKey)
	}

	// Router
	nodeConfig.ConsensusRouter = &router.ChainRouter{}
	nodeConfig.RouterHealthConfig, err = getRouterHealthConfig(v, healthCheckAveragerHalflife)
	if err != nil {
		return node.Config{}, err
	}

	// Metrics
	nodeConfig.MeterVMEnabled = v.GetBool(MeterVMsEnabledKey)

	// Adaptive Timeout Config
	nodeConfig.AdaptiveTimeoutConfig, err = getAdaptiveTimeoutConfig(v)
	if err != nil {
		return node.Config{}, err
	}

	// Network Config
	nodeConfig.NetworkConfig, err = getNetworkConfig(v, healthCheckAveragerHalflife)
	if err != nil {
		return node.Config{}, err
	}

	// Benchlist
	nodeConfig.BenchlistConfig, err = getBenchlistConfig(v, nodeConfig.ConsensusParams.Alpha, nodeConfig.ConsensusParams.K)
	if err != nil {
		return node.Config{}, err
	}

	// File Descriptor Limit
	fdLimit := v.GetUint64(FdLimitKey)
	if err := ulimit.Set(fdLimit); err != nil {
		return node.Config{}, fmt.Errorf("failed to set fd limit correctly due to: %w", err)
	}

	// Tx Fee
	nodeConfig.TxFeeConfig = getTxFeeConfig(v, nodeConfig.NetworkID)

	// Epoch
	nodeConfig.EpochConfig, err = getEpochConfig(v, nodeConfig.NetworkID)
	if err != nil {
		return node.Config{}, fmt.Errorf("couldn't load epoch config: %w", err)
	}

	// Genesis Data
	nodeConfig.GenesisBytes, nodeConfig.AvaxAssetID, err = genesis.Genesis(
		nodeConfig.NetworkID,
		os.ExpandEnv(v.GetString(GenesisConfigFileKey)),
	)
	if err != nil {
		return node.Config{}, fmt.Errorf("unable to load genesis file: %w", err)
	}

	// Assertions
	nodeConfig.EnableAssertions = v.GetBool(AssertionsEnabledKey)

	// Crypto
	nodeConfig.EnableCrypto = v.GetBool(SignatureVerificationEnabledKey)

	// Bootstrap Configs
	nodeConfig.BootstrapConfig, err = getBootstrapConfig(v, nodeConfig.NetworkID)
	if err != nil {
		return node.Config{}, err
	}

	// Chain Configs
	nodeConfig.ChainConfigs, err = getChainConfigs(v)
	if err != nil {
		return node.Config{}, err
	}

	// Profiler
	nodeConfig.ProfilerConfig, err = getProfilerConfig(v)
	if err != nil {
		return node.Config{}, err
	}

	// VM Aliases
	nodeConfig.VMAliases, err = getVMAliases(v)
	if err != nil {
		return node.Config{}, err
	}
	return nodeConfig, nil
}<|MERGE_RESOLUTION|>--- conflicted
+++ resolved
@@ -306,6 +306,7 @@
 		GossipConfig: network.GossipConfig{
 			GossipAcceptedFrontierSize: uint(v.GetUint32(ConsensusGossipAcceptedFrontierSizeKey)),
 			GossipOnAcceptSize:         uint(v.GetUint32(ConsensusGossipOnAcceptSizeKey)),
+			AppGossipSize:              uint(v.GetUint32(AppGossipSizeKey)),
 		},
 
 		DelayConfig: network.DelayConfig{
@@ -417,35 +418,6 @@
 	return config, nil
 }
 
-<<<<<<< HEAD
-=======
-func getGossipConfig(v *viper.Viper) (node.GossipConfig, error) {
-	config := node.GossipConfig{
-		PeerListGossipConfig: node.PeerListGossipConfig{
-			// Node will gossip [PeerListSize] peers to [PeerListGossipSize] every [PeerListGossipFreq]
-			PeerListSize:       v.GetUint32(NetworkPeerListSizeKey),
-			PeerListGossipFreq: v.GetDuration(NetworkPeerListGossipFreqKey),
-			PeerListGossipSize: v.GetUint32(NetworkPeerListGossipSizeKey),
-		},
-		ConsensusGossipConfig: node.ConsensusGossipConfig{
-			ConsensusGossipFrequency:            v.GetDuration(ConsensusGossipFrequencyKey),
-			ConsensusGossipAcceptedFrontierSize: uint(v.GetUint32(ConsensusGossipAcceptedFrontierSizeKey)),
-			ConsensusGossipOnAcceptSize:         uint(v.GetUint32(ConsensusGossipOnAcceptSizeKey)),
-		},
-		AppGossipConfig: node.AppGossipConfig{
-			AppGossipSize: uint(v.GetUint32(AppGossipSizeKey)),
-		},
-	}
-	switch {
-	case config.ConsensusGossipFrequency < 0:
-		return node.GossipConfig{}, fmt.Errorf("%s must be >= 0", ConsensusGossipFrequencyKey)
-	case config.PeerListGossipFreq < 0:
-		return node.GossipConfig{}, fmt.Errorf("%s must be >= 0", NetworkPeerListGossipFreqKey)
-	}
-	return config, nil
-}
-
->>>>>>> b6f76c0a
 func getIPConfig(v *viper.Viper) (node.IPConfig, error) {
 	config := node.IPConfig{}
 	// Resolves our public IP, or does nothing
