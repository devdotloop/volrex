// Copyright (C) 2019-2024, Ava Labs, Inc. All rights reserved.
// See the file LICENSE for licensing terms.

package main

import (
	"context"
	"encoding/hex"
	"log"
	"time"

	"github.com/ava-labs/avalanchego/api/info"
	"github.com/ava-labs/avalanchego/genesis"
	"github.com/ava-labs/avalanchego/ids"
	"github.com/ava-labs/avalanchego/utils/units"
	"github.com/ava-labs/avalanchego/vms/platformvm/txs"
	"github.com/ava-labs/avalanchego/vms/platformvm/warp/message"
	"github.com/ava-labs/avalanchego/vms/secp256k1fx"
	"github.com/ava-labs/avalanchego/wallet/subnet/primary"
)

func main() {
	key := genesis.EWOQKey
	uri := "http://localhost:9700"
	kc := secp256k1fx.NewKeychain(key)
	subnetID := ids.FromStringOrPanic("2DeHa7Qb6sufPkmQcFWG2uCd4pBPv9WB6dkzroiMQhd1NSRtof")
<<<<<<< HEAD
	chainID := ids.FromStringOrPanic("2f23iBApzAwJy1LRrgGZ3pGGK4S6UrakHMejZsQiwKy4rKfnzx")
=======
	chainID := ids.FromStringOrPanic("E8nTR9TtRwfkS7XFjTYUYHENQ91mkPMtDUwwCeu7rNgBBtkqu")
>>>>>>> 3cac2b25
	addressHex := ""
	weight := units.Schmeckle

	address, err := hex.DecodeString(addressHex)
	if err != nil {
		log.Fatalf("failed to decode address %q: %s\n", addressHex, err)
	}

	ctx := context.Background()
	infoClient := info.NewClient(uri)

	nodeInfoStartTime := time.Now()
	nodeID, nodePoP, err := infoClient.GetNodeID(ctx)
	if err != nil {
		log.Fatalf("failed to fetch node IDs: %s\n", err)
	}
	log.Printf("fetched node ID %s in %s\n", nodeID, time.Since(nodeInfoStartTime))

	validationID := subnetID.Append(0)
	conversionID, err := message.SubnetConversionID(message.SubnetConversionData{
		SubnetID:       subnetID,
		ManagerChainID: chainID,
		ManagerAddress: address,
		Validators: []message.SubnetConversionValidatorData{
			{
				NodeID:       nodeID.Bytes(),
				BLSPublicKey: nodePoP.PublicKey,
				Weight:       weight,
			},
		},
	})
	if err != nil {
		log.Fatalf("failed to calculate conversionID: %s\n", err)
	}

	// MakeWallet fetches the available UTXOs owned by [kc] on the network that
	// [uri] is hosting and registers [subnetID].
	walletSyncStartTime := time.Now()
	wallet, err := primary.MakeWallet(ctx, &primary.WalletConfig{
		URI:          uri,
		AVAXKeychain: kc,
		EthKeychain:  kc,
		SubnetIDs:    []ids.ID{subnetID},
	})
	if err != nil {
		log.Fatalf("failed to initialize wallet: %s\n", err)
	}
	log.Printf("synced wallet in %s\n", time.Since(walletSyncStartTime))

	// Get the P-chain wallet
	pWallet := wallet.P()

	convertSubnetStartTime := time.Now()
	convertSubnetTx, err := pWallet.IssueConvertSubnetTx(
		subnetID,
		chainID,
		address,
<<<<<<< HEAD
		[]txs.ConvertSubnetValidator{
=======
		[]*txs.ConvertSubnetValidator{
>>>>>>> 3cac2b25
			{
				NodeID:                nodeID.Bytes(),
				Weight:                weight,
				Balance:               units.Avax,
<<<<<<< HEAD
				Signer:                nodePoP,
				RemainingBalanceOwner: &secp256k1fx.OutputOwners{},
=======
				Signer:                *nodePoP,
				RemainingBalanceOwner: message.PChainOwner{},
				DeactivationOwner:     message.PChainOwner{},
>>>>>>> 3cac2b25
			},
		},
	)
	if err != nil {
		log.Fatalf("failed to issue subnet conversion transaction: %s\n", err)
	}
	log.Printf("converted subnet %s with transactionID %s, validationID %s, and conversionID %s in %s\n",
		subnetID,
		convertSubnetTx.ID(),
		validationID,
		conversionID,
		time.Since(convertSubnetStartTime),
	)
}<|MERGE_RESOLUTION|>--- conflicted
+++ resolved
@@ -24,11 +24,7 @@
 	uri := "http://localhost:9700"
 	kc := secp256k1fx.NewKeychain(key)
 	subnetID := ids.FromStringOrPanic("2DeHa7Qb6sufPkmQcFWG2uCd4pBPv9WB6dkzroiMQhd1NSRtof")
-<<<<<<< HEAD
-	chainID := ids.FromStringOrPanic("2f23iBApzAwJy1LRrgGZ3pGGK4S6UrakHMejZsQiwKy4rKfnzx")
-=======
 	chainID := ids.FromStringOrPanic("E8nTR9TtRwfkS7XFjTYUYHENQ91mkPMtDUwwCeu7rNgBBtkqu")
->>>>>>> 3cac2b25
 	addressHex := ""
 	weight := units.Schmeckle
 
@@ -86,23 +82,14 @@
 		subnetID,
 		chainID,
 		address,
-<<<<<<< HEAD
-		[]txs.ConvertSubnetValidator{
-=======
 		[]*txs.ConvertSubnetValidator{
->>>>>>> 3cac2b25
 			{
 				NodeID:                nodeID.Bytes(),
 				Weight:                weight,
 				Balance:               units.Avax,
-<<<<<<< HEAD
-				Signer:                nodePoP,
-				RemainingBalanceOwner: &secp256k1fx.OutputOwners{},
-=======
 				Signer:                *nodePoP,
 				RemainingBalanceOwner: message.PChainOwner{},
 				DeactivationOwner:     message.PChainOwner{},
->>>>>>> 3cac2b25
 			},
 		},
 	)
