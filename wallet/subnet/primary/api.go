// Copyright (C) 2019-2021, Ava Labs, Inc. All rights reserved.
// See the file LICENSE for licensing terms.

package primary

import (
	"context"

	"github.com/ava-labs/avalanchego/api/info"
	"github.com/ava-labs/avalanchego/codec"
	"github.com/ava-labs/avalanchego/ids"
	"github.com/ava-labs/avalanchego/utils/constants"
	"github.com/ava-labs/avalanchego/utils/rpc"
	"github.com/ava-labs/avalanchego/vms/avm"
	"github.com/ava-labs/avalanchego/vms/components/avax"
	"github.com/ava-labs/avalanchego/vms/platformvm"
<<<<<<< HEAD
	"github.com/ava-labs/avalanchego/vms/platformvm/blocks/stateless"
=======
	"github.com/ava-labs/avalanchego/vms/platformvm/txs"
>>>>>>> 344e2756
	"github.com/ava-labs/avalanchego/wallet/chain/p"
	"github.com/ava-labs/avalanchego/wallet/chain/x"
)

const (
	MainnetAPIURI = "https://api.avax.network"
	FujiAPIURI    = "https://api.avax-test.network"
	LocalAPIURI   = "http://localhost:9650"

	fetchLimit = 1024
)

// TODO: refactor UTXOClient definition to allow the client implementations to
//       perform their own assertions.
var (
	_ UTXOClient = platformvm.Client(nil)
	_ UTXOClient = avm.Client(nil)
)

type UTXOClient interface {
	GetAtomicUTXOs(
		ctx context.Context,
		addrs []ids.ShortID,
		sourceChain string,
		limit uint32,
		startAddress ids.ShortID,
		startUTXOID ids.ID,
		options ...rpc.Option,
	) ([][]byte, ids.ShortID, ids.ID, error)
}

func FetchState(ctx context.Context, uri string, addrs ids.ShortSet) (p.Context, x.Context, UTXOs, error) {
	infoClient := info.NewClient(uri)
	xClient := avm.NewClient(uri, "X")

	pCTX, err := p.NewContextFromClients(ctx, infoClient, xClient)
	if err != nil {
		return nil, nil, nil, err
	}

	xCTX, err := x.NewContextFromClients(ctx, infoClient, xClient)
	if err != nil {
		return nil, nil, nil, err
	}

	utxos := NewUTXOs()
	addrList := addrs.List()
	chains := []struct {
		id     ids.ID
		client UTXOClient
		codec  codec.Manager
	}{
		{
			id:     constants.PlatformChainID,
			client: platformvm.NewClient(uri),
<<<<<<< HEAD
			codec:  stateless.Codec,
=======
			codec:  txs.Codec,
>>>>>>> 344e2756
		},
		{
			id:     xCTX.BlockchainID(),
			client: xClient,
			codec:  x.Parser.Codec(),
		},
	}
	for _, destinationChain := range chains {
		for _, sourceChain := range chains {
			err = AddAllUTXOs(
				ctx,
				utxos,
				destinationChain.client,
				destinationChain.codec,
				sourceChain.id,
				destinationChain.id,
				addrList,
			)
			if err != nil {
				return nil, nil, nil, err
			}
		}
	}
	return pCTX, xCTX, utxos, nil
}

// AddAllUTXOs fetches all the UTXOs referenced by [addresses] that were sent
// from [sourceChainID] to [destinationChainID] from the [client]. It then uses
// [codec] to parse the returned UTXOs and it adds them into [utxos]. If [ctx]
// expires, then the returned error will be immediately reported.
func AddAllUTXOs(
	ctx context.Context,
	utxos UTXOs,
	client UTXOClient,
	codec codec.Manager,
	sourceChainID ids.ID,
	destinationChainID ids.ID,
	addrs []ids.ShortID,
) error {
	var (
		sourceChainIDStr = sourceChainID.String()
		startAddr        ids.ShortID
		startUTXO        ids.ID
	)
	for {
		utxosBytes, endAddr, endUTXO, err := client.GetAtomicUTXOs(
			ctx,
			addrs,
			sourceChainIDStr,
			fetchLimit,
			startAddr,
			startUTXO,
		)
		if err != nil {
			return err
		}

		for _, utxoBytes := range utxosBytes {
			var utxo avax.UTXO
			_, err := codec.Unmarshal(utxoBytes, &utxo)
			if err != nil {
				return err
			}

			if err := utxos.AddUTXO(ctx, sourceChainID, destinationChainID, &utxo); err != nil {
				return err
			}
		}

		if len(utxosBytes) < fetchLimit {
			break
		}

		// Update the vars to query the next page of UTXOs.
		startAddr = endAddr
		startUTXO = endUTXO
	}
	return nil
}<|MERGE_RESOLUTION|>--- conflicted
+++ resolved
@@ -14,11 +14,7 @@
 	"github.com/ava-labs/avalanchego/vms/avm"
 	"github.com/ava-labs/avalanchego/vms/components/avax"
 	"github.com/ava-labs/avalanchego/vms/platformvm"
-<<<<<<< HEAD
-	"github.com/ava-labs/avalanchego/vms/platformvm/blocks/stateless"
-=======
 	"github.com/ava-labs/avalanchego/vms/platformvm/txs"
->>>>>>> 344e2756
 	"github.com/ava-labs/avalanchego/wallet/chain/p"
 	"github.com/ava-labs/avalanchego/wallet/chain/x"
 )
@@ -74,11 +70,7 @@
 		{
 			id:     constants.PlatformChainID,
 			client: platformvm.NewClient(uri),
-<<<<<<< HEAD
-			codec:  stateless.Codec,
-=======
 			codec:  txs.Codec,
->>>>>>> 344e2756
 		},
 		{
 			id:     xCTX.BlockchainID(),
