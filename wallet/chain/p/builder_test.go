// Copyright (C) 2019-2024, Ava Labs, Inc. All rights reserved.
// See the file LICENSE for licensing terms.

package p

import (
	"slices"
	"testing"
	"time"

	"github.com/stretchr/testify/require"

	"github.com/ava-labs/avalanchego/database"
	"github.com/ava-labs/avalanchego/ids"
	"github.com/ava-labs/avalanchego/utils/constants"
	"github.com/ava-labs/avalanchego/utils/crypto/bls"
	"github.com/ava-labs/avalanchego/utils/crypto/secp256k1"
	"github.com/ava-labs/avalanchego/utils/set"
	"github.com/ava-labs/avalanchego/utils/units"
	"github.com/ava-labs/avalanchego/vms/components/avax"
	"github.com/ava-labs/avalanchego/vms/platformvm/fx"
	"github.com/ava-labs/avalanchego/vms/platformvm/reward"
	"github.com/ava-labs/avalanchego/vms/platformvm/stakeable"
	"github.com/ava-labs/avalanchego/vms/platformvm/txs"
	"github.com/ava-labs/avalanchego/vms/platformvm/txs/fee"
	"github.com/ava-labs/avalanchego/vms/platformvm/upgrade"
	"github.com/ava-labs/avalanchego/vms/secp256k1fx"
	"github.com/ava-labs/avalanchego/wallet/chain/p/builder"
	"github.com/ava-labs/avalanchego/wallet/chain/p/signer"
	"github.com/ava-labs/avalanchego/wallet/subnet/primary/common"

	stdcontext "context"
	commonfee "github.com/ava-labs/avalanchego/vms/components/fee"
	blssigner "github.com/ava-labs/avalanchego/vms/platformvm/signer"
)

var (
	testKeys = secp256k1.TestKeys()

	// We hard-code [avaxAssetID] and [subnetAssetID] to make
	// ordering of UTXOs generated by [testUTXOsList] is reproducible
	avaxAssetID   = ids.Empty.Prefix(1789)
	subnetAssetID = ids.Empty.Prefix(2024)

	testContext = &builder.Context{
		NetworkID:                     constants.UnitTestID,
		AVAXAssetID:                   avaxAssetID,
		BaseTxFee:                     units.MicroAvax,
		CreateSubnetTxFee:             19 * units.MicroAvax,
		TransformSubnetTxFee:          789 * units.MicroAvax,
		CreateBlockchainTxFee:         1234 * units.MicroAvax,
		AddPrimaryNetworkValidatorFee: 19 * units.MilliAvax,
		AddPrimaryNetworkDelegatorFee: 765 * units.MilliAvax,
		AddSubnetValidatorFee:         1010 * units.MilliAvax,
		AddSubnetDelegatorFee:         9 * units.Avax,
	}
	testStaticConfig = staticFeesConfigFromContext(testContext)

	testGasPrice    = commonfee.GasPrice(10 * units.MicroAvax)
	testBlockMaxGas = commonfee.Gas(100_000)
)

// These tests create a tx, then verify that utxos included in the tx are
// exactly necessary to pay fees for it.

func TestBaseTx(t *testing.T) {
	var (
		require = require.New(t)

		// backend
		utxosKey   = testKeys[1]
		utxos      = makeTestUTXOs(utxosKey)
		chainUTXOs = common.NewDeterministicChainUTXOs(require, map[ids.ID][]*avax.UTXO{
			constants.PlatformChainID: utxos,
		})
		backend = NewBackend(testContext, chainUTXOs, nil)

		// builder and signer
		utxoAddr = utxosKey.Address()
		builder  = builder.New(set.Of(utxoAddr), testContext, backend)
		kc       = secp256k1fx.NewKeychain(utxosKey)
		s        = signer.New(kc, backend)

		// data to build the transaction
		outputsToMove = []*avax.TransferableOutput{{
			Asset: avax.Asset{ID: avaxAssetID},
			Out: &secp256k1fx.TransferOutput{
				Amt: 7 * units.Avax,
				OutputOwners: secp256k1fx.OutputOwners{
					Threshold: 1,
					Addrs:     []ids.ShortID{utxoAddr},
				},
			},
		}}
	)

	{ // Post E-Upgrade
		feeCalc := fee.NewDynamicCalculator(commonfee.NewCalculator(testGasPrice, testBlockMaxGas))
		utx, err := builder.NewBaseTx(
			outputsToMove,
			feeCalc,
		)
		require.NoError(err)

		tx, err := signer.SignUnsigned(stdcontext.Background(), s, utx)
		require.NoError(err)

<<<<<<< HEAD
		fc := fee.NewDynamicCalculator(commonfee.NewCalculator(testGasPrice, testBlockMaxGas))
		fee, err := fc.CalculateFee(utx, tx.Creds)
=======
		fc := fee.NewDynamicCalculator(testGasPrice, testBlockMaxGas)
		fee, err := fc.CalculateFee(tx)
>>>>>>> 48de2c1d
		require.NoError(err)
		require.Equal(30_620*units.MicroAvax, fee)

		// check UTXOs selection and fee financing
		ins := utx.Ins
		outs := utx.Outs
		require.Len(ins, 2)
		require.Len(outs, 2)

		expectedConsumed := fee + outputsToMove[0].Out.Amount()
		consumed := ins[0].In.Amount() + ins[1].In.Amount() - outs[0].Out.Amount()
		require.Equal(expectedConsumed, consumed)
		require.Equal(outputsToMove[0], outs[1])
	}

	{ // Pre E-Upgrade
		feeCalc := fee.NewStaticCalculator(testStaticConfig, upgrade.Config{}, time.Time{})
		utx, err := builder.NewBaseTx(
			outputsToMove,
			feeCalc,
		)
		require.NoError(err)

		fc := fee.NewStaticCalculator(testStaticConfig, upgrade.Config{}, time.Time{})
		fee, err := fc.CalculateFee(&txs.Tx{Unsigned: utx, Creds: nil})
		require.NoError(err)
		require.Equal(testContext.BaseTxFee, fee)

		// check UTXOs selection and fee financing
		ins := utx.Ins
		outs := utx.Outs
		require.Len(ins, 2)
		require.Len(outs, 2)

		expectedConsumed := fee + outputsToMove[0].Out.Amount()
		consumed := ins[0].In.Amount() + ins[1].In.Amount() - outs[0].Out.Amount()
		require.Equal(expectedConsumed, consumed)
		require.Equal(outputsToMove[0], outs[1])
	}
}

func TestAddSubnetValidatorTx(t *testing.T) {
	var (
		require = require.New(t)

		// backend
		utxosKey       = testKeys[1]
		utxos          = makeTestUTXOs(utxosKey)
		subnetID       = ids.GenerateTestID()
		subnetAuthKey  = testKeys[0]
		subnetAuthAddr = subnetAuthKey.Address()
		subnetOwner    = &secp256k1fx.OutputOwners{
			Threshold: 1,
			Addrs:     []ids.ShortID{subnetAuthAddr},
		}

		chainUTXOs = newDeterministicGenericBackend(
			require,
			map[ids.ID][]*avax.UTXO{
				constants.PlatformChainID: utxos,
			},
			map[ids.ID]fx.Owner{
				subnetID: subnetOwner,
			},
		)

		subnets = map[ids.ID]*txs.Tx{
			subnetID: {
				Unsigned: &txs.CreateSubnetTx{
					Owner: subnetOwner,
				},
			},
		}
		backend = NewBackend(testContext, chainUTXOs, subnets)

		// builder and signer
		utxoAddr = utxosKey.Address()
		builder  = builder.New(set.Of(utxoAddr, subnetAuthAddr), testContext, backend)
		kc       = secp256k1fx.NewKeychain(utxosKey)
		s        = signer.New(kc, chainUTXOs)

		// data to build the transaction
		subnetValidator = &txs.SubnetValidator{
			Validator: txs.Validator{
				NodeID: ids.GenerateTestNodeID(),
				End:    uint64(time.Now().Add(time.Hour).Unix()),
			},
			Subnet: subnetID,
		}
	)

	{ // Post E-Upgrade
		feeCalc := fee.NewDynamicCalculator(commonfee.NewCalculator(testGasPrice, testBlockMaxGas))
		utx, err := builder.NewAddSubnetValidatorTx(subnetValidator, feeCalc)
		require.NoError(err)

		tx, err := signer.SignUnsigned(stdcontext.Background(), s, utx)
		require.NoError(err)

<<<<<<< HEAD
		fc := fee.NewDynamicCalculator(commonfee.NewCalculator(testGasPrice, testBlockMaxGas))
		fee, err := fc.CalculateFee(utx, tx.Creds)
=======
		fc := fee.NewDynamicCalculator(testGasPrice, testBlockMaxGas)
		fee, err := fc.CalculateFee(tx)
>>>>>>> 48de2c1d
		require.NoError(err)
		require.Equal(40_610*units.MicroAvax, fee)

		// check UTXOs selection and fee financing
		ins := utx.Ins
		outs := utx.Outs
		require.Len(ins, 2)
		require.Len(outs, 1)

		expectedConsumed := fee
		consumed := ins[0].In.Amount() + ins[1].In.Amount() - outs[0].Out.Amount()
		require.Equal(expectedConsumed, consumed)
	}

	{ // Pre E-Upgrade
		feeCalc := fee.NewStaticCalculator(testStaticConfig, upgrade.Config{}, time.Time{})
		utx, err := builder.NewAddSubnetValidatorTx(subnetValidator, feeCalc)
		require.NoError(err)

		fc := fee.NewStaticCalculator(testStaticConfig, upgrade.Config{}, time.Time{})
		fee, err := fc.CalculateFee(&txs.Tx{Unsigned: utx, Creds: nil})
		require.NoError(err)
		require.Equal(testContext.AddSubnetValidatorFee, fee)

		// check UTXOs selection and fee financing
		ins := utx.Ins
		outs := utx.Outs
		require.Len(ins, 2)
		require.Len(outs, 1)

		expectedConsumed := fee
		consumed := ins[0].In.Amount() + ins[1].In.Amount() - outs[0].Out.Amount()
		require.Equal(expectedConsumed, consumed)
	}
}

func TestRemoveSubnetValidatorTx(t *testing.T) {
	var (
		require = require.New(t)

		// backend
		utxosKey       = testKeys[1]
		utxos          = makeTestUTXOs(utxosKey)
		subnetID       = ids.GenerateTestID()
		subnetAuthKey  = testKeys[0]
		subnetAuthAddr = subnetAuthKey.Address()
		subnetOwner    = &secp256k1fx.OutputOwners{
			Threshold: 1,
			Addrs:     []ids.ShortID{subnetAuthAddr},
		}

		chainUTXOs = newDeterministicGenericBackend(
			require,
			map[ids.ID][]*avax.UTXO{
				constants.PlatformChainID: utxos,
			},
			map[ids.ID]fx.Owner{
				subnetID: subnetOwner,
			},
		)

		subnets = map[ids.ID]*txs.Tx{
			subnetID: {
				Unsigned: &txs.CreateSubnetTx{
					Owner: subnetOwner,
				},
			},
		}

		backend = NewBackend(testContext, chainUTXOs, subnets)

		// builder and signer
		utxoAddr = utxosKey.Address()
		builder  = builder.New(set.Of(utxoAddr, subnetAuthAddr), testContext, backend)
		kc       = secp256k1fx.NewKeychain(utxosKey)
		s        = signer.New(kc, chainUTXOs)
	)

	{ // Post E-Upgrade
		feeCalc := fee.NewDynamicCalculator(commonfee.NewCalculator(testGasPrice, testBlockMaxGas))
		utx, err := builder.NewRemoveSubnetValidatorTx(
			ids.GenerateTestNodeID(),
			subnetID,
			feeCalc,
		)
		require.NoError(err)

		tx, err := signer.SignUnsigned(stdcontext.Background(), s, utx)
		require.NoError(err)

<<<<<<< HEAD
		fc := fee.NewDynamicCalculator(commonfee.NewCalculator(testGasPrice, testBlockMaxGas))
		fee, err := fc.CalculateFee(utx, tx.Creds)
=======
		fc := fee.NewDynamicCalculator(testGasPrice, testBlockMaxGas)
		fee, err := fc.CalculateFee(tx)
>>>>>>> 48de2c1d
		require.NoError(err)
		require.Equal(40_370*units.MicroAvax, fee)

		// check UTXOs selection and fee financing
		ins := utx.Ins
		outs := utx.Outs
		require.Len(ins, 2)
		require.Len(outs, 1)

		expectedConsumed := fee
		consumed := ins[0].In.Amount() + ins[1].In.Amount() - outs[0].Out.Amount()
		require.Equal(expectedConsumed, consumed)
	}

	{ // Pre E-Upgrade
		feeCalc := fee.NewStaticCalculator(testStaticConfig, upgrade.Config{}, time.Time{})
		utx, err := builder.NewRemoveSubnetValidatorTx(
			ids.GenerateTestNodeID(),
			subnetID,
			feeCalc,
		)
		require.NoError(err)

		fc := fee.NewStaticCalculator(testStaticConfig, upgrade.Config{}, time.Time{})
		fee, err := fc.CalculateFee(&txs.Tx{Unsigned: utx, Creds: nil})
		require.NoError(err)
		require.Equal(testContext.BaseTxFee, fee)

		// check UTXOs selection and fee financing
		ins := utx.Ins
		outs := utx.Outs
		require.Len(ins, 1)
		require.Len(outs, 1)

		expectedConsumed := fee
		consumed := ins[0].In.Amount() - outs[0].Out.Amount()
		require.Equal(expectedConsumed, consumed)
	}
}

func TestCreateChainTx(t *testing.T) {
	var (
		require = require.New(t)

		// backend
		utxosKey       = testKeys[1]
		utxos          = makeTestUTXOs(utxosKey)
		subnetID       = ids.GenerateTestID()
		subnetAuthKey  = testKeys[0]
		subnetAuthAddr = subnetAuthKey.Address()
		subnetOwner    = &secp256k1fx.OutputOwners{
			Threshold: 1,
			Addrs:     []ids.ShortID{subnetAuthAddr},
		}

		chainUTXOs = newDeterministicGenericBackend(
			require,
			map[ids.ID][]*avax.UTXO{
				constants.PlatformChainID: utxos,
			},
			map[ids.ID]fx.Owner{
				subnetID: subnetOwner,
			},
		)

		subnets = map[ids.ID]*txs.Tx{
			subnetID: {
				Unsigned: &txs.CreateSubnetTx{
					Owner: subnetOwner,
				},
			},
		}

		backend = NewBackend(testContext, chainUTXOs, subnets)

		// builder and signer
		utxoAddr = utxosKey.Address()
		builder  = builder.New(set.Of(utxoAddr, subnetAuthAddr), testContext, backend)
		kc       = secp256k1fx.NewKeychain(utxosKey)
		s        = signer.New(kc, chainUTXOs)

		// data to build the transaction
		genesisBytes = []byte{'a', 'b', 'c'}
		vmID         = ids.GenerateTestID()
		fxIDs        = []ids.ID{ids.GenerateTestID()}
		chainName    = "dummyChain"
	)

	{ // Post E-Upgrade
		feeCalc := fee.NewDynamicCalculator(commonfee.NewCalculator(testGasPrice, testBlockMaxGas))
		utx, err := builder.NewCreateChainTx(
			subnetID,
			genesisBytes,
			vmID,
			fxIDs,
			chainName,
			feeCalc,
		)
		require.NoError(err)

		tx, err := signer.SignUnsigned(stdcontext.Background(), s, utx)
		require.NoError(err)

<<<<<<< HEAD
		fc := fee.NewDynamicCalculator(commonfee.NewCalculator(testGasPrice, testBlockMaxGas))
		fee, err := fc.CalculateFee(utx, tx.Creds)
=======
		fc := fee.NewDynamicCalculator(testGasPrice, testBlockMaxGas)
		fee, err := fc.CalculateFee(tx)
>>>>>>> 48de2c1d
		require.NoError(err)
		require.Equal(31_040*units.MicroAvax, fee)

		// check UTXOs selection and fee financing
		ins := utx.Ins
		outs := utx.Outs
		require.Len(ins, 2)
		require.Len(outs, 1)

		expectedConsumed := fee
		consumed := ins[0].In.Amount() + ins[1].In.Amount() - outs[0].Out.Amount()
		require.Equal(expectedConsumed, consumed)
	}

	{ // Pre E-Upgrade
		feeCalc := fee.NewStaticCalculator(testStaticConfig, upgrade.Config{}, time.Time{})
		utx, err := builder.NewCreateChainTx(
			subnetID,
			genesisBytes,
			vmID,
			fxIDs,
			chainName,
			feeCalc,
		)
		require.NoError(err)

		fc := fee.NewStaticCalculator(testStaticConfig, upgrade.Config{}, time.Time{})
		fee, err := fc.CalculateFee(&txs.Tx{Unsigned: utx, Creds: nil})
		require.NoError(err)
		require.Equal(testContext.CreateBlockchainTxFee, fee)

		// check UTXOs selection and fee financing
		ins := utx.Ins
		outs := utx.Outs
		require.Len(ins, 1)
		require.Len(outs, 1)

		expectedConsumed := fee
		consumed := ins[0].In.Amount() - outs[0].Out.Amount()
		require.Equal(expectedConsumed, consumed)
	}
}

func TestCreateSubnetTx(t *testing.T) {
	var (
		require = require.New(t)

		// backend
		utxosKey       = testKeys[1]
		utxos          = makeTestUTXOs(utxosKey)
		subnetID       = ids.GenerateTestID()
		subnetAuthKey  = testKeys[0]
		subnetAuthAddr = subnetAuthKey.Address()
		subnetOwner    = &secp256k1fx.OutputOwners{
			Threshold: 1,
			Addrs:     []ids.ShortID{subnetAuthAddr},
		}

		chainUTXOs = newDeterministicGenericBackend(
			require,
			map[ids.ID][]*avax.UTXO{
				constants.PlatformChainID: utxos,
			},
			map[ids.ID]fx.Owner{
				subnetID: subnetOwner,
			},
		)

		subnets = map[ids.ID]*txs.Tx{
			subnetID: {
				Unsigned: &txs.CreateSubnetTx{
					Owner: subnetOwner,
				},
			},
		}

		backend = NewBackend(testContext, chainUTXOs, subnets)

		// builder and signer
		utxoAddr = utxosKey.Address()
		builder  = builder.New(set.Of(utxoAddr, subnetAuthAddr), testContext, backend)
		kc       = secp256k1fx.NewKeychain(utxosKey)
		s        = signer.New(kc, chainUTXOs)
	)

	{ // Post E-Upgrade
		feeCalc := fee.NewDynamicCalculator(commonfee.NewCalculator(testGasPrice, testBlockMaxGas))
		utx, err := builder.NewCreateSubnetTx(
			subnetOwner,
			feeCalc,
		)
		require.NoError(err)

		tx, err := signer.SignUnsigned(stdcontext.Background(), s, utx)
		require.NoError(err)

<<<<<<< HEAD
		fc := fee.NewDynamicCalculator(commonfee.NewCalculator(testGasPrice, testBlockMaxGas))
		fee, err := fc.CalculateFee(utx, tx.Creds)
=======
		fc := fee.NewDynamicCalculator(testGasPrice, testBlockMaxGas)
		fee, err := fc.CalculateFee(tx)
>>>>>>> 48de2c1d
		require.NoError(err)
		require.Equal(29_400*units.MicroAvax, fee)

		// check UTXOs selection and fee financing
		ins := utx.Ins
		outs := utx.Outs
		require.Len(ins, 2)
		require.Len(outs, 1)

		expectedConsumed := fee
		consumed := ins[0].In.Amount() + ins[1].In.Amount() - outs[0].Out.Amount()
		require.Equal(expectedConsumed, consumed)
	}

	{ // Pre E-Upgrade
		feeCalc := fee.NewStaticCalculator(testStaticConfig, upgrade.Config{}, time.Time{})
		utx, err := builder.NewCreateSubnetTx(
			subnetOwner,
			feeCalc,
		)
		require.NoError(err)

		fc := fee.NewStaticCalculator(testStaticConfig, upgrade.Config{}, time.Time{})
		fee, err := fc.CalculateFee(&txs.Tx{Unsigned: utx, Creds: nil})
		require.NoError(err)
		require.Equal(testContext.CreateSubnetTxFee, fee)

		// check UTXOs selection and fee financing
		ins := utx.Ins
		outs := utx.Outs
		require.Len(ins, 1)
		require.Len(outs, 1)

		expectedConsumed := fee
		consumed := ins[0].In.Amount() - outs[0].Out.Amount()
		require.Equal(expectedConsumed, consumed)
	}
}

func TestTransferSubnetOwnershipTx(t *testing.T) {
	var (
		require = require.New(t)

		// backend
		utxosKey       = testKeys[1]
		utxos          = makeTestUTXOs(utxosKey)
		subnetID       = ids.GenerateTestID()
		subnetAuthKey  = testKeys[0]
		subnetAuthAddr = subnetAuthKey.Address()
		subnetOwner    = &secp256k1fx.OutputOwners{
			Threshold: 1,
			Addrs:     []ids.ShortID{subnetAuthAddr},
		}

		chainUTXOs = newDeterministicGenericBackend(
			require,
			map[ids.ID][]*avax.UTXO{
				constants.PlatformChainID: utxos,
			},
			map[ids.ID]fx.Owner{
				subnetID: subnetOwner,
			},
		)

		subnets = map[ids.ID]*txs.Tx{
			subnetID: {
				Unsigned: &txs.CreateSubnetTx{
					Owner: subnetOwner,
				},
			},
		}

		backend = NewBackend(testContext, chainUTXOs, subnets)

		// builder
		utxoAddr = utxosKey.Address()
		builder  = builder.New(set.Of(utxoAddr, subnetAuthAddr), testContext, backend)
		kc       = secp256k1fx.NewKeychain(utxosKey)
		s        = signer.New(kc, chainUTXOs)
	)

	{ // Post E-Upgrade
		feeCalc := fee.NewDynamicCalculator(commonfee.NewCalculator(testGasPrice, testBlockMaxGas))
		utx, err := builder.NewTransferSubnetOwnershipTx(
			subnetID,
			subnetOwner,
			feeCalc,
		)
		require.NoError(err)

		tx, err := signer.SignUnsigned(stdcontext.Background(), s, utx)
		require.NoError(err)

<<<<<<< HEAD
		fc := fee.NewDynamicCalculator(commonfee.NewCalculator(testGasPrice, testBlockMaxGas))
		fee, err := fc.CalculateFee(utx, tx.Creds)
=======
		fc := fee.NewDynamicCalculator(testGasPrice, testBlockMaxGas)
		fee, err := fc.CalculateFee(tx)
>>>>>>> 48de2c1d
		require.NoError(err)
		require.Equal(30_570*units.MicroAvax, fee)

		// check UTXOs selection and fee financing
		ins := utx.Ins
		outs := utx.Outs
		require.Len(ins, 2)
		require.Len(outs, 1)

		expectedConsumed := fee
		consumed := ins[0].In.Amount() + ins[1].In.Amount() - outs[0].Out.Amount()
		require.Equal(expectedConsumed, consumed)
	}

	{ // Pre E-Upgrade
		feeCalc := fee.NewStaticCalculator(testStaticConfig, upgrade.Config{}, time.Time{})
		utx, err := builder.NewTransferSubnetOwnershipTx(
			subnetID,
			subnetOwner,
			feeCalc,
		)
		require.NoError(err)

		fc := fee.NewStaticCalculator(testStaticConfig, upgrade.Config{}, time.Time{})
		fee, err := fc.CalculateFee(&txs.Tx{Unsigned: utx, Creds: nil})
		require.NoError(err)
		require.Equal(testContext.BaseTxFee, fee)

		// check UTXOs selection and fee financing
		ins := utx.Ins
		outs := utx.Outs
		require.Len(ins, 1)
		require.Len(outs, 1)

		expectedConsumed := fee
		consumed := ins[0].In.Amount() - outs[0].Out.Amount()
		require.Equal(expectedConsumed, consumed)
	}
}

func TestImportTx(t *testing.T) {
	var (
		require = require.New(t)

		// backend
		utxosKey      = testKeys[1]
		utxos         = makeTestUTXOs(utxosKey)
		sourceChainID = ids.GenerateTestID()
		importedUTXOs = utxos[:1]
		chainUTXOs    = newDeterministicGenericBackend(
			require,
			map[ids.ID][]*avax.UTXO{
				constants.PlatformChainID: utxos,
				sourceChainID:             importedUTXOs,
			},
			nil,
		)

		backend = NewBackend(testContext, chainUTXOs, nil)

		// builder and signer
		utxoAddr = utxosKey.Address()
		builder  = builder.New(set.Of(utxoAddr), testContext, backend)
		kc       = secp256k1fx.NewKeychain(utxosKey)
		s        = signer.New(kc, chainUTXOs)

		// data to build the transaction
		importKey = testKeys[0]
		importTo  = &secp256k1fx.OutputOwners{
			Threshold: 1,
			Addrs: []ids.ShortID{
				importKey.Address(),
			},
		}
	)

	{ // Post E-Upgrade
		feeCalc := fee.NewDynamicCalculator(commonfee.NewCalculator(testGasPrice, testBlockMaxGas))
		utx, err := builder.NewImportTx(
			sourceChainID,
			importTo,
			feeCalc,
		)
		require.NoError(err)

		tx, err := signer.SignUnsigned(stdcontext.Background(), s, utx)
		require.NoError(err)

<<<<<<< HEAD
		fc := fee.NewDynamicCalculator(commonfee.NewCalculator(testGasPrice, testBlockMaxGas))
		fee, err := fc.CalculateFee(utx, tx.Creds)
=======
		fc := fee.NewDynamicCalculator(testGasPrice, testBlockMaxGas)
		fee, err := fc.CalculateFee(tx)
>>>>>>> 48de2c1d
		require.NoError(err)
		require.Equal(42_770*units.MicroAvax, fee)

		// check UTXOs selection and fee financing
		ins := utx.Ins
		outs := utx.Outs
		importedIns := utx.ImportedInputs
		require.Len(ins, 2)
		require.Len(importedIns, 1)
		require.Len(outs, 1)

		expectedConsumed := fee
		consumed := importedIns[0].In.Amount() + ins[0].In.Amount() + ins[1].In.Amount() - outs[0].Out.Amount()
		require.Equal(expectedConsumed, consumed)
	}

	{ // Pre E-Upgrade
		feeCalc := fee.NewStaticCalculator(testStaticConfig, upgrade.Config{}, time.Time{})
		utx, err := builder.NewImportTx(
			sourceChainID,
			importTo,
			feeCalc,
		)
		require.NoError(err)

		fc := fee.NewStaticCalculator(testStaticConfig, upgrade.Config{}, time.Time{})
		fee, err := fc.CalculateFee(&txs.Tx{Unsigned: utx, Creds: nil})
		require.NoError(err)
		require.Equal(testContext.BaseTxFee, fee)

		// check UTXOs selection and fee financing
		ins := utx.Ins
		outs := utx.Outs
		importedIns := utx.ImportedInputs
		require.Empty(ins)
		require.Len(importedIns, 1)
		require.Len(outs, 1)

		expectedConsumed := fee
		consumed := importedIns[0].In.Amount() - outs[0].Out.Amount()
		require.Equal(expectedConsumed, consumed)
	}
}

func TestExportTx(t *testing.T) {
	var (
		require = require.New(t)

		// backend
		utxosKey   = testKeys[1]
		utxos      = makeTestUTXOs(utxosKey)
		chainUTXOs = common.NewDeterministicChainUTXOs(require, map[ids.ID][]*avax.UTXO{
			constants.PlatformChainID: utxos,
		})
		backend = NewBackend(testContext, chainUTXOs, nil)

		// builder and signer
		utxoAddr = utxosKey.Address()
		builder  = builder.New(set.Of(utxoAddr), testContext, backend)
		kc       = secp256k1fx.NewKeychain(utxosKey)
		s        = signer.New(kc, backend)

		// data to build the transaction
		subnetID        = ids.GenerateTestID()
		exportedOutputs = []*avax.TransferableOutput{{
			Asset: avax.Asset{ID: avaxAssetID},
			Out: &secp256k1fx.TransferOutput{
				Amt: 7 * units.Avax,
				OutputOwners: secp256k1fx.OutputOwners{
					Threshold: 1,
					Addrs:     []ids.ShortID{utxoAddr},
				},
			},
		}}
	)

	{ // Post E-Upgrade
		feeCalc := fee.NewDynamicCalculator(commonfee.NewCalculator(testGasPrice, testBlockMaxGas))
		utx, err := builder.NewExportTx(
			subnetID,
			exportedOutputs,
			feeCalc,
		)
		require.NoError(err)

		tx, err := signer.SignUnsigned(stdcontext.Background(), s, utx)
		require.NoError(err)

<<<<<<< HEAD
		fc := fee.NewDynamicCalculator(commonfee.NewCalculator(testGasPrice, testBlockMaxGas))
		fee, err := fc.CalculateFee(utx, tx.Creds)
=======
		fc := fee.NewDynamicCalculator(testGasPrice, testBlockMaxGas)
		fee, err := fc.CalculateFee(tx)
>>>>>>> 48de2c1d
		require.NoError(err)
		require.Equal(30_980*units.MicroAvax, fee)

		// check UTXOs selection and fee financing
		ins := utx.Ins
		outs := utx.Outs
		require.Len(ins, 2)
		require.Len(outs, 1)
		require.Equal(utx.ExportedOutputs, exportedOutputs)

		expectedConsumed := fee + exportedOutputs[0].Out.Amount()
		consumed := ins[0].In.Amount() + ins[1].In.Amount() - outs[0].Out.Amount()
		require.Equal(expectedConsumed, consumed)
	}

	{ // Pre E-Upgrade
		feeCalc := fee.NewStaticCalculator(testStaticConfig, upgrade.Config{}, time.Time{})
		utx, err := builder.NewExportTx(
			subnetID,
			exportedOutputs,
			feeCalc,
		)
		require.NoError(err)

		fc := fee.NewStaticCalculator(testStaticConfig, upgrade.Config{}, time.Time{})
		fee, err := fc.CalculateFee(&txs.Tx{Unsigned: utx, Creds: nil})
		require.NoError(err)
		require.Equal(testContext.BaseTxFee, fee)

		// check UTXOs selection and fee financing
		ins := utx.Ins
		outs := utx.Outs
		require.Len(ins, 2)
		require.Len(outs, 1)

		expectedConsumed := fee + exportedOutputs[0].Out.Amount()
		consumed := ins[0].In.Amount() + ins[1].In.Amount() - outs[0].Out.Amount()
		require.Equal(expectedConsumed, consumed)
		require.Equal(utx.ExportedOutputs, exportedOutputs)
	}
}

func TestTransformSubnetTx(t *testing.T) {
	var (
		require = require.New(t)

		// backend
		utxosKey       = testKeys[1]
		utxos          = makeTestUTXOs(utxosKey)
		subnetID       = ids.GenerateTestID()
		subnetAuthKey  = testKeys[0]
		subnetAuthAddr = subnetAuthKey.Address()
		subnetOwner    = &secp256k1fx.OutputOwners{
			Threshold: 1,
			Addrs:     []ids.ShortID{subnetAuthAddr},
		}

		chainUTXOs = newDeterministicGenericBackend(
			require,
			map[ids.ID][]*avax.UTXO{
				constants.PlatformChainID: utxos,
			},
			map[ids.ID]fx.Owner{
				subnetID: subnetOwner,
			},
		)

		subnets = map[ids.ID]*txs.Tx{
			subnetID: {
				Unsigned: &txs.CreateSubnetTx{
					Owner: subnetOwner,
				},
			},
		}

		backend = NewBackend(testContext, chainUTXOs, subnets)

		// builder and signer
		utxoAddr = utxosKey.Address()
		builder  = builder.New(set.Of(utxoAddr, subnetAuthAddr), testContext, backend)
		kc       = secp256k1fx.NewKeychain(utxosKey)
		s        = signer.New(kc, chainUTXOs)

		// data to build the transaction
		initialSupply = 40 * units.MegaAvax
		maxSupply     = 100 * units.MegaAvax
	)

	{ // Post E-Upgrade
		feeCalc := fee.NewDynamicCalculator(commonfee.NewCalculator(testGasPrice, testBlockMaxGas))
		utx, err := builder.NewTransformSubnetTx(
			subnetID,
			subnetAssetID,
			initialSupply,                 // initial supply
			maxSupply,                     // max supply
			reward.PercentDenominator,     // min consumption rate
			reward.PercentDenominator,     // max consumption rate
			1,                             // min validator stake
			100*units.MegaAvax,            // max validator stake
			time.Second,                   // min stake duration
			365*24*time.Hour,              // max stake duration
			0,                             // min delegation fee
			1,                             // min delegator stake
			5,                             // max validator weight factor
			.80*reward.PercentDenominator, // uptime requirement
			feeCalc,
		)
		require.NoError(err)

		tx, err := signer.SignUnsigned(stdcontext.Background(), s, utx)
		require.NoError(err)

<<<<<<< HEAD
		fc := fee.NewDynamicCalculator(commonfee.NewCalculator(testGasPrice, testBlockMaxGas))
		fee, err := fc.CalculateFee(utx, tx.Creds)
=======
		fc := fee.NewDynamicCalculator(testGasPrice, testBlockMaxGas)
		fee, err := fc.CalculateFee(tx)
>>>>>>> 48de2c1d
		require.NoError(err)
		require.Equal(46_250*units.MicroAvax, fee)

		// check UTXOs selection and fee financing
		ins := utx.Ins
		outs := utx.Outs
		require.Len(ins, 3)
		require.Len(outs, 2)

		expectedConsumedSubnetAsset := maxSupply - initialSupply
		consumedSubnetAsset := ins[0].In.Amount() - outs[1].Out.Amount()
		require.Equal(expectedConsumedSubnetAsset, consumedSubnetAsset)
		expectedConsumed := fee
		consumed := ins[1].In.Amount() + ins[2].In.Amount() - outs[0].Out.Amount()
		require.Equal(expectedConsumed, consumed)
	}

	{ // Pre E-Upgrade
		feeCalc := fee.NewStaticCalculator(testStaticConfig, upgrade.Config{}, time.Time{})
		utx, err := builder.NewTransformSubnetTx(
			subnetID,
			subnetAssetID,
			initialSupply,                 // initial supply
			maxSupply,                     // max supply
			reward.PercentDenominator,     // min consumption rate
			reward.PercentDenominator,     // max consumption rate
			1,                             // min validator stake
			100*units.MegaAvax,            // max validator stake
			time.Second,                   // min stake duration
			365*24*time.Hour,              // max stake duration
			0,                             // min delegation fee
			1,                             // min delegator stake
			5,                             // max validator weight factor
			.80*reward.PercentDenominator, // uptime requirement
			feeCalc,
		)
		require.NoError(err)

		fc := fee.NewStaticCalculator(testStaticConfig, upgrade.Config{}, time.Time{})
		fee, err := fc.CalculateFee(&txs.Tx{Unsigned: utx, Creds: nil})
		require.NoError(err)
		require.Equal(testContext.TransformSubnetTxFee, fee)

		// check UTXOs selection and fee financing
		ins := utx.Ins
		outs := utx.Outs
		require.Len(ins, 2)
		require.Len(outs, 2)

		expectedConsumedSubnetAsset := maxSupply - initialSupply
		consumedSubnetAsset := ins[0].In.Amount() - outs[1].Out.Amount()
		require.Equal(expectedConsumedSubnetAsset, consumedSubnetAsset)
		expectedConsumed := fee
		consumed := ins[1].In.Amount() - outs[0].Out.Amount()
		require.Equal(expectedConsumed, consumed)
	}
}

func TestAddPermissionlessValidatorTx(t *testing.T) {
	var (
		require = require.New(t)

		// backend
		utxosKey   = testKeys[1]
		utxos      = makeTestUTXOs(utxosKey)
		chainUTXOs = common.NewDeterministicChainUTXOs(require, map[ids.ID][]*avax.UTXO{
			constants.PlatformChainID: utxos,
		})
		backend = NewBackend(testContext, chainUTXOs, nil)

		// builder
		utxoAddr   = utxosKey.Address()
		rewardKey  = testKeys[0]
		rewardAddr = rewardKey.Address()
		builder    = builder.New(set.Of(utxoAddr, rewardAddr), testContext, backend)
		kc         = secp256k1fx.NewKeychain(utxosKey)
		s          = signer.New(kc, backend)

		// data to build the transaction
		validationRewardsOwner = &secp256k1fx.OutputOwners{
			Threshold: 1,
			Addrs: []ids.ShortID{
				rewardAddr,
			},
		}
		delegationRewardsOwner = &secp256k1fx.OutputOwners{
			Threshold: 1,
			Addrs: []ids.ShortID{
				rewardAddr,
			},
		}
	)

	sk, err := bls.NewSecretKey()
	require.NoError(err)

	{ // Post E-Upgrade
		feeCalc := fee.NewDynamicCalculator(commonfee.NewCalculator(testGasPrice, testBlockMaxGas))
		utx, err := builder.NewAddPermissionlessValidatorTx(
			&txs.SubnetValidator{
				Validator: txs.Validator{
					NodeID: ids.GenerateTestNodeID(),
					End:    uint64(time.Now().Add(time.Hour).Unix()),
					Wght:   2 * units.Avax,
				},
				Subnet: constants.PrimaryNetworkID,
			},
			blssigner.NewProofOfPossession(sk),
			avaxAssetID,
			validationRewardsOwner,
			delegationRewardsOwner,
			reward.PercentDenominator,
			feeCalc,
		)
		require.NoError(err)

		tx, err := signer.SignUnsigned(stdcontext.Background(), s, utx)
		require.NoError(err)

<<<<<<< HEAD
		fc := fee.NewDynamicCalculator(commonfee.NewCalculator(testGasPrice, testBlockMaxGas))
		fee, err := fc.CalculateFee(utx, tx.Creds)
=======
		fc := fee.NewDynamicCalculator(testGasPrice, testBlockMaxGas)
		fee, err := fc.CalculateFee(tx)
>>>>>>> 48de2c1d
		require.NoError(err)
		require.Equal(75_240*units.MicroAvax, fee)

		// check UTXOs selection and fee financing
		ins := utx.Ins
		staked := utx.StakeOuts
		outs := utx.Outs
		require.Len(ins, 4)
		require.Len(staked, 2)
		require.Len(outs, 2)

		expectedConsumedSubnetAsset := utx.Validator.Weight()
		consumedSubnetAsset := staked[0].Out.Amount() + staked[1].Out.Amount()
		require.Equal(ins[0].In.Amount()+ins[2].In.Amount()-outs[1].Out.Amount(), consumedSubnetAsset)
		require.Equal(expectedConsumedSubnetAsset, consumedSubnetAsset)

		expectedConsumed := fee
		consumed := ins[1].In.Amount() + ins[3].In.Amount() - outs[0].Out.Amount()
		require.Equal(expectedConsumed, consumed)
	}

	{ // Pre E-Upgrade
		feeCalc := fee.NewStaticCalculator(testStaticConfig, upgrade.Config{}, time.Time{})
		utx, err := builder.NewAddPermissionlessValidatorTx(
			&txs.SubnetValidator{
				Validator: txs.Validator{
					NodeID: ids.GenerateTestNodeID(),
					End:    uint64(time.Now().Add(time.Hour).Unix()),
					Wght:   2 * units.Avax,
				},
				Subnet: constants.PrimaryNetworkID,
			},
			blssigner.NewProofOfPossession(sk),
			avaxAssetID,
			validationRewardsOwner,
			delegationRewardsOwner,
			reward.PercentDenominator,
			feeCalc,
		)
		require.NoError(err)

		fc := fee.NewStaticCalculator(testStaticConfig, upgrade.Config{}, time.Time{})
		fee, err := fc.CalculateFee(&txs.Tx{Unsigned: utx, Creds: nil})
		require.NoError(err)
		require.Equal(testContext.AddPrimaryNetworkValidatorFee, fee)

		// check UTXOs selection and fee financing
		ins := utx.Ins
		staked := utx.StakeOuts
		outs := utx.Outs
		require.Len(ins, 4)
		require.Len(staked, 2)
		require.Len(outs, 2)

		expectedConsumedSubnetAsset := utx.Validator.Weight()
		consumedSubnetAsset := staked[0].Out.Amount() + staked[1].Out.Amount()
		require.Equal(ins[0].In.Amount()+ins[2].In.Amount()-outs[1].Out.Amount(), consumedSubnetAsset)
		require.Equal(expectedConsumedSubnetAsset, consumedSubnetAsset)

		expectedConsumed := fee
		consumed := ins[1].In.Amount() + ins[3].In.Amount() - outs[0].Out.Amount()
		require.Equal(expectedConsumed, consumed)
	}
}

func TestAddPermissionlessDelegatorTx(t *testing.T) {
	var (
		require = require.New(t)

		// backend
		utxosKey   = testKeys[1]
		utxos      = makeTestUTXOs(utxosKey)
		chainUTXOs = common.NewDeterministicChainUTXOs(require, map[ids.ID][]*avax.UTXO{
			constants.PlatformChainID: utxos,
		})
		backend = NewBackend(testContext, chainUTXOs, nil)

		// builder and signer
		utxoAddr   = utxosKey.Address()
		rewardKey  = testKeys[0]
		rewardAddr = rewardKey.Address()
		builder    = builder.New(set.Of(utxoAddr, rewardAddr), testContext, backend)
		kc         = secp256k1fx.NewKeychain(utxosKey)
		s          = signer.New(kc, backend)

		// data to build the transaction
		rewardsOwner = &secp256k1fx.OutputOwners{
			Threshold: 1,
			Addrs: []ids.ShortID{
				rewardAddr,
			},
		}
	)

	{ // Post E-Upgrade
		feeCalc := fee.NewDynamicCalculator(commonfee.NewCalculator(testGasPrice, testBlockMaxGas))
		utx, err := builder.NewAddPermissionlessDelegatorTx(
			&txs.SubnetValidator{
				Validator: txs.Validator{
					NodeID: ids.GenerateTestNodeID(),
					End:    uint64(time.Now().Add(time.Hour).Unix()),
					Wght:   2 * units.Avax,
				},
				Subnet: constants.PrimaryNetworkID,
			},
			avaxAssetID,
			rewardsOwner,
			feeCalc,
		)
		require.NoError(err)

		tx, err := signer.SignUnsigned(stdcontext.Background(), s, utx)
		require.NoError(err)

<<<<<<< HEAD
		fc := fee.NewDynamicCalculator(commonfee.NewCalculator(testGasPrice, testBlockMaxGas))
		fee, err := fc.CalculateFee(utx, tx.Creds)
=======
		fc := fee.NewDynamicCalculator(testGasPrice, testBlockMaxGas)
		fee, err := fc.CalculateFee(tx)
>>>>>>> 48de2c1d
		require.NoError(err)
		require.Equal(73_320*units.MicroAvax, fee)

		// check UTXOs selection and fee financing
		ins := utx.Ins
		staked := utx.StakeOuts
		outs := utx.Outs
		require.Len(ins, 4)
		require.Len(staked, 2)
		require.Len(outs, 2)

		expectedConsumedSubnetAsset := utx.Validator.Weight()
		consumedSubnetAsset := staked[0].Out.Amount() + staked[1].Out.Amount()
		require.Equal(ins[0].In.Amount()+ins[2].In.Amount()-outs[1].Out.Amount(), consumedSubnetAsset)
		require.Equal(expectedConsumedSubnetAsset, consumedSubnetAsset)

		expectedConsumed := fee
		consumed := ins[1].In.Amount() + ins[3].In.Amount() - outs[0].Out.Amount()
		require.Equal(expectedConsumed, consumed)
	}

	{ // Pre E-Upgrade
		feeCalc := fee.NewStaticCalculator(testStaticConfig, upgrade.Config{}, time.Time{})
		utx, err := builder.NewAddPermissionlessDelegatorTx(
			&txs.SubnetValidator{
				Validator: txs.Validator{
					NodeID: ids.GenerateTestNodeID(),
					End:    uint64(time.Now().Add(time.Hour).Unix()),
					Wght:   2 * units.Avax,
				},
				Subnet: constants.PrimaryNetworkID,
			},
			avaxAssetID,
			rewardsOwner,
			feeCalc,
		)
		require.NoError(err)

		fc := fee.NewStaticCalculator(testStaticConfig, upgrade.Config{}, time.Time{})
		fee, err := fc.CalculateFee(&txs.Tx{Unsigned: utx, Creds: nil})
		require.NoError(err)
		require.Equal(testContext.AddPrimaryNetworkDelegatorFee, fee)

		// check UTXOs selection and fee financing
		ins := utx.Ins
		staked := utx.StakeOuts
		outs := utx.Outs
		require.Len(ins, 4)
		require.Len(staked, 2)
		require.Len(outs, 2)

		expectedConsumedSubnetAsset := utx.Validator.Weight()
		consumedSubnetAsset := staked[0].Out.Amount() + staked[1].Out.Amount()
		require.Equal(ins[0].In.Amount()+ins[2].In.Amount()-outs[1].Out.Amount(), consumedSubnetAsset)
		require.Equal(expectedConsumedSubnetAsset, consumedSubnetAsset)

		expectedConsumed := fee
		consumed := ins[1].In.Amount() + ins[3].In.Amount() - outs[0].Out.Amount()
		require.Equal(expectedConsumed, consumed)
	}
}

func makeTestUTXOs(utxosKey *secp256k1.PrivateKey) []*avax.UTXO {
	// Note: we avoid ids.GenerateTestNodeID here to make sure that UTXO IDs won't change
	// run by run. This simplifies checking what utxos are included in the built txs.
	const utxosOffset uint64 = 2024

	utxosAddr := utxosKey.Address()
	return []*avax.UTXO{
		{ // a small UTXO first, which should not be enough to pay fees
			UTXOID: avax.UTXOID{
				TxID:        ids.Empty.Prefix(utxosOffset),
				OutputIndex: uint32(utxosOffset),
			},
			Asset: avax.Asset{ID: avaxAssetID},
			Out: &secp256k1fx.TransferOutput{
				Amt: 2 * units.MilliAvax,
				OutputOwners: secp256k1fx.OutputOwners{
					Locktime:  0,
					Addrs:     []ids.ShortID{utxosAddr},
					Threshold: 1,
				},
			},
		},
		{ // a locked, small UTXO
			UTXOID: avax.UTXOID{
				TxID:        ids.Empty.Prefix(utxosOffset + 1),
				OutputIndex: uint32(utxosOffset + 1),
			},
			Asset: avax.Asset{ID: avaxAssetID},
			Out: &stakeable.LockOut{
				Locktime: uint64(time.Now().Add(time.Hour).Unix()),
				TransferableOut: &secp256k1fx.TransferOutput{
					Amt: 3 * units.MilliAvax,
					OutputOwners: secp256k1fx.OutputOwners{
						Threshold: 1,
						Addrs:     []ids.ShortID{utxosAddr},
					},
				},
			},
		},
		{ // a subnetAssetID denominated UTXO
			UTXOID: avax.UTXOID{
				TxID:        ids.Empty.Prefix(utxosOffset + 2),
				OutputIndex: uint32(utxosOffset + 2),
			},
			Asset: avax.Asset{ID: subnetAssetID},
			Out: &secp256k1fx.TransferOutput{
				Amt: 99 * units.MegaAvax,
				OutputOwners: secp256k1fx.OutputOwners{
					Locktime:  0,
					Addrs:     []ids.ShortID{utxosAddr},
					Threshold: 1,
				},
			},
		},
		{ // a locked, large UTXO
			UTXOID: avax.UTXOID{
				TxID:        ids.Empty.Prefix(utxosOffset + 3),
				OutputIndex: uint32(utxosOffset + 3),
			},
			Asset: avax.Asset{ID: avaxAssetID},
			Out: &stakeable.LockOut{
				Locktime: uint64(time.Now().Add(time.Hour).Unix()),
				TransferableOut: &secp256k1fx.TransferOutput{
					Amt: 88 * units.Avax,
					OutputOwners: secp256k1fx.OutputOwners{
						Threshold: 1,
						Addrs:     []ids.ShortID{utxosAddr},
					},
				},
			},
		},
		{ // a large UTXO last, which should be enough to pay any fee by itself
			UTXOID: avax.UTXOID{
				TxID:        ids.Empty.Prefix(utxosOffset + 4),
				OutputIndex: uint32(utxosOffset + 4),
			},
			Asset: avax.Asset{ID: avaxAssetID},
			Out: &secp256k1fx.TransferOutput{
				Amt: 9 * units.Avax,
				OutputOwners: secp256k1fx.OutputOwners{
					Locktime:  0,
					Addrs:     []ids.ShortID{utxosAddr},
					Threshold: 1,
				},
			},
		},
	}
}

func newDeterministicGenericBackend(
	require *require.Assertions,
	utxoSets map[ids.ID][]*avax.UTXO,
	subnetOwners map[ids.ID]fx.Owner,
) *testBackend {
	globalUTXOs := common.NewUTXOs()
	for subnetID, utxos := range utxoSets {
		for _, utxo := range utxos {
			require.NoError(
				globalUTXOs.AddUTXO(stdcontext.Background(), subnetID, constants.PlatformChainID, utxo),
			)
		}
	}
	return &testBackend{
		DeterministicChainUTXOs: common.NewDeterministicChainUTXOs(require, utxoSets),
		subnetOwners:            subnetOwners,
	}
}

type testBackend struct {
	*common.DeterministicChainUTXOs
	subnetOwners map[ids.ID]fx.Owner // subnetID --> fx.Owner
}

func (c *testBackend) UTXOs(ctx stdcontext.Context, sourceChainID ids.ID) ([]*avax.UTXO, error) {
	utxos, err := c.ChainUTXOs.UTXOs(ctx, sourceChainID)
	if err != nil {
		return nil, err
	}

	slices.SortFunc(utxos, func(a, b *avax.UTXO) int {
		return a.Compare(&b.UTXOID)
	})
	return utxos, nil
}

func (c *testBackend) GetSubnetOwner(_ stdcontext.Context, subnetID ids.ID) (fx.Owner, error) {
	owner, found := c.subnetOwners[subnetID]
	if !found {
		return nil, database.ErrNotFound
	}

	return owner, nil
}<|MERGE_RESOLUTION|>--- conflicted
+++ resolved
@@ -105,13 +105,8 @@
 		tx, err := signer.SignUnsigned(stdcontext.Background(), s, utx)
 		require.NoError(err)
 
-<<<<<<< HEAD
 		fc := fee.NewDynamicCalculator(commonfee.NewCalculator(testGasPrice, testBlockMaxGas))
-		fee, err := fc.CalculateFee(utx, tx.Creds)
-=======
-		fc := fee.NewDynamicCalculator(testGasPrice, testBlockMaxGas)
 		fee, err := fc.CalculateFee(tx)
->>>>>>> 48de2c1d
 		require.NoError(err)
 		require.Equal(30_620*units.MicroAvax, fee)
 
@@ -211,13 +206,8 @@
 		tx, err := signer.SignUnsigned(stdcontext.Background(), s, utx)
 		require.NoError(err)
 
-<<<<<<< HEAD
 		fc := fee.NewDynamicCalculator(commonfee.NewCalculator(testGasPrice, testBlockMaxGas))
-		fee, err := fc.CalculateFee(utx, tx.Creds)
-=======
-		fc := fee.NewDynamicCalculator(testGasPrice, testBlockMaxGas)
 		fee, err := fc.CalculateFee(tx)
->>>>>>> 48de2c1d
 		require.NoError(err)
 		require.Equal(40_610*units.MicroAvax, fee)
 
@@ -308,13 +298,8 @@
 		tx, err := signer.SignUnsigned(stdcontext.Background(), s, utx)
 		require.NoError(err)
 
-<<<<<<< HEAD
 		fc := fee.NewDynamicCalculator(commonfee.NewCalculator(testGasPrice, testBlockMaxGas))
-		fee, err := fc.CalculateFee(utx, tx.Creds)
-=======
-		fc := fee.NewDynamicCalculator(testGasPrice, testBlockMaxGas)
 		fee, err := fc.CalculateFee(tx)
->>>>>>> 48de2c1d
 		require.NoError(err)
 		require.Equal(40_370*units.MicroAvax, fee)
 
@@ -418,13 +403,8 @@
 		tx, err := signer.SignUnsigned(stdcontext.Background(), s, utx)
 		require.NoError(err)
 
-<<<<<<< HEAD
 		fc := fee.NewDynamicCalculator(commonfee.NewCalculator(testGasPrice, testBlockMaxGas))
-		fee, err := fc.CalculateFee(utx, tx.Creds)
-=======
-		fc := fee.NewDynamicCalculator(testGasPrice, testBlockMaxGas)
 		fee, err := fc.CalculateFee(tx)
->>>>>>> 48de2c1d
 		require.NoError(err)
 		require.Equal(31_040*units.MicroAvax, fee)
 
@@ -521,13 +501,8 @@
 		tx, err := signer.SignUnsigned(stdcontext.Background(), s, utx)
 		require.NoError(err)
 
-<<<<<<< HEAD
 		fc := fee.NewDynamicCalculator(commonfee.NewCalculator(testGasPrice, testBlockMaxGas))
-		fee, err := fc.CalculateFee(utx, tx.Creds)
-=======
-		fc := fee.NewDynamicCalculator(testGasPrice, testBlockMaxGas)
 		fee, err := fc.CalculateFee(tx)
->>>>>>> 48de2c1d
 		require.NoError(err)
 		require.Equal(29_400*units.MicroAvax, fee)
 
@@ -621,13 +596,8 @@
 		tx, err := signer.SignUnsigned(stdcontext.Background(), s, utx)
 		require.NoError(err)
 
-<<<<<<< HEAD
 		fc := fee.NewDynamicCalculator(commonfee.NewCalculator(testGasPrice, testBlockMaxGas))
-		fee, err := fc.CalculateFee(utx, tx.Creds)
-=======
-		fc := fee.NewDynamicCalculator(testGasPrice, testBlockMaxGas)
 		fee, err := fc.CalculateFee(tx)
->>>>>>> 48de2c1d
 		require.NoError(err)
 		require.Equal(30_570*units.MicroAvax, fee)
 
@@ -716,13 +686,8 @@
 		tx, err := signer.SignUnsigned(stdcontext.Background(), s, utx)
 		require.NoError(err)
 
-<<<<<<< HEAD
 		fc := fee.NewDynamicCalculator(commonfee.NewCalculator(testGasPrice, testBlockMaxGas))
-		fee, err := fc.CalculateFee(utx, tx.Creds)
-=======
-		fc := fee.NewDynamicCalculator(testGasPrice, testBlockMaxGas)
 		fee, err := fc.CalculateFee(tx)
->>>>>>> 48de2c1d
 		require.NoError(err)
 		require.Equal(42_770*units.MicroAvax, fee)
 
@@ -811,13 +776,8 @@
 		tx, err := signer.SignUnsigned(stdcontext.Background(), s, utx)
 		require.NoError(err)
 
-<<<<<<< HEAD
 		fc := fee.NewDynamicCalculator(commonfee.NewCalculator(testGasPrice, testBlockMaxGas))
-		fee, err := fc.CalculateFee(utx, tx.Creds)
-=======
-		fc := fee.NewDynamicCalculator(testGasPrice, testBlockMaxGas)
 		fee, err := fc.CalculateFee(tx)
->>>>>>> 48de2c1d
 		require.NoError(err)
 		require.Equal(30_980*units.MicroAvax, fee)
 
@@ -930,13 +890,8 @@
 		tx, err := signer.SignUnsigned(stdcontext.Background(), s, utx)
 		require.NoError(err)
 
-<<<<<<< HEAD
 		fc := fee.NewDynamicCalculator(commonfee.NewCalculator(testGasPrice, testBlockMaxGas))
-		fee, err := fc.CalculateFee(utx, tx.Creds)
-=======
-		fc := fee.NewDynamicCalculator(testGasPrice, testBlockMaxGas)
 		fee, err := fc.CalculateFee(tx)
->>>>>>> 48de2c1d
 		require.NoError(err)
 		require.Equal(46_250*units.MicroAvax, fee)
 
@@ -1056,13 +1011,8 @@
 		tx, err := signer.SignUnsigned(stdcontext.Background(), s, utx)
 		require.NoError(err)
 
-<<<<<<< HEAD
 		fc := fee.NewDynamicCalculator(commonfee.NewCalculator(testGasPrice, testBlockMaxGas))
-		fee, err := fc.CalculateFee(utx, tx.Creds)
-=======
-		fc := fee.NewDynamicCalculator(testGasPrice, testBlockMaxGas)
 		fee, err := fc.CalculateFee(tx)
->>>>>>> 48de2c1d
 		require.NoError(err)
 		require.Equal(75_240*units.MicroAvax, fee)
 
@@ -1177,13 +1127,8 @@
 		tx, err := signer.SignUnsigned(stdcontext.Background(), s, utx)
 		require.NoError(err)
 
-<<<<<<< HEAD
 		fc := fee.NewDynamicCalculator(commonfee.NewCalculator(testGasPrice, testBlockMaxGas))
-		fee, err := fc.CalculateFee(utx, tx.Creds)
-=======
-		fc := fee.NewDynamicCalculator(testGasPrice, testBlockMaxGas)
 		fee, err := fc.CalculateFee(tx)
->>>>>>> 48de2c1d
 		require.NoError(err)
 		require.Equal(73_320*units.MicroAvax, fee)
 
