// Copyright (C) 2019-2024, Ava Labs, Inc. All rights reserved.
// See the file LICENSE for licensing terms.

package p

import (
	"errors"
	"fmt"
	"time"

	"github.com/ava-labs/avalanchego/ids"
	"github.com/ava-labs/avalanchego/version"
	"github.com/ava-labs/avalanchego/vms/components/avax"
	"github.com/ava-labs/avalanchego/vms/platformvm"
	"github.com/ava-labs/avalanchego/vms/platformvm/config"
	"github.com/ava-labs/avalanchego/vms/platformvm/signer"
	"github.com/ava-labs/avalanchego/vms/platformvm/status"
	"github.com/ava-labs/avalanchego/vms/platformvm/txs"
	"github.com/ava-labs/avalanchego/vms/platformvm/txs/fees"
	"github.com/ava-labs/avalanchego/vms/secp256k1fx"
	"github.com/ava-labs/avalanchego/wallet/chain/p/backends"
	"github.com/ava-labs/avalanchego/wallet/subnet/primary/common"

	commonfees "github.com/ava-labs/avalanchego/vms/components/fees"
)

var (
	errNotCommitted = errors.New("not committed")

	_ Wallet = (*wallet)(nil)
)

type Wallet interface {
	backends.Context

	// Builder returns the builder that will be used to create the transactions.
	Builder() backends.Builder

	// Signer returns the signer that will be used to sign the transactions.
	Signer() backends.Signer

	// IssueBaseTx creates, signs, and issues a new simple value transfer.
	// Because the P-chain doesn't intend for balance transfers to occur, this
	// method is expensive and abuses the creation of subnets.
	//
	// - [outputs] specifies all the recipients and amounts that should be sent
	//   from this transaction.
	IssueBaseTx(
		outputs []*avax.TransferableOutput,
		options ...common.Option,
	) (*txs.Tx, error)

	// IssueAddValidatorTx creates, signs, and issues a new validator of the
	// primary network.
	//
	// - [vdr] specifies all the details of the validation period such as the
	//   startTime, endTime, stake weight, and nodeID.
	// - [rewardsOwner] specifies the owner of all the rewards this validator
	//   may accrue during its validation period.
	// - [shares] specifies the fraction (out of 1,000,000) that this validator
	//   will take from delegation rewards. If 1,000,000 is provided, 100% of
	//   the delegation reward will be sent to the validator's [rewardsOwner].
	IssueAddValidatorTx(
		vdr *txs.Validator,
		rewardsOwner *secp256k1fx.OutputOwners,
		shares uint32,
		options ...common.Option,
	) (*txs.Tx, error)

	// IssueAddSubnetValidatorTx creates, signs, and issues a new validator of a
	// subnet.
	//
	// - [vdr] specifies all the details of the validation period such as the
	//   startTime, endTime, sampling weight, nodeID, and subnetID.
	IssueAddSubnetValidatorTx(
		vdr *txs.SubnetValidator,
		options ...common.Option,
	) (*txs.Tx, error)

	// IssueAddSubnetValidatorTx creates, signs, and issues a transaction that
	// removes a validator of a subnet.
	//
	// - [nodeID] is the validator being removed from [subnetID].
	IssueRemoveSubnetValidatorTx(
		nodeID ids.NodeID,
		subnetID ids.ID,
		options ...common.Option,
	) (*txs.Tx, error)

	// IssueAddDelegatorTx creates, signs, and issues a new delegator to a
	// validator on the primary network.
	//
	// - [vdr] specifies all the details of the delegation period such as the
	//   startTime, endTime, stake weight, and validator's nodeID.
	// - [rewardsOwner] specifies the owner of all the rewards this delegator
	//   may accrue at the end of its delegation period.
	IssueAddDelegatorTx(
		vdr *txs.Validator,
		rewardsOwner *secp256k1fx.OutputOwners,
		options ...common.Option,
	) (*txs.Tx, error)

	// IssueCreateChainTx creates, signs, and issues a new chain in the named
	// subnet.
	//
	// - [subnetID] specifies the subnet to launch the chain in.
	// - [genesis] specifies the initial state of the new chain.
	// - [vmID] specifies the vm that the new chain will run.
	// - [fxIDs] specifies all the feature extensions that the vm should be
	//   running with.
	// - [chainName] specifies a human readable name for the chain.
	IssueCreateChainTx(
		subnetID ids.ID,
		genesis []byte,
		vmID ids.ID,
		fxIDs []ids.ID,
		chainName string,
		options ...common.Option,
	) (*txs.Tx, error)

	// IssueCreateSubnetTx creates, signs, and issues a new subnet with the
	// specified owner.
	//
	// - [owner] specifies who has the ability to create new chains and add new
	//   validators to the subnet.
	IssueCreateSubnetTx(
		owner *secp256k1fx.OutputOwners,
		options ...common.Option,
	) (*txs.Tx, error)

	// IssueTransferSubnetOwnershipTx creates, signs, and issues a transaction that
	// changes the owner of the named subnet.
	//
	// - [subnetID] specifies the subnet to be modified
	// - [owner] specifies who has the ability to create new chains and add new
	//   validators to the subnet.
	IssueTransferSubnetOwnershipTx(
		subnetID ids.ID,
		owner *secp256k1fx.OutputOwners,
		options ...common.Option,
	) (*txs.Tx, error)

	// IssueImportTx creates, signs, and issues an import transaction that
	// attempts to consume all the available UTXOs and import the funds to [to].
	//
	// - [chainID] specifies the chain to be importing funds from.
	// - [to] specifies where to send the imported funds to.
	IssueImportTx(
		chainID ids.ID,
		to *secp256k1fx.OutputOwners,
		options ...common.Option,
	) (*txs.Tx, error)

	// IssueExportTx creates, signs, and issues an export transaction that
	// attempts to send all the provided [outputs] to the requested [chainID].
	//
	// - [chainID] specifies the chain to be exporting the funds to.
	// - [outputs] specifies the outputs to send to the [chainID].
	IssueExportTx(
		chainID ids.ID,
		outputs []*avax.TransferableOutput,
		options ...common.Option,
	) (*txs.Tx, error)

	// IssueTransformSubnetTx creates a transform subnet transaction that attempts
	// to convert the provided [subnetID] from a permissioned subnet to a
	// permissionless subnet. This transaction will convert
	// [maxSupply] - [initialSupply] of [assetID] to staking rewards.
	//
	// - [subnetID] specifies the subnet to transform.
	// - [assetID] specifies the asset to use to reward stakers on the subnet.
	// - [initialSupply] is the amount of [assetID] that will be in circulation
	//   after this transaction is accepted.
	// - [maxSupply] is the maximum total amount of [assetID] that should ever
	//   exist.
	// - [minConsumptionRate] is the rate that a staker will receive rewards
	//   if they stake with a duration of 0.
	// - [maxConsumptionRate] is the maximum rate that staking rewards should be
	//   consumed from the reward pool per year.
	// - [minValidatorStake] is the minimum amount of funds required to become a
	//   validator.
	// - [maxValidatorStake] is the maximum amount of funds a single validator
	//   can be allocated, including delegated funds.
	// - [minStakeDuration] is the minimum number of seconds a staker can stake
	//   for.
	// - [maxStakeDuration] is the maximum number of seconds a staker can stake
	//   for.
	// - [minValidatorStake] is the minimum amount of funds required to become a
	//   delegator.
	// - [maxValidatorWeightFactor] is the factor which calculates the maximum
	//   amount of delegation a validator can receive. A value of 1 effectively
	//   disables delegation.
	// - [uptimeRequirement] is the minimum percentage a validator must be
	//   online and responsive to receive a reward.
	IssueTransformSubnetTx(
		subnetID ids.ID,
		assetID ids.ID,
		initialSupply uint64,
		maxSupply uint64,
		minConsumptionRate uint64,
		maxConsumptionRate uint64,
		minValidatorStake uint64,
		maxValidatorStake uint64,
		minStakeDuration time.Duration,
		maxStakeDuration time.Duration,
		minDelegationFee uint32,
		minDelegatorStake uint64,
		maxValidatorWeightFactor byte,
		uptimeRequirement uint32,
		options ...common.Option,
	) (*txs.Tx, error)

	// IssueAddPermissionlessValidatorTx creates, signs, and issues a new
	// validator of the specified subnet.
	//
	// - [vdr] specifies all the details of the validation period such as the
	//   subnetID, startTime, endTime, stake weight, and nodeID.
	// - [signer] if the subnetID is the primary network, this is the BLS key
	//   for this validator. Otherwise, this value should be the empty signer.
	// - [assetID] specifies the asset to stake.
	// - [validationRewardsOwner] specifies the owner of all the rewards this
	//   validator earns for its validation period.
	// - [delegationRewardsOwner] specifies the owner of all the rewards this
	//   validator earns for delegations during its validation period.
	// - [shares] specifies the fraction (out of 1,000,000) that this validator
	//   will take from delegation rewards. If 1,000,000 is provided, 100% of
	//   the delegation reward will be sent to the validator's [rewardsOwner].
	IssueAddPermissionlessValidatorTx(
		vdr *txs.SubnetValidator,
		signer signer.Signer,
		assetID ids.ID,
		validationRewardsOwner *secp256k1fx.OutputOwners,
		delegationRewardsOwner *secp256k1fx.OutputOwners,
		shares uint32,
		options ...common.Option,
	) (*txs.Tx, error)

	// IssueAddPermissionlessDelegatorTx creates, signs, and issues a new
	// delegator of the specified subnet on the specified nodeID.
	//
	// - [vdr] specifies all the details of the delegation period such as the
	//   subnetID, startTime, endTime, stake weight, and nodeID.
	// - [assetID] specifies the asset to stake.
	// - [rewardsOwner] specifies the owner of all the rewards this delegator
	//   earns during its delegation period.
	IssueAddPermissionlessDelegatorTx(
		vdr *txs.SubnetValidator,
		assetID ids.ID,
		rewardsOwner *secp256k1fx.OutputOwners,
		options ...common.Option,
	) (*txs.Tx, error)

	// IssueUnsignedTx signs and issues the unsigned tx.
	IssueUnsignedTx(
		utx txs.UnsignedTx,
		options ...common.Option,
	) (*txs.Tx, error)

	// IssueTx issues the signed tx.
	IssueTx(
		tx *txs.Tx,
		options ...common.Option,
	) error
}

func NewWallet(
	builder backends.Builder,
	signer backends.Signer,
	client platformvm.Client,
	backend Backend,
) Wallet {
	return &wallet{
		Backend: backend,
		builder: builder,
		signer:  signer,
		client:  client,
	}
}

type wallet struct {
	Backend
<<<<<<< HEAD
	signer Signer
	client platformvm.Client

	isEForkActive      bool
	builder            Builder
	unitFees, unitCaps commonfees.Dimensions
=======
	builder backends.Builder
	signer  backends.Signer
	client  platformvm.Client
>>>>>>> 0f24a1af
}

func (w *wallet) Builder() backends.Builder {
	return w.builder
}

func (w *wallet) Signer() backends.Signer {
	return w.signer
}

func (w *wallet) IssueBaseTx(
	outputs []*avax.TransferableOutput,
	options ...common.Option,
) (*txs.Tx, error) {
	if err := w.refreshFork(options...); err != nil {
		return nil, err
	}

	var (
		utx txs.UnsignedTx
		err error

		feesMan = commonfees.NewManager(w.unitFees)
		feeCalc = &fees.Calculator{
			IsEUpgradeActive: w.isEForkActive,
			Config: &config.Config{
				CreateSubnetTxFee: w.CreateSubnetTxFee(),
			},
			FeeManager:       feesMan,
			ConsumedUnitsCap: w.unitCaps,
		}
	)
	if w.isEForkActive {
		utx, err = w.builder.NewBaseTx(outputs, feeCalc, options...)
	} else {
		utx, err = w.builder.newBaseTxPreEUpgrade(outputs, feeCalc, options...)
	}
	if err != nil {
		return nil, err
	}
	return w.IssueUnsignedTx(utx, options...)
}

func (w *wallet) IssueAddValidatorTx(
	vdr *txs.Validator,
	rewardsOwner *secp256k1fx.OutputOwners,
	shares uint32,
	options ...common.Option,
) (*txs.Tx, error) {
	if err := w.refreshFork(options...); err != nil {
		return nil, err
	}

	feesMan := commonfees.NewManager(w.unitFees)
	feeCalc := &fees.Calculator{
		IsEUpgradeActive: w.isEForkActive,
		Config: &config.Config{
			AddPrimaryNetworkValidatorFee: w.AddPrimaryNetworkValidatorFee(),
		},
		FeeManager:       feesMan,
		ConsumedUnitsCap: w.unitCaps,
	}

	utx, err := w.builder.NewAddValidatorTx(vdr, rewardsOwner, shares, feeCalc, options...)
	if err != nil {
		return nil, err
	}
	return w.IssueUnsignedTx(utx, options...)
}

func (w *wallet) IssueAddSubnetValidatorTx(
	vdr *txs.SubnetValidator,
	options ...common.Option,
) (*txs.Tx, error) {
	if err := w.refreshFork(options...); err != nil {
		return nil, err
	}

	feesMan := commonfees.NewManager(w.unitFees)
	feeCalc := &fees.Calculator{
		IsEUpgradeActive: w.isEForkActive,
		Config: &config.Config{
			TxFee: w.BaseTxFee(),
		},
		FeeManager:       feesMan,
		ConsumedUnitsCap: w.unitCaps,
	}

	utx, err := w.builder.NewAddSubnetValidatorTx(vdr, feeCalc, options...)
	if err != nil {
		return nil, err
	}
	return w.IssueUnsignedTx(utx, options...)
}

func (w *wallet) IssueRemoveSubnetValidatorTx(
	nodeID ids.NodeID,
	subnetID ids.ID,
	options ...common.Option,
) (*txs.Tx, error) {
	if err := w.refreshFork(options...); err != nil {
		return nil, err
	}

	feesMan := commonfees.NewManager(w.unitFees)
	feeCalc := &fees.Calculator{
		IsEUpgradeActive: w.isEForkActive,
		Config: &config.Config{
			TxFee: w.BaseTxFee(),
		},
		FeeManager:       feesMan,
		ConsumedUnitsCap: w.unitCaps,
	}

	utx, err := w.builder.NewRemoveSubnetValidatorTx(nodeID, subnetID, feeCalc, options...)
	if err != nil {
		return nil, err
	}
	return w.IssueUnsignedTx(utx, options...)
}

func (w *wallet) IssueAddDelegatorTx(
	vdr *txs.Validator,
	rewardsOwner *secp256k1fx.OutputOwners,
	options ...common.Option,
) (*txs.Tx, error) {
	if err := w.refreshFork(options...); err != nil {
		return nil, err
	}

	feesMan := commonfees.NewManager(w.unitFees)
	feeCalc := &fees.Calculator{
		IsEUpgradeActive: w.isEForkActive,
		Config: &config.Config{
			AddPrimaryNetworkDelegatorFee: w.AddPrimaryNetworkDelegatorFee(),
		},
		FeeManager:       feesMan,
		ConsumedUnitsCap: w.unitCaps,
	}

	utx, err := w.builder.NewAddDelegatorTx(vdr, rewardsOwner, feeCalc, options...)
	if err != nil {
		return nil, err
	}
	return w.IssueUnsignedTx(utx, options...)
}

func (w *wallet) IssueCreateChainTx(
	subnetID ids.ID,
	genesis []byte,
	vmID ids.ID,
	fxIDs []ids.ID,
	chainName string,
	options ...common.Option,
) (*txs.Tx, error) {
	if err := w.refreshFork(options...); err != nil {
		return nil, err
	}

	feesMan := commonfees.NewManager(w.unitFees)
	feeCalc := &fees.Calculator{
		IsEUpgradeActive: w.isEForkActive,
		Config: &config.Config{
			CreateBlockchainTxFee: w.CreateBlockchainTxFee(),
		},
		FeeManager:       feesMan,
		ConsumedUnitsCap: w.unitCaps,
	}

	utx, err := w.builder.NewCreateChainTx(subnetID, genesis, vmID, fxIDs, chainName, feeCalc, options...)
	if err != nil {
		return nil, err
	}
	return w.IssueUnsignedTx(utx, options...)
}

func (w *wallet) IssueCreateSubnetTx(
	owner *secp256k1fx.OutputOwners,
	options ...common.Option,
) (*txs.Tx, error) {
	if err := w.refreshFork(options...); err != nil {
		return nil, err
	}

	feesMan := commonfees.NewManager(w.unitFees)
	feeCalc := &fees.Calculator{
		IsEUpgradeActive: w.isEForkActive,
		Config: &config.Config{
			CreateSubnetTxFee: w.CreateSubnetTxFee(),
		},
		FeeManager:       feesMan,
		ConsumedUnitsCap: w.unitCaps,
	}
	utx, err := w.builder.NewCreateSubnetTx(owner, feeCalc, options...)
	if err != nil {
		return nil, err
	}

	return w.IssueUnsignedTx(utx, options...)
}

func (w *wallet) IssueTransferSubnetOwnershipTx(
	subnetID ids.ID,
	owner *secp256k1fx.OutputOwners,
	options ...common.Option,
) (*txs.Tx, error) {
	if err := w.refreshFork(options...); err != nil {
		return nil, err
	}

	feesMan := commonfees.NewManager(w.unitFees)
	feeCalc := &fees.Calculator{
		IsEUpgradeActive: w.isEForkActive,
		Config: &config.Config{
			TxFee: w.BaseTxFee(),
		},
		FeeManager:       feesMan,
		ConsumedUnitsCap: w.unitCaps,
	}

	utx, err := w.builder.NewTransferSubnetOwnershipTx(subnetID, owner, feeCalc, options...)
	if err != nil {
		return nil, err
	}
	return w.IssueUnsignedTx(utx, options...)
}

func (w *wallet) IssueImportTx(
	sourceChainID ids.ID,
	to *secp256k1fx.OutputOwners,
	options ...common.Option,
) (*txs.Tx, error) {
	if err := w.refreshFork(options...); err != nil {
		return nil, err
	}

	feesMan := commonfees.NewManager(w.unitFees)
	feeCalc := &fees.Calculator{
		IsEUpgradeActive: w.isEForkActive,
		Config: &config.Config{
			TxFee: w.BaseTxFee(),
		},
		FeeManager:       feesMan,
		ConsumedUnitsCap: w.unitCaps,
	}

	utx, err := w.builder.NewImportTx(sourceChainID, to, feeCalc, options...)
	if err != nil {
		return nil, err
	}
	return w.IssueUnsignedTx(utx, options...)
}

func (w *wallet) IssueExportTx(
	chainID ids.ID,
	outputs []*avax.TransferableOutput,
	options ...common.Option,
) (*txs.Tx, error) {
	if err := w.refreshFork(options...); err != nil {
		return nil, err
	}

	feesMan := commonfees.NewManager(w.unitFees)
	feeCalc := &fees.Calculator{
		IsEUpgradeActive: w.isEForkActive,
		Config: &config.Config{
			TxFee: w.BaseTxFee(),
		},
		FeeManager:       feesMan,
		ConsumedUnitsCap: w.unitCaps,
	}

	utx, err := w.builder.NewExportTx(chainID, outputs, feeCalc, options...)
	if err != nil {
		return nil, err
	}
	return w.IssueUnsignedTx(utx, options...)
}

func (w *wallet) IssueTransformSubnetTx(
	subnetID ids.ID,
	assetID ids.ID,
	initialSupply uint64,
	maxSupply uint64,
	minConsumptionRate uint64,
	maxConsumptionRate uint64,
	minValidatorStake uint64,
	maxValidatorStake uint64,
	minStakeDuration time.Duration,
	maxStakeDuration time.Duration,
	minDelegationFee uint32,
	minDelegatorStake uint64,
	maxValidatorWeightFactor byte,
	uptimeRequirement uint32,
	options ...common.Option,
) (*txs.Tx, error) {
	if err := w.refreshFork(options...); err != nil {
		return nil, err
	}

	feesMan := commonfees.NewManager(w.unitFees)
	feeCalc := &fees.Calculator{
		IsEUpgradeActive: w.isEForkActive,
		Config: &config.Config{
			TransformSubnetTxFee: w.TransformSubnetTxFee(),
		},
		FeeManager:       feesMan,
		ConsumedUnitsCap: w.unitCaps,
	}
	utx, err := w.builder.NewTransformSubnetTx(
		subnetID,
		assetID,
		initialSupply,
		maxSupply,
		minConsumptionRate,
		maxConsumptionRate,
		minValidatorStake,
		maxValidatorStake,
		minStakeDuration,
		maxStakeDuration,
		minDelegationFee,
		minDelegatorStake,
		maxValidatorWeightFactor,
		uptimeRequirement,
		feeCalc,
		options...,
	)
	if err != nil {
		return nil, err
	}
	return w.IssueUnsignedTx(utx, options...)
}

func (w *wallet) IssueAddPermissionlessValidatorTx(
	vdr *txs.SubnetValidator,
	signer signer.Signer,
	assetID ids.ID,
	validationRewardsOwner *secp256k1fx.OutputOwners,
	delegationRewardsOwner *secp256k1fx.OutputOwners,
	shares uint32,
	options ...common.Option,
) (*txs.Tx, error) {
	if err := w.refreshFork(options...); err != nil {
		return nil, err
	}

	feesMan := commonfees.NewManager(w.unitFees)
	feeCalc := &fees.Calculator{
		IsEUpgradeActive: w.isEForkActive,
		Config: &config.Config{
			AddPrimaryNetworkValidatorFee: w.AddPrimaryNetworkValidatorFee(),
			AddSubnetValidatorFee:         w.AddSubnetValidatorFee(),
		},
		FeeManager:       feesMan,
		ConsumedUnitsCap: w.unitCaps,
	}

	utx, err := w.builder.NewAddPermissionlessValidatorTx(
		vdr,
		signer,
		assetID,
		validationRewardsOwner,
		delegationRewardsOwner,
		shares,
		feeCalc,
		options...,
	)
	if err != nil {
		return nil, err
	}
	return w.IssueUnsignedTx(utx, options...)
}

func (w *wallet) IssueAddPermissionlessDelegatorTx(
	vdr *txs.SubnetValidator,
	assetID ids.ID,
	rewardsOwner *secp256k1fx.OutputOwners,
	options ...common.Option,
) (*txs.Tx, error) {
	if err := w.refreshFork(options...); err != nil {
		return nil, err
	}

	feesMan := commonfees.NewManager(w.unitFees)
	feeCalc := &fees.Calculator{
		IsEUpgradeActive: w.isEForkActive,
		Config: &config.Config{
			AddPrimaryNetworkDelegatorFee: w.AddPrimaryNetworkDelegatorFee(),
			AddSubnetDelegatorFee:         w.AddSubnetDelegatorFee(),
		},
		FeeManager:       feesMan,
		ConsumedUnitsCap: w.unitCaps,
	}

	utx, err := w.builder.NewAddPermissionlessDelegatorTx(
		vdr,
		assetID,
		rewardsOwner,
		feeCalc,
		options...,
	)
	if err != nil {
		return nil, err
	}
	return w.IssueUnsignedTx(utx, options...)
}

func (w *wallet) IssueUnsignedTx(
	utx txs.UnsignedTx,
	options ...common.Option,
) (*txs.Tx, error) {
	ops := common.NewOptions(options)
	ctx := ops.Context()
	tx, err := backends.SignUnsigned(ctx, w.signer, utx)
	if err != nil {
		return nil, err
	}

	return tx, w.IssueTx(tx, options...)
}

func (w *wallet) IssueTx(
	tx *txs.Tx,
	options ...common.Option,
) error {
	ops := common.NewOptions(options)
	ctx := ops.Context()
	txID, err := w.client.IssueTx(ctx, tx.Bytes())
	if err != nil {
		return err
	}

	if f := ops.PostIssuanceFunc(); f != nil {
		f(txID)
	}

	if ops.AssumeDecided() {
		return w.Backend.AcceptTx(ctx, tx)
	}

	txStatus, err := w.client.AwaitTxDecided(ctx, txID, ops.PollFrequency())
	if err != nil {
		return err
	}

	if err := w.Backend.AcceptTx(ctx, tx); err != nil {
		return err
	}

	if txStatus.Status != status.Committed {
		return fmt.Errorf("%w: %s", errNotCommitted, txStatus.Reason)
	}
	return nil
}

func (w *wallet) refreshFork(options ...common.Option) error {
	if w.isEForkActive {
		// E fork enables dinamic fees and it is active
		// not need to recheck
		return nil
	}

	var (
		ops       = common.NewOptions(options)
		ctx       = ops.Context()
		eForkTime = version.GetEUpgradeTime(w.NetworkID())
	)

	chainTime, err := w.client.GetTimestamp(ctx)
	if err != nil {
		return err
	}

	w.isEForkActive = !chainTime.Before(eForkTime)
	if w.isEForkActive {
		w.unitFees = config.EUpgradeDynamicFeesConfig.UnitFees
		w.unitCaps = config.EUpgradeDynamicFeesConfig.BlockUnitsCap
	} else {
		w.unitFees = config.PreEUpgradeDynamicFeesConfig.UnitFees
		w.unitCaps = config.PreEUpgradeDynamicFeesConfig.BlockUnitsCap
	}

	return nil
}<|MERGE_RESOLUTION|>--- conflicted
+++ resolved
@@ -279,18 +279,12 @@
 
 type wallet struct {
 	Backend
-<<<<<<< HEAD
-	signer Signer
 	client platformvm.Client
 
 	isEForkActive      bool
-	builder            Builder
+	builder            backends.Builder
+	signer             backends.Signer
 	unitFees, unitCaps commonfees.Dimensions
-=======
-	builder backends.Builder
-	signer  backends.Signer
-	client  platformvm.Client
->>>>>>> 0f24a1af
 }
 
 func (w *wallet) Builder() backends.Builder {
@@ -326,7 +320,7 @@
 	if w.isEForkActive {
 		utx, err = w.builder.NewBaseTx(outputs, feeCalc, options...)
 	} else {
-		utx, err = w.builder.newBaseTxPreEUpgrade(outputs, feeCalc, options...)
+		utx, err = w.builder.NewBaseTxPreEUpgrade(outputs, feeCalc, options...)
 	}
 	if err != nil {
 		return nil, err
