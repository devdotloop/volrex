// Copyright (C) 2019-2024, Ava Labs, Inc. All rights reserved.
// See the file LICENSE for licensing terms.

package builder

import (
	"context"
	"errors"
	"fmt"
	"slices"
	"time"

	"github.com/ava-labs/avalanchego/ids"
	"github.com/ava-labs/avalanchego/utils"
	"github.com/ava-labs/avalanchego/utils/constants"
	"github.com/ava-labs/avalanchego/utils/math"
	"github.com/ava-labs/avalanchego/utils/set"
	"github.com/ava-labs/avalanchego/vms/components/avax"
	"github.com/ava-labs/avalanchego/vms/platformvm/fx"
	"github.com/ava-labs/avalanchego/vms/platformvm/signer"
	"github.com/ava-labs/avalanchego/vms/platformvm/stakeable"
	"github.com/ava-labs/avalanchego/vms/platformvm/txs"
	"github.com/ava-labs/avalanchego/vms/platformvm/txs/fee"
	"github.com/ava-labs/avalanchego/vms/secp256k1fx"
	"github.com/ava-labs/avalanchego/wallet/subnet/primary/common"
)

var (
	ErrNoChangeAddress           = errors.New("no possible change address")
	ErrUnknownOutputType         = errors.New("unknown output type")
	ErrUnknownOwnerType          = errors.New("unknown owner type")
	ErrInsufficientAuthorization = errors.New("insufficient authorization")
	ErrInsufficientFunds         = errors.New("insufficient funds")

	_ Builder = (*builder)(nil)
)

// Builder provides a convenient interface for building unsigned P-chain
// transactions.
type Builder interface {
	// Context returns the configuration of the chain that this builder uses to
	// create transactions.
	Context() *Context

	// GetBalance calculates the amount of each asset that this builder has
	// control over.
	GetBalance(
		options ...common.Option,
	) (map[ids.ID]uint64, error)

	// GetImportableBalance calculates the amount of each asset that this
	// builder could import from the provided chain.
	//
	// - [chainID] specifies the chain the funds are from.
	GetImportableBalance(
		chainID ids.ID,
		options ...common.Option,
	) (map[ids.ID]uint64, error)

	// NewBaseTx creates a new simple value transfer.
	//
	// - [outputs] specifies all the recipients and amounts that should be sent
	//   from this transaction.
	NewBaseTx(
		outputs []*avax.TransferableOutput,
		feeCalc *fee.Calculator,
		options ...common.Option,
	) (*txs.BaseTx, error)

	// NewAddValidatorTx creates a new validator of the primary network.
	//
	// - [vdr] specifies all the details of the validation period such as the
	//   startTime, endTime, stake weight, and nodeID.
	// - [rewardsOwner] specifies the owner of all the rewards this validator
	//   may accrue during its validation period.
	// - [shares] specifies the fraction (out of 1,000,000) that this validator
	//   will take from delegation rewards. If 1,000,000 is provided, 100% of
	//   the delegation reward will be sent to the validator's [rewardsOwner].
	NewAddValidatorTx(
		vdr *txs.Validator,
		rewardsOwner *secp256k1fx.OutputOwners,
		shares uint32,
		feeCalc *fee.Calculator,
		options ...common.Option,
	) (*txs.AddValidatorTx, error)

	// NewAddSubnetValidatorTx creates a new validator of a subnet.
	//
	// - [vdr] specifies all the details of the validation period such as the
	//   startTime, endTime, sampling weight, nodeID, and subnetID.
	NewAddSubnetValidatorTx(
		vdr *txs.SubnetValidator,
		feeCalc *fee.Calculator,
		options ...common.Option,
	) (*txs.AddSubnetValidatorTx, error)

	// NewRemoveSubnetValidatorTx removes [nodeID] from the validator
	// set [subnetID].
	NewRemoveSubnetValidatorTx(
		nodeID ids.NodeID,
		subnetID ids.ID,
		feeCalc *fee.Calculator,
		options ...common.Option,
	) (*txs.RemoveSubnetValidatorTx, error)

	// NewAddDelegatorTx creates a new delegator to a validator on the primary
	// network.
	//
	// - [vdr] specifies all the details of the delegation period such as the
	//   startTime, endTime, stake weight, and validator's nodeID.
	// - [rewardsOwner] specifies the owner of all the rewards this delegator
	//   may accrue at the end of its delegation period.
	NewAddDelegatorTx(
		vdr *txs.Validator,
		rewardsOwner *secp256k1fx.OutputOwners,
		feeCalc *fee.Calculator,
		options ...common.Option,
	) (*txs.AddDelegatorTx, error)

	// NewCreateChainTx creates a new chain in the named subnet.
	//
	// - [subnetID] specifies the subnet to launch the chain in.
	// - [genesis] specifies the initial state of the new chain.
	// - [vmID] specifies the vm that the new chain will run.
	// - [fxIDs] specifies all the feature extensions that the vm should be
	//   running with.
	// - [chainName] specifies a human readable name for the chain.
	NewCreateChainTx(
		subnetID ids.ID,
		genesis []byte,
		vmID ids.ID,
		fxIDs []ids.ID,
		chainName string,
		feeCalc *fee.Calculator,
		options ...common.Option,
	) (*txs.CreateChainTx, error)

	// NewCreateSubnetTx creates a new subnet with the specified owner.
	//
	// - [owner] specifies who has the ability to create new chains and add new
	//   validators to the subnet.
	NewCreateSubnetTx(
		owner *secp256k1fx.OutputOwners,
		feeCalc *fee.Calculator,
		options ...common.Option,
	) (*txs.CreateSubnetTx, error)

	// NewTransferSubnetOwnershipTx changes the owner of the named subnet.
	//
	// - [subnetID] specifies the subnet to be modified
	// - [owner] specifies who has the ability to create new chains and add new
	//   validators to the subnet.
	NewTransferSubnetOwnershipTx(
		subnetID ids.ID,
		owner *secp256k1fx.OutputOwners,
		feeCalc *fee.Calculator,
		options ...common.Option,
	) (*txs.TransferSubnetOwnershipTx, error)

	// NewImportTx creates an import transaction that attempts to consume all
	// the available UTXOs and import the funds to [to].
	//
	// - [chainID] specifies the chain to be importing funds from.
	// - [to] specifies where to send the imported funds to.
	NewImportTx(
		chainID ids.ID,
		to *secp256k1fx.OutputOwners,
		feeCalc *fee.Calculator,
		options ...common.Option,
	) (*txs.ImportTx, error)

	// NewExportTx creates an export transaction that attempts to send all the
	// provided [outputs] to the requested [chainID].
	//
	// - [chainID] specifies the chain to be exporting the funds to.
	// - [outputs] specifies the outputs to send to the [chainID].
	NewExportTx(
		chainID ids.ID,
		outputs []*avax.TransferableOutput,
		feeCalc *fee.Calculator,
		options ...common.Option,
	) (*txs.ExportTx, error)

	// NewTransformSubnetTx creates a transform subnet transaction that attempts
	// to convert the provided [subnetID] from a permissioned subnet to a
	// permissionless subnet. This transaction will convert
	// [maxSupply] - [initialSupply] of [assetID] to staking rewards.
	//
	// - [subnetID] specifies the subnet to transform.
	// - [assetID] specifies the asset to use to reward stakers on the subnet.
	// - [initialSupply] is the amount of [assetID] that will be in circulation
	//   after this transaction is accepted.
	// - [maxSupply] is the maximum total amount of [assetID] that should ever
	//   exist.
	// - [minConsumptionRate] is the rate that a staker will receive rewards
	//   if they stake with a duration of 0.
	// - [maxConsumptionRate] is the maximum rate that staking rewards should be
	//   consumed from the reward pool per year.
	// - [minValidatorStake] is the minimum amount of funds required to become a
	//   validator.
	// - [maxValidatorStake] is the maximum amount of funds a single validator
	//   can be allocated, including delegated funds.
	// - [minStakeDuration] is the minimum number of seconds a staker can stake
	//   for.
	// - [maxStakeDuration] is the maximum number of seconds a staker can stake
	//   for.
	// - [minValidatorStake] is the minimum amount of funds required to become a
	//   delegator.
	// - [maxValidatorWeightFactor] is the factor which calculates the maximum
	//   amount of delegation a validator can receive. A value of 1 effectively
	//   disables delegation.
	// - [uptimeRequirement] is the minimum percentage a validator must be
	//   online and responsive to receive a reward.
	NewTransformSubnetTx(
		subnetID ids.ID,
		assetID ids.ID,
		initialSupply uint64,
		maxSupply uint64,
		minConsumptionRate uint64,
		maxConsumptionRate uint64,
		minValidatorStake uint64,
		maxValidatorStake uint64,
		minStakeDuration time.Duration,
		maxStakeDuration time.Duration,
		minDelegationFee uint32,
		minDelegatorStake uint64,
		maxValidatorWeightFactor byte,
		uptimeRequirement uint32,
		feeCalc *fee.Calculator,
		options ...common.Option,
	) (*txs.TransformSubnetTx, error)

	// NewAddPermissionlessValidatorTx creates a new validator of the specified
	// subnet.
	//
	// - [vdr] specifies all the details of the validation period such as the
	//   subnetID, startTime, endTime, stake weight, and nodeID.
	// - [signer] if the subnetID is the primary network, this is the BLS key
	//   for this validator. Otherwise, this value should be the empty signer.
	// - [assetID] specifies the asset to stake.
	// - [validationRewardsOwner] specifies the owner of all the rewards this
	//   validator earns for its validation period.
	// - [delegationRewardsOwner] specifies the owner of all the rewards this
	//   validator earns for delegations during its validation period.
	// - [shares] specifies the fraction (out of 1,000,000) that this validator
	//   will take from delegation rewards. If 1,000,000 is provided, 100% of
	//   the delegation reward will be sent to the validator's [rewardsOwner].
	NewAddPermissionlessValidatorTx(
		vdr *txs.SubnetValidator,
		signer signer.Signer,
		assetID ids.ID,
		validationRewardsOwner *secp256k1fx.OutputOwners,
		delegationRewardsOwner *secp256k1fx.OutputOwners,
		shares uint32,
		feeCalc *fee.Calculator,
		options ...common.Option,
	) (*txs.AddPermissionlessValidatorTx, error)

	// NewAddPermissionlessDelegatorTx creates a new delegator of the specified
	// subnet on the specified nodeID.
	//
	// - [vdr] specifies all the details of the delegation period such as the
	//   subnetID, startTime, endTime, stake weight, and nodeID.
	// - [assetID] specifies the asset to stake.
	// - [rewardsOwner] specifies the owner of all the rewards this delegator
	//   earns during its delegation period.
	NewAddPermissionlessDelegatorTx(
		vdr *txs.SubnetValidator,
		assetID ids.ID,
		rewardsOwner *secp256k1fx.OutputOwners,
		feeCalc *fee.Calculator,
		options ...common.Option,
	) (*txs.AddPermissionlessDelegatorTx, error)
}

type Backend interface {
	UTXOs(ctx context.Context, sourceChainID ids.ID) ([]*avax.UTXO, error)
	GetSubnetOwner(ctx context.Context, subnetID ids.ID) (fx.Owner, error)
}

type builder struct {
	addrs   set.Set[ids.ShortID]
	context *Context
	backend Backend
}

// New returns a new transaction builder.
//
//   - [addrs] is the set of addresses that the builder assumes can be used when
//     signing the transactions in the future.
//   - [context] provides the chain's configuration.
//   - [backend] provides the chain's state.
func New(
	addrs set.Set[ids.ShortID],
	context *Context,
	backend Backend,
) Builder {
	return &builder{
		addrs:   addrs,
		context: context,
		backend: backend,
	}
}

func (b *builder) Context() *Context {
	return b.context
}

func (b *builder) GetBalance(
	options ...common.Option,
) (map[ids.ID]uint64, error) {
	ops := common.NewOptions(options)
	return b.getBalance(constants.PlatformChainID, ops)
}

func (b *builder) GetImportableBalance(
	chainID ids.ID,
	options ...common.Option,
) (map[ids.ID]uint64, error) {
	ops := common.NewOptions(options)
	return b.getBalance(chainID, ops)
}

func (b *builder) NewBaseTx(
	outputs []*avax.TransferableOutput,
	feeCalc *fee.Calculator,
	options ...common.Option,
) (*txs.BaseTx, error) {
	// 1. Build core transaction without utxos
	ops := common.NewOptions(options)

	utx := &txs.BaseTx{
		BaseTx: avax.BaseTx{
			NetworkID:    b.context.NetworkID,
			BlockchainID: constants.PlatformChainID,
			Memo:         ops.Memo(),
			Outs:         outputs, // not sorted yet, we'll sort later on when we have all the outputs
		},
	}

	// 2. Finance the tx by building the utxos (inputs, outputs and stakes)
	toStake := map[ids.ID]uint64{}
	toBurn := map[ids.ID]uint64{} // fees are calculated in financeTx
	for _, out := range outputs {
		assetID := out.AssetID()
		amountToBurn, err := math.Add64(toBurn[assetID], out.Out.Amount())
		if err != nil {
			return nil, err
		}
		toBurn[assetID] = amountToBurn
	}

	// feesMan cumulates complexity. Let's init it with utx filled so far
<<<<<<< HEAD
	feeCalc.TipPercentage = ops.TipPercentage()
	if err := feeCalc.BaseTx(utx); err != nil {
=======
	if _, err := feeCalc.ComputeFee(utx); err != nil {
>>>>>>> 00c85157
		return nil, err
	}

	inputs, changeOuts, _, err := b.financeTx(toBurn, toStake, feeCalc, ops)
	if err != nil {
		return nil, err
	}

	outputs = append(outputs, changeOuts...)
	avax.SortTransferableOutputs(outputs, txs.Codec)
	utx.Ins = inputs
	utx.Outs = outputs

	return utx, b.initCtx(utx)
}

func (b *builder) NewAddValidatorTx(
	vdr *txs.Validator,
	rewardsOwner *secp256k1fx.OutputOwners,
	shares uint32,
	feeCalc *fee.Calculator,
	options ...common.Option,
) (*txs.AddValidatorTx, error) {
	ops := common.NewOptions(options)
	utils.Sort(rewardsOwner.Addrs)

	utx := &txs.AddValidatorTx{
		BaseTx: txs.BaseTx{BaseTx: avax.BaseTx{
			NetworkID:    b.context.NetworkID,
			BlockchainID: constants.PlatformChainID,
			Memo:         ops.Memo(),
		}},
		Validator:        *vdr,
		RewardsOwner:     rewardsOwner,
		DelegationShares: shares,
	}

	// 2. Finance the tx by building the utxos (inputs, outputs and stakes)
	toStake := map[ids.ID]uint64{
		b.context.AVAXAssetID: vdr.Wght,
	}
	toBurn := map[ids.ID]uint64{} // fees are calculated in financeTx

	// feesMan cumulates complexity. Let's init it with utx filled so far
<<<<<<< HEAD
	feeCalc.TipPercentage = ops.TipPercentage()
	if err := feeCalc.AddValidatorTx(utx); err != nil {
=======
	if _, err := feeCalc.ComputeFee(utx); err != nil {
>>>>>>> 00c85157
		return nil, err
	}

	inputs, outputs, stakeOutputs, err := b.financeTx(toBurn, toStake, feeCalc, ops)
	if err != nil {
		return nil, err
	}

	utx.Ins = inputs
	utx.Outs = outputs
	utx.StakeOuts = stakeOutputs

	return utx, b.initCtx(utx)
}

func (b *builder) NewAddSubnetValidatorTx(
	vdr *txs.SubnetValidator,
	feeCalc *fee.Calculator,
	options ...common.Option,
) (*txs.AddSubnetValidatorTx, error) {
	ops := common.NewOptions(options)

	subnetAuth, err := b.authorizeSubnet(vdr.Subnet, ops)
	if err != nil {
		return nil, err
	}

	utx := &txs.AddSubnetValidatorTx{
		BaseTx: txs.BaseTx{BaseTx: avax.BaseTx{
			NetworkID:    b.context.NetworkID,
			BlockchainID: constants.PlatformChainID,
			Memo:         ops.Memo(),
		}},
		SubnetValidator: *vdr,
		SubnetAuth:      subnetAuth,
	}

	// 2. Finance the tx by building the utxos (inputs, outputs and stakes)
	toStake := map[ids.ID]uint64{}
	toBurn := map[ids.ID]uint64{} // fees are calculated in financeTx

	// update fees to account for the auth credentials to be added upon tx signing
	if _, err = fee.FinanceCredential(feeCalc, len(subnetAuth.SigIndices)); err != nil {
		return nil, fmt.Errorf("account for credential fees: %w", err)
	}

	// feesMan cumulates complexity. Let's init it with utx filled so far
<<<<<<< HEAD
	feeCalc.TipPercentage = ops.TipPercentage()
	if err := feeCalc.AddSubnetValidatorTx(utx); err != nil {
=======
	if _, err := feeCalc.ComputeFee(utx); err != nil {
>>>>>>> 00c85157
		return nil, err
	}

	inputs, outputs, _, err := b.financeTx(toBurn, toStake, feeCalc, ops)
	if err != nil {
		return nil, err
	}

	utx.Ins = inputs
	utx.Outs = outputs

	return utx, b.initCtx(utx)
}

func (b *builder) NewRemoveSubnetValidatorTx(
	nodeID ids.NodeID,
	subnetID ids.ID,
	feeCalc *fee.Calculator,
	options ...common.Option,
) (*txs.RemoveSubnetValidatorTx, error) {
	ops := common.NewOptions(options)

	subnetAuth, err := b.authorizeSubnet(subnetID, ops)
	if err != nil {
		return nil, err
	}

	utx := &txs.RemoveSubnetValidatorTx{
		BaseTx: txs.BaseTx{BaseTx: avax.BaseTx{
			NetworkID:    b.context.NetworkID,
			BlockchainID: constants.PlatformChainID,
			Memo:         ops.Memo(),
		}},
		Subnet:     subnetID,
		NodeID:     nodeID,
		SubnetAuth: subnetAuth,
	}
	// 2. Finance the tx by building the utxos (inputs, outputs and stakes)
	toStake := map[ids.ID]uint64{}
	toBurn := map[ids.ID]uint64{} // fees are calculated in financeTx

	// update fees to account for the auth credentials to be added upon tx signing
	if _, err = fee.FinanceCredential(feeCalc, len(subnetAuth.SigIndices)); err != nil {
		return nil, fmt.Errorf("account for credential fees: %w", err)
	}

	// feesMan cumulates complexity. Let's init it with utx filled so far
<<<<<<< HEAD
	feeCalc.TipPercentage = ops.TipPercentage()
	if err := feeCalc.RemoveSubnetValidatorTx(utx); err != nil {
=======
	if _, err := feeCalc.ComputeFee(utx); err != nil {
>>>>>>> 00c85157
		return nil, err
	}

	inputs, outputs, _, err := b.financeTx(toBurn, toStake, feeCalc, ops)
	if err != nil {
		return nil, err
	}

	utx.Ins = inputs
	utx.Outs = outputs

	return utx, b.initCtx(utx)
}

func (b *builder) NewAddDelegatorTx(
	vdr *txs.Validator,
	rewardsOwner *secp256k1fx.OutputOwners,
	feeCalc *fee.Calculator,
	options ...common.Option,
) (*txs.AddDelegatorTx, error) {
	ops := common.NewOptions(options)
	utils.Sort(rewardsOwner.Addrs)

	utx := &txs.AddDelegatorTx{
		BaseTx: txs.BaseTx{BaseTx: avax.BaseTx{
			NetworkID:    b.context.NetworkID,
			BlockchainID: constants.PlatformChainID,
			Memo:         ops.Memo(),
		}},
		Validator:              *vdr,
		DelegationRewardsOwner: rewardsOwner,
	}

	// 2. Finance the tx by building the utxos (inputs, outputs and stakes)
	toStake := map[ids.ID]uint64{
		b.context.AVAXAssetID: vdr.Wght,
	}
	toBurn := map[ids.ID]uint64{} // fees are calculated in financeTx

	// feesMan cumulates complexity. Let's init it with utx filled so far
<<<<<<< HEAD
	feeCalc.TipPercentage = ops.TipPercentage()
	if err := feeCalc.AddDelegatorTx(utx); err != nil {
=======
	if _, err := feeCalc.ComputeFee(utx); err != nil {
>>>>>>> 00c85157
		return nil, err
	}

	inputs, outputs, stakeOutputs, err := b.financeTx(toBurn, toStake, feeCalc, ops)
	if err != nil {
		return nil, err
	}

	utx.Ins = inputs
	utx.Outs = outputs
	utx.StakeOuts = stakeOutputs

	return utx, b.initCtx(utx)
}

func (b *builder) NewCreateChainTx(
	subnetID ids.ID,
	genesis []byte,
	vmID ids.ID,
	fxIDs []ids.ID,
	chainName string,
	feeCalc *fee.Calculator,
	options ...common.Option,
) (*txs.CreateChainTx, error) {
	// 1. Build core transaction without utxos
	ops := common.NewOptions(options)
	subnetAuth, err := b.authorizeSubnet(subnetID, ops)
	if err != nil {
		return nil, err
	}

	utils.Sort(fxIDs)

	utx := &txs.CreateChainTx{
		BaseTx: txs.BaseTx{BaseTx: avax.BaseTx{
			NetworkID:    b.context.NetworkID,
			BlockchainID: constants.PlatformChainID,
			Memo:         ops.Memo(),
		}},
		SubnetID:    subnetID,
		ChainName:   chainName,
		VMID:        vmID,
		FxIDs:       fxIDs,
		GenesisData: genesis,
		SubnetAuth:  subnetAuth,
	}

	// 2. Finance the tx by building the utxos (inputs, outputs and stakes)
	toStake := map[ids.ID]uint64{}
	toBurn := map[ids.ID]uint64{} // fees are calculated in financeTx

	// update fees to account for the auth credentials to be added upon tx signing
	if _, err = fee.FinanceCredential(feeCalc, len(subnetAuth.SigIndices)); err != nil {
		return nil, fmt.Errorf("account for credential fees: %w", err)
	}

	// feesMan cumulates complexity. Let's init it with utx filled so far
	if _, err := feeCalc.ComputeFee(utx); err != nil {
		return nil, err
	}

	inputs, outputs, _, err := b.financeTx(toBurn, toStake, feeCalc, ops)
	if err != nil {
		return nil, err
	}

	utx.Ins = inputs
	utx.Outs = outputs

	return utx, b.initCtx(utx)
}

func (b *builder) NewCreateSubnetTx(
	owner *secp256k1fx.OutputOwners,
	feeCalc *fee.Calculator,
	options ...common.Option,
) (*txs.CreateSubnetTx, error) {
	// 1. Build core transaction without utxos
	ops := common.NewOptions(options)

	utils.Sort(owner.Addrs)
	utx := &txs.CreateSubnetTx{
		BaseTx: txs.BaseTx{BaseTx: avax.BaseTx{
			NetworkID:    b.context.NetworkID,
			BlockchainID: constants.PlatformChainID,
			Memo:         ops.Memo(),
		}},
		Owner: owner,
	}

	// 2. Finance the tx by building the utxos (inputs, outputs and stakes)
	toStake := map[ids.ID]uint64{}
	toBurn := map[ids.ID]uint64{} // fees are calculated in financeTx

	// feesMan cumulates complexity. Let's init it with utx filled so far
<<<<<<< HEAD
	feeCalc.TipPercentage = ops.TipPercentage()
	if err := feeCalc.CreateSubnetTx(utx); err != nil {
=======
	if _, err := feeCalc.ComputeFee(utx); err != nil {
>>>>>>> 00c85157
		return nil, err
	}

	inputs, outputs, _, err := b.financeTx(toBurn, toStake, feeCalc, ops)
	if err != nil {
		return nil, err
	}

	utx.Ins = inputs
	utx.Outs = outputs

	return utx, b.initCtx(utx)
}

func (b *builder) NewTransferSubnetOwnershipTx(
	subnetID ids.ID,
	owner *secp256k1fx.OutputOwners,
	feeCalc *fee.Calculator,
	options ...common.Option,
) (*txs.TransferSubnetOwnershipTx, error) {
	// 1. Build core transaction without utxos
	ops := common.NewOptions(options)
	subnetAuth, err := b.authorizeSubnet(subnetID, ops)
	if err != nil {
		return nil, err
	}

	utils.Sort(owner.Addrs)
	utx := &txs.TransferSubnetOwnershipTx{
		BaseTx: txs.BaseTx{BaseTx: avax.BaseTx{
			NetworkID:    b.context.NetworkID,
			BlockchainID: constants.PlatformChainID,
			Memo:         ops.Memo(),
		}},
		Subnet:     subnetID,
		SubnetAuth: subnetAuth,
		Owner:      owner,
	}

	// 2. Finance the tx by building the utxos (inputs, outputs and stakes)
	toStake := map[ids.ID]uint64{}
	toBurn := map[ids.ID]uint64{} // fees are calculated in financeTx

	// update fees to account for the auth credentials to be added upon tx signing
	if _, err = fee.FinanceCredential(feeCalc, len(subnetAuth.SigIndices)); err != nil {
		return nil, fmt.Errorf("account for credential fees: %w", err)
	}

	// feesMan cumulates complexity. Let's init it with utx filled so far
<<<<<<< HEAD
	feeCalc.TipPercentage = ops.TipPercentage()
	if err := feeCalc.TransferSubnetOwnershipTx(utx); err != nil {
=======
	if _, err := feeCalc.ComputeFee(utx); err != nil {
>>>>>>> 00c85157
		return nil, err
	}

	inputs, outputs, _, err := b.financeTx(toBurn, toStake, feeCalc, ops)
	if err != nil {
		return nil, err
	}

	utx.Ins = inputs
	utx.Outs = outputs

	return utx, b.initCtx(utx)
}

func (b *builder) NewImportTx(
	sourceChainID ids.ID,
	to *secp256k1fx.OutputOwners,
	feeCalc *fee.Calculator,
	options ...common.Option,
) (*txs.ImportTx, error) {
	ops := common.NewOptions(options)
	// 1. Build core transaction
	utx := &txs.ImportTx{
		BaseTx: txs.BaseTx{BaseTx: avax.BaseTx{
			NetworkID:    b.context.NetworkID,
			BlockchainID: constants.PlatformChainID,
			Memo:         ops.Memo(),
		}},
		SourceChain: sourceChainID,
	}

	// 2. Add imported inputs first
	importedUtxos, err := b.backend.UTXOs(ops.Context(), sourceChainID)
	if err != nil {
		return nil, err
	}

	var (
		addrs           = ops.Addresses(b.addrs)
		minIssuanceTime = ops.MinIssuanceTime()
		avaxAssetID     = b.context.AVAXAssetID

		importedInputs     = make([]*avax.TransferableInput, 0, len(importedUtxos))
		importedSigIndices = make([][]uint32, 0)
		importedAmounts    = make(map[ids.ID]uint64)
	)

	for _, utxo := range importedUtxos {
		out, ok := utxo.Out.(*secp256k1fx.TransferOutput)
		if !ok {
			continue
		}

		inputSigIndices, ok := common.MatchOwners(&out.OutputOwners, addrs, minIssuanceTime)
		if !ok {
			// We couldn't spend this UTXO, so we skip to the next one
			continue
		}

		importedInputs = append(importedInputs, &avax.TransferableInput{
			UTXOID: utxo.UTXOID,
			Asset:  utxo.Asset,
			In: &secp256k1fx.TransferInput{
				Amt: out.Amt,
				Input: secp256k1fx.Input{
					SigIndices: inputSigIndices,
				},
			},
		})

		assetID := utxo.AssetID()
		newImportedAmount, err := math.Add64(importedAmounts[assetID], out.Amt)
		if err != nil {
			return nil, err
		}
		importedAmounts[assetID] = newImportedAmount
		importedSigIndices = append(importedSigIndices, inputSigIndices)
	}
	if len(importedInputs) == 0 {
		return nil, fmt.Errorf(
			"%w: no UTXOs available to import",
			ErrInsufficientFunds,
		)
	}

	utils.Sort(importedInputs) // sort imported inputs
	utx.ImportedInputs = importedInputs

	// 3. Add an output for all non-avax denominated inputs.
	for assetID, amount := range importedAmounts {
		if assetID == avaxAssetID {
			// Avax-denominated inputs may be used to fully or partially pay fees,
			// so we'll handle them later on.
			continue
		}

		utx.Outs = append(utx.Outs, &avax.TransferableOutput{
			Asset: avax.Asset{ID: assetID},
			Out: &secp256k1fx.TransferOutput{
				Amt:          amount,
				OutputOwners: *to,
			},
		}) // we'll sort them later on
	}

	// 3. Finance fees as much as possible with imported, Avax-denominated UTXOs

	// feesMan cumulates complexity. Let's init it with utx filled so far
<<<<<<< HEAD
	feeCalc.TipPercentage = ops.TipPercentage()
	if err := feeCalc.ImportTx(utx); err != nil {
=======
	if _, err := feeCalc.ComputeFee(utx); err != nil {
>>>>>>> 00c85157
		return nil, err
	}

	for _, sigIndices := range importedSigIndices {
		if _, err = fee.FinanceCredential(feeCalc, len(sigIndices)); err != nil {
			return nil, fmt.Errorf("account for credential fees: %w", err)
		}
	}

	switch importedAVAX := importedAmounts[avaxAssetID]; {
	case importedAVAX == feeCalc.GetFee():
		// imported inputs match exactly the fees to be paid
		avax.SortTransferableOutputs(utx.Outs, txs.Codec) // sort imported outputs
		return utx, b.initCtx(utx)

	case importedAVAX < feeCalc.GetFee():
		// imported inputs can partially pay fees
		feeCalc.ResetFee(feeCalc.GetFee() - importedAmounts[avaxAssetID])

	default:
		// imported inputs may be enough to pay taxes by themselves
		changeOut := &avax.TransferableOutput{
			Asset: avax.Asset{ID: avaxAssetID},
			Out: &secp256k1fx.TransferOutput{
				OutputOwners: *to, // we set amount after considering own fees
			},
		}

		// update fees to target given the extra output added
		_, outDimensions, err := fee.FinanceOutput(feeCalc, changeOut)
		if err != nil {
			return nil, fmt.Errorf("account for output fees: %w", err)
		}

		switch fee := feeCalc.GetFee(); {
		case fee < importedAVAX:
			changeOut.Out.(*secp256k1fx.TransferOutput).Amt = importedAVAX - fee
			utx.Outs = append(utx.Outs, changeOut)
			avax.SortTransferableOutputs(utx.Outs, txs.Codec) // sort imported outputs
			return utx, b.initCtx(utx)

		case fee == importedAVAX:
			// imported fees pays exactly the tx cost. We don't include the outputs
			avax.SortTransferableOutputs(utx.Outs, txs.Codec) // sort imported outputs
			return utx, b.initCtx(utx)

		default:
			// imported avax are not enough to pay fees
			// Drop the changeOut and finance the tx
			if _, err := feeCalc.RemoveFeesFor(outDimensions, feeCalc.TipPercentage); err != nil {
				return nil, fmt.Errorf("failed reverting change output: %w", err)
			}
			feeCalc.ResetFee(fee - importedAVAX)
		}
	}

	toStake := map[ids.ID]uint64{}
	toBurn := map[ids.ID]uint64{}
	inputs, changeOuts, _, err := b.financeTx(toBurn, toStake, feeCalc, ops)
	if err != nil {
		return nil, err
	}

	utx.Ins = inputs
	utx.Outs = append(utx.Outs, changeOuts...)
	avax.SortTransferableOutputs(utx.Outs, txs.Codec) // sort imported outputs
	return utx, b.initCtx(utx)
}

func (b *builder) NewExportTx(
	chainID ids.ID,
	outputs []*avax.TransferableOutput,
	feeCalc *fee.Calculator,
	options ...common.Option,
) (*txs.ExportTx, error) {
	// 1. Build core transaction without utxos
	ops := common.NewOptions(options)
	avax.SortTransferableOutputs(outputs, txs.Codec) // sort exported outputs

	utx := &txs.ExportTx{
		BaseTx: txs.BaseTx{BaseTx: avax.BaseTx{
			NetworkID:    b.context.NetworkID,
			BlockchainID: constants.PlatformChainID,
			Memo:         ops.Memo(),
		}},
		DestinationChain: chainID,
		ExportedOutputs:  outputs,
	}

	// 2. Finance the tx by building the utxos (inputs, outputs and stakes)
	toStake := map[ids.ID]uint64{}
	toBurn := map[ids.ID]uint64{} // fees are calculated in financeTx
	for _, out := range outputs {
		assetID := out.AssetID()
		amountToBurn, err := math.Add64(toBurn[assetID], out.Out.Amount())
		if err != nil {
			return nil, err
		}
		toBurn[assetID] = amountToBurn
	}

	// feesMan cumulates complexity. Let's init it with utx filled so far
<<<<<<< HEAD
	feeCalc.TipPercentage = ops.TipPercentage()
	if err := feeCalc.ExportTx(utx); err != nil {
=======
	if _, err := feeCalc.ComputeFee(utx); err != nil {
>>>>>>> 00c85157
		return nil, err
	}

	inputs, changeOuts, _, err := b.financeTx(toBurn, toStake, feeCalc, ops)
	if err != nil {
		return nil, err
	}

	utx.Ins = inputs
	utx.Outs = changeOuts

	return utx, b.initCtx(utx)
}

func (b *builder) NewTransformSubnetTx(
	subnetID ids.ID,
	assetID ids.ID,
	initialSupply uint64,
	maxSupply uint64,
	minConsumptionRate uint64,
	maxConsumptionRate uint64,
	minValidatorStake uint64,
	maxValidatorStake uint64,
	minStakeDuration time.Duration,
	maxStakeDuration time.Duration,
	minDelegationFee uint32,
	minDelegatorStake uint64,
	maxValidatorWeightFactor byte,
	uptimeRequirement uint32,
	feeCalc *fee.Calculator,
	options ...common.Option,
) (*txs.TransformSubnetTx, error) {
	// 1. Build core transaction without utxos
	ops := common.NewOptions(options)

	subnetAuth, err := b.authorizeSubnet(subnetID, ops)
	if err != nil {
		return nil, err
	}

	utx := &txs.TransformSubnetTx{
		BaseTx: txs.BaseTx{BaseTx: avax.BaseTx{
			NetworkID:    b.context.NetworkID,
			BlockchainID: constants.PlatformChainID,
			Memo:         ops.Memo(),
		}},
		Subnet:                   subnetID,
		AssetID:                  assetID,
		InitialSupply:            initialSupply,
		MaximumSupply:            maxSupply,
		MinConsumptionRate:       minConsumptionRate,
		MaxConsumptionRate:       maxConsumptionRate,
		MinValidatorStake:        minValidatorStake,
		MaxValidatorStake:        maxValidatorStake,
		MinStakeDuration:         uint32(minStakeDuration / time.Second),
		MaxStakeDuration:         uint32(maxStakeDuration / time.Second),
		MinDelegationFee:         minDelegationFee,
		MinDelegatorStake:        minDelegatorStake,
		MaxValidatorWeightFactor: maxValidatorWeightFactor,
		UptimeRequirement:        uptimeRequirement,
		SubnetAuth:               subnetAuth,
	}

	// 2. Finance the tx by building the utxos (inputs, outputs and stakes)
	toStake := map[ids.ID]uint64{}
	toBurn := map[ids.ID]uint64{
		assetID: maxSupply - initialSupply,
	} // fees are calculated in financeTx

	// update fees to account for the auth credentials to be added upon tx signing
	if _, err = fee.FinanceCredential(feeCalc, len(subnetAuth.SigIndices)); err != nil {
		return nil, fmt.Errorf("account for credential fees: %w", err)
	}

	// feesMan cumulates complexity. Let's init it with utx filled so far
<<<<<<< HEAD
	feeCalc.TipPercentage = ops.TipPercentage()
	if err := feeCalc.TransformSubnetTx(utx); err != nil {
=======
	if _, err := feeCalc.ComputeFee(utx); err != nil {
>>>>>>> 00c85157
		return nil, err
	}

	inputs, outputs, _, err := b.financeTx(toBurn, toStake, feeCalc, ops)
	if err != nil {
		return nil, err
	}

	utx.Ins = inputs
	utx.Outs = outputs

	return utx, b.initCtx(utx)
}

func (b *builder) NewAddPermissionlessValidatorTx(
	vdr *txs.SubnetValidator,
	signer signer.Signer,
	assetID ids.ID,
	validationRewardsOwner *secp256k1fx.OutputOwners,
	delegationRewardsOwner *secp256k1fx.OutputOwners,
	shares uint32,
	feeCalc *fee.Calculator,
	options ...common.Option,
) (*txs.AddPermissionlessValidatorTx, error) {
	ops := common.NewOptions(options)
	utils.Sort(validationRewardsOwner.Addrs)
	utils.Sort(delegationRewardsOwner.Addrs)

	utx := &txs.AddPermissionlessValidatorTx{
		BaseTx: txs.BaseTx{BaseTx: avax.BaseTx{
			NetworkID:    b.context.NetworkID,
			BlockchainID: constants.PlatformChainID,
			Memo:         ops.Memo(),
		}},
		Validator:             vdr.Validator,
		Subnet:                vdr.Subnet,
		Signer:                signer,
		ValidatorRewardsOwner: validationRewardsOwner,
		DelegatorRewardsOwner: delegationRewardsOwner,
		DelegationShares:      shares,
	}

	// 2. Finance the tx by building the utxos (inputs, outputs and stakes)
	toStake := map[ids.ID]uint64{
		assetID: vdr.Wght,
	}
	toBurn := map[ids.ID]uint64{} // fees are calculated in financeTx

	// feesMan cumulates complexity. Let's init it with utx filled so far
<<<<<<< HEAD
	feeCalc.TipPercentage = ops.TipPercentage()
	if err := feeCalc.AddPermissionlessValidatorTx(utx); err != nil {
=======
	if _, err := feeCalc.ComputeFee(utx); err != nil {
>>>>>>> 00c85157
		return nil, err
	}

	inputs, outputs, stakeOutputs, err := b.financeTx(toBurn, toStake, feeCalc, ops)
	if err != nil {
		return nil, err
	}

	utx.Ins = inputs
	utx.Outs = outputs
	utx.StakeOuts = stakeOutputs

	return utx, b.initCtx(utx)
}

func (b *builder) NewAddPermissionlessDelegatorTx(
	vdr *txs.SubnetValidator,
	assetID ids.ID,
	rewardsOwner *secp256k1fx.OutputOwners,
	feeCalc *fee.Calculator,
	options ...common.Option,
) (*txs.AddPermissionlessDelegatorTx, error) {
	ops := common.NewOptions(options)
	utils.Sort(rewardsOwner.Addrs)

	utx := &txs.AddPermissionlessDelegatorTx{
		BaseTx: txs.BaseTx{BaseTx: avax.BaseTx{
			NetworkID:    b.context.NetworkID,
			BlockchainID: constants.PlatformChainID,
			Memo:         ops.Memo(),
		}},
		Validator:              vdr.Validator,
		Subnet:                 vdr.Subnet,
		DelegationRewardsOwner: rewardsOwner,
	}

	// 2. Finance the tx by building the utxos (inputs, outputs and stakes)
	toStake := map[ids.ID]uint64{
		assetID: vdr.Wght,
	}
	toBurn := map[ids.ID]uint64{} // fees are calculated in financeTx

	// feesMan cumulates complexity. Let's init it with utx filled so far
<<<<<<< HEAD
	feeCalc.TipPercentage = ops.TipPercentage()
	if err := feeCalc.AddPermissionlessDelegatorTx(utx); err != nil {
=======
	if _, err := feeCalc.ComputeFee(utx); err != nil {
>>>>>>> 00c85157
		return nil, err
	}

	inputs, outputs, stakeOutputs, err := b.financeTx(toBurn, toStake, feeCalc, ops)
	if err != nil {
		return nil, err
	}

	utx.Ins = inputs
	utx.Outs = outputs
	utx.StakeOuts = stakeOutputs

	return utx, b.initCtx(utx)
}

func (b *builder) getBalance(
	chainID ids.ID,
	options *common.Options,
) (
	balance map[ids.ID]uint64,
	err error,
) {
	utxos, err := b.backend.UTXOs(options.Context(), chainID)
	if err != nil {
		return nil, err
	}

	addrs := options.Addresses(b.addrs)
	minIssuanceTime := options.MinIssuanceTime()
	balance = make(map[ids.ID]uint64)

	// Iterate over the UTXOs
	for _, utxo := range utxos {
		outIntf := utxo.Out
		if lockedOut, ok := outIntf.(*stakeable.LockOut); ok {
			if !options.AllowStakeableLocked() && lockedOut.Locktime > minIssuanceTime {
				// This output is currently locked, so this output can't be
				// burned.
				continue
			}
			outIntf = lockedOut.TransferableOut
		}

		out, ok := outIntf.(*secp256k1fx.TransferOutput)
		if !ok {
			return nil, ErrUnknownOutputType
		}

		_, ok = common.MatchOwners(&out.OutputOwners, addrs, minIssuanceTime)
		if !ok {
			// We couldn't spend this UTXO, so we skip to the next one
			continue
		}

		assetID := utxo.AssetID()
		balance[assetID], err = math.Add64(balance[assetID], out.Amt)
		if err != nil {
			return nil, err
		}
	}
	return balance, nil
}

// spend takes in the requested burn amounts and the requested stake amounts.
//
//   - [amountsToBurn] maps assetID to the amount of the asset to spend without
//     producing an output. This is typically used for fee. However, it can
//     also be used to consume some of an asset that will be produced in
//     separate outputs, such as ExportedOutputs. Only unlocked UTXOs are able
//     to be burned here.
//   - [amountsToStake] maps assetID to the amount of the asset to spend and
//     place into the staked outputs. First locked UTXOs are attempted to be
//     used for these funds, and then unlocked UTXOs will be attempted to be
//     used. There is no preferential ordering on the unlock times.
func (b *builder) financeTx(
	amountsToBurn map[ids.ID]uint64,
	amountsToStake map[ids.ID]uint64,
	feeCalc *fee.Calculator,
	options *common.Options,
) (
	inputs []*avax.TransferableInput,
	changeOutputs []*avax.TransferableOutput,
	stakeOutputs []*avax.TransferableOutput,
	err error,
) {
	avaxAssetID := b.context.AVAXAssetID
	utxos, err := b.backend.UTXOs(options.Context(), constants.PlatformChainID)
	if err != nil {
		return nil, nil, nil, err
	}

	// we can only pay fees in avax, so we sort avax-denominated UTXOs last
	// to maximize probability of being able to pay fee.
	slices.SortFunc(utxos, func(lhs, rhs *avax.UTXO) int {
		switch {
		case lhs.Asset.AssetID() == avaxAssetID && rhs.Asset.AssetID() != avaxAssetID:
			return 1
		case lhs.Asset.AssetID() != avaxAssetID && rhs.Asset.AssetID() == avaxAssetID:
			return -1
		default:
			return 0
		}
	})

	addrs := options.Addresses(b.addrs)
	minIssuanceTime := options.MinIssuanceTime()

	addr, ok := addrs.Peek()
	if !ok {
		return nil, nil, nil, ErrNoChangeAddress
	}
	changeOwner := options.ChangeOwner(&secp256k1fx.OutputOwners{
		Threshold: 1,
		Addrs:     []ids.ShortID{addr},
	})

	amountsToBurn[avaxAssetID] += feeCalc.GetFee()

	// Initialize the return values with empty slices to preserve backward
	// compatibility of the json representation of transactions with no
	// inputs or outputs.
	inputs = make([]*avax.TransferableInput, 0)
	changeOutputs = make([]*avax.TransferableOutput, 0)
	stakeOutputs = make([]*avax.TransferableOutput, 0)

	// Iterate over the locked UTXOs
	for _, utxo := range utxos {
		assetID := utxo.AssetID()

		// If we have staked enough of the asset, then we have no need burn
		// more.
		if amountsToStake[assetID] == 0 {
			continue
		}

		outIntf := utxo.Out
		lockedOut, ok := outIntf.(*stakeable.LockOut)
		if !ok {
			// This output isn't locked, so it will be handled during the next
			// iteration of the UTXO set
			continue
		}
		if minIssuanceTime >= lockedOut.Locktime {
			// This output isn't locked, so it will be handled during the next
			// iteration of the UTXO set
			continue
		}

		out, ok := lockedOut.TransferableOut.(*secp256k1fx.TransferOutput)
		if !ok {
			return nil, nil, nil, ErrUnknownOutputType
		}

		inputSigIndices, ok := common.MatchOwners(&out.OutputOwners, addrs, minIssuanceTime)
		if !ok {
			// We couldn't spend this UTXO, so we skip to the next one
			continue
		}

		input := &avax.TransferableInput{
			UTXOID: utxo.UTXOID,
			Asset:  utxo.Asset,
			In: &stakeable.LockIn{
				Locktime: lockedOut.Locktime,
				TransferableIn: &secp256k1fx.TransferInput{
					Amt: out.Amt,
					Input: secp256k1fx.Input{
						SigIndices: inputSigIndices,
					},
				},
			},
		}

		addedFees, err := fee.FinanceInput(feeCalc, input)
		if err != nil {
			return nil, nil, nil, fmt.Errorf("account for input fees: %w", err)
		}
		amountsToBurn[avaxAssetID] += addedFees

		addedFees, err = fee.FinanceCredential(feeCalc, len(inputSigIndices))
		if err != nil {
			return nil, nil, nil, fmt.Errorf("account for input fees: %w", err)
		}
		amountsToBurn[avaxAssetID] += addedFees

		inputs = append(inputs, input)

		// Stake any value that should be staked
		amountToStake := min(
			amountsToStake[assetID], // Amount we still need to stake
			out.Amt,                 // Amount available to stake
		)

		// Add the output to the staked outputs
		stakeOut := &avax.TransferableOutput{
			Asset: utxo.Asset,
			Out: &stakeable.LockOut{
				Locktime: lockedOut.Locktime,
				TransferableOut: &secp256k1fx.TransferOutput{
					Amt:          amountToStake,
					OutputOwners: out.OutputOwners,
				},
			},
		}

		addedFees, _, err = fee.FinanceOutput(feeCalc, stakeOut)
		if err != nil {
			return nil, nil, nil, fmt.Errorf("account for output fees: %w", err)
		}
		amountsToBurn[avaxAssetID] += addedFees

		stakeOutputs = append(stakeOutputs, stakeOut)

		amountsToStake[assetID] -= amountToStake
		if remainingAmount := out.Amt - amountToStake; remainingAmount > 0 {
			// This input had extra value, so some of it must be returned
			changeOut := &avax.TransferableOutput{
				Asset: utxo.Asset,
				Out: &stakeable.LockOut{
					Locktime: lockedOut.Locktime,
					TransferableOut: &secp256k1fx.TransferOutput{
						Amt:          remainingAmount,
						OutputOwners: out.OutputOwners,
					},
				},
			}

			// update fees to account for the change output
			addedFees, _, err = fee.FinanceOutput(feeCalc, changeOut)
			if err != nil {
				return nil, nil, nil, fmt.Errorf("account for output fees: %w", err)
			}
			amountsToBurn[avaxAssetID] += addedFees

			changeOutputs = append(changeOutputs, changeOut)
		}
	}

	// Iterate over the unlocked UTXOs
	for _, utxo := range utxos {
		assetID := utxo.AssetID()

		// If we have consumed enough of the asset, then we have no need burn
		// more.
		if amountsToStake[assetID] == 0 && amountsToBurn[assetID] == 0 {
			continue
		}

		outIntf := utxo.Out
		if lockedOut, ok := outIntf.(*stakeable.LockOut); ok {
			if lockedOut.Locktime > minIssuanceTime {
				// This output is currently locked, so this output can't be
				// burned.
				continue
			}
			outIntf = lockedOut.TransferableOut
		}

		out, ok := outIntf.(*secp256k1fx.TransferOutput)
		if !ok {
			return nil, nil, nil, ErrUnknownOutputType
		}

		inputSigIndices, ok := common.MatchOwners(&out.OutputOwners, addrs, minIssuanceTime)
		if !ok {
			// We couldn't spend this UTXO, so we skip to the next one
			continue
		}

		input := &avax.TransferableInput{
			UTXOID: utxo.UTXOID,
			Asset:  utxo.Asset,
			In: &secp256k1fx.TransferInput{
				Amt: out.Amt,
				Input: secp256k1fx.Input{
					SigIndices: inputSigIndices,
				},
			},
		}

		addedFees, err := fee.FinanceInput(feeCalc, input)
		if err != nil {
			return nil, nil, nil, fmt.Errorf("account for input fees: %w", err)
		}
		amountsToBurn[avaxAssetID] += addedFees

		addedFees, err = fee.FinanceCredential(feeCalc, len(inputSigIndices))
		if err != nil {
			return nil, nil, nil, fmt.Errorf("account for credential fees: %w", err)
		}
		amountsToBurn[avaxAssetID] += addedFees

		inputs = append(inputs, input)

		// Stake any value that should be staked
		amountToStake := min(
			amountsToStake[assetID], // Amount we still need to stake
			out.Amt,                 // Amount available to stake
		)
		amountsToStake[assetID] -= amountToStake
		if amountToStake > 0 {
			// Some of this input was put for staking
			stakeOut := &avax.TransferableOutput{
				Asset: utxo.Asset,
				Out: &secp256k1fx.TransferOutput{
					Amt:          amountToStake,
					OutputOwners: *changeOwner,
				},
			}

			stakeOutputs = append(stakeOutputs, stakeOut)

			addedFees, _, err = fee.FinanceOutput(feeCalc, stakeOut)
			if err != nil {
				return nil, nil, nil, fmt.Errorf("account for output fees: %w", err)
			}
			amountsToBurn[avaxAssetID] += addedFees
		}

		// Burn any value that should be burned
		amountAvalibleToBurn := out.Amt - amountToStake
		amountToBurn := min(
			amountsToBurn[assetID], // Amount we still need to burn
			amountAvalibleToBurn,   // Amount available to burn
		)
		amountsToBurn[assetID] -= amountToBurn
		if remainingAmount := amountAvalibleToBurn - amountToBurn; remainingAmount > 0 {
			// This input had extra value, so some of it must be returned, once fees are removed
			changeOut := &avax.TransferableOutput{
				Asset: utxo.Asset,
				Out: &secp256k1fx.TransferOutput{
					OutputOwners: *changeOwner,
				},
			}

			// update fees to account for the change output
			addedFees, _, err = fee.FinanceOutput(feeCalc, changeOut)
			if err != nil {
				return nil, nil, nil, fmt.Errorf("account for output fees: %w", err)
			}

			if assetID != avaxAssetID {
				changeOut.Out.(*secp256k1fx.TransferOutput).Amt = remainingAmount
				amountsToBurn[avaxAssetID] += addedFees
				changeOutputs = append(changeOutputs, changeOut)
			} else {
				// here assetID == b.context.AVAXAssetID
				switch {
				case addedFees < remainingAmount:
					changeOut.Out.(*secp256k1fx.TransferOutput).Amt = remainingAmount - addedFees
					changeOutputs = append(changeOutputs, changeOut)
				case addedFees >= remainingAmount:
					amountsToBurn[assetID] += addedFees - remainingAmount
				}
			}
		}
	}

	for assetID, amount := range amountsToStake {
		if amount != 0 {
			return nil, nil, nil, fmt.Errorf(
				"%w: provided UTXOs need %d more units of asset %q to stake",
				ErrInsufficientFunds,
				amount,
				assetID,
			)
		}
	}
	for assetID, amount := range amountsToBurn {
		if amount != 0 {
			return nil, nil, nil, fmt.Errorf(
				"%w: provided UTXOs need %d more units of asset %q",
				ErrInsufficientFunds,
				amount,
				assetID,
			)
		}
	}

	utils.Sort(inputs)                                     // sort inputs
	avax.SortTransferableOutputs(changeOutputs, txs.Codec) // sort the change outputs
	avax.SortTransferableOutputs(stakeOutputs, txs.Codec)  // sort stake outputs
	return inputs, changeOutputs, stakeOutputs, nil
}

func (b *builder) authorizeSubnet(
	subnetID ids.ID,
	options *common.Options,
) (*secp256k1fx.Input, error) {
	ownerIntf, err := b.backend.GetSubnetOwner(options.Context(), subnetID)
	if err != nil {
		return nil, fmt.Errorf(
			"failed to fetch subnet owner for %q: %w",
			subnetID,
			err,
		)
	}
	owner, ok := ownerIntf.(*secp256k1fx.OutputOwners)
	if !ok {
		return nil, ErrUnknownOwnerType
	}

	addrs := options.Addresses(b.addrs)
	minIssuanceTime := options.MinIssuanceTime()
	inputSigIndices, ok := common.MatchOwners(owner, addrs, minIssuanceTime)
	if !ok {
		// We can't authorize the subnet
		return nil, ErrInsufficientAuthorization
	}
	return &secp256k1fx.Input{
		SigIndices: inputSigIndices,
	}, nil
}

func (b *builder) initCtx(tx txs.UnsignedTx) error {
	ctx, err := NewSnowContext(b.context.NetworkID, b.context.AVAXAssetID)
	if err != nil {
		return err
	}

	tx.InitCtx(ctx)
	return nil
}<|MERGE_RESOLUTION|>--- conflicted
+++ resolved
@@ -351,12 +351,8 @@
 	}
 
 	// feesMan cumulates complexity. Let's init it with utx filled so far
-<<<<<<< HEAD
-	feeCalc.TipPercentage = ops.TipPercentage()
-	if err := feeCalc.BaseTx(utx); err != nil {
-=======
+	feeCalc.ResetTipPercentage(ops.TipPercentage())
 	if _, err := feeCalc.ComputeFee(utx); err != nil {
->>>>>>> 00c85157
 		return nil, err
 	}
 
@@ -401,12 +397,8 @@
 	toBurn := map[ids.ID]uint64{} // fees are calculated in financeTx
 
 	// feesMan cumulates complexity. Let's init it with utx filled so far
-<<<<<<< HEAD
-	feeCalc.TipPercentage = ops.TipPercentage()
-	if err := feeCalc.AddValidatorTx(utx); err != nil {
-=======
+	feeCalc.ResetTipPercentage(ops.TipPercentage())
 	if _, err := feeCalc.ComputeFee(utx); err != nil {
->>>>>>> 00c85157
 		return nil, err
 	}
 
@@ -454,12 +446,8 @@
 	}
 
 	// feesMan cumulates complexity. Let's init it with utx filled so far
-<<<<<<< HEAD
-	feeCalc.TipPercentage = ops.TipPercentage()
-	if err := feeCalc.AddSubnetValidatorTx(utx); err != nil {
-=======
+	feeCalc.ResetTipPercentage(ops.TipPercentage())
 	if _, err := feeCalc.ComputeFee(utx); err != nil {
->>>>>>> 00c85157
 		return nil, err
 	}
 
@@ -507,12 +495,8 @@
 	}
 
 	// feesMan cumulates complexity. Let's init it with utx filled so far
-<<<<<<< HEAD
-	feeCalc.TipPercentage = ops.TipPercentage()
-	if err := feeCalc.RemoveSubnetValidatorTx(utx); err != nil {
-=======
+	feeCalc.ResetTipPercentage(ops.TipPercentage())
 	if _, err := feeCalc.ComputeFee(utx); err != nil {
->>>>>>> 00c85157
 		return nil, err
 	}
 
@@ -553,12 +537,8 @@
 	toBurn := map[ids.ID]uint64{} // fees are calculated in financeTx
 
 	// feesMan cumulates complexity. Let's init it with utx filled so far
-<<<<<<< HEAD
-	feeCalc.TipPercentage = ops.TipPercentage()
-	if err := feeCalc.AddDelegatorTx(utx); err != nil {
-=======
+	feeCalc.ResetTipPercentage(ops.TipPercentage())
 	if _, err := feeCalc.ComputeFee(utx); err != nil {
->>>>>>> 00c85157
 		return nil, err
 	}
 
@@ -654,12 +634,8 @@
 	toBurn := map[ids.ID]uint64{} // fees are calculated in financeTx
 
 	// feesMan cumulates complexity. Let's init it with utx filled so far
-<<<<<<< HEAD
-	feeCalc.TipPercentage = ops.TipPercentage()
-	if err := feeCalc.CreateSubnetTx(utx); err != nil {
-=======
+	feeCalc.ResetTipPercentage(ops.TipPercentage())
 	if _, err := feeCalc.ComputeFee(utx); err != nil {
->>>>>>> 00c85157
 		return nil, err
 	}
 
@@ -709,12 +685,8 @@
 	}
 
 	// feesMan cumulates complexity. Let's init it with utx filled so far
-<<<<<<< HEAD
-	feeCalc.TipPercentage = ops.TipPercentage()
-	if err := feeCalc.TransferSubnetOwnershipTx(utx); err != nil {
-=======
+	feeCalc.ResetTipPercentage(ops.TipPercentage())
 	if _, err := feeCalc.ComputeFee(utx); err != nil {
->>>>>>> 00c85157
 		return nil, err
 	}
 
@@ -823,12 +795,8 @@
 	// 3. Finance fees as much as possible with imported, Avax-denominated UTXOs
 
 	// feesMan cumulates complexity. Let's init it with utx filled so far
-<<<<<<< HEAD
-	feeCalc.TipPercentage = ops.TipPercentage()
-	if err := feeCalc.ImportTx(utx); err != nil {
-=======
+	feeCalc.ResetTipPercentage(ops.TipPercentage())
 	if _, err := feeCalc.ComputeFee(utx); err != nil {
->>>>>>> 00c85157
 		return nil, err
 	}
 
@@ -878,7 +846,7 @@
 		default:
 			// imported avax are not enough to pay fees
 			// Drop the changeOut and finance the tx
-			if _, err := feeCalc.RemoveFeesFor(outDimensions, feeCalc.TipPercentage); err != nil {
+			if _, err := feeCalc.RemoveFeesFor(outDimensions); err != nil {
 				return nil, fmt.Errorf("failed reverting change output: %w", err)
 			}
 			feeCalc.ResetFee(fee - importedAVAX)
@@ -931,12 +899,8 @@
 	}
 
 	// feesMan cumulates complexity. Let's init it with utx filled so far
-<<<<<<< HEAD
-	feeCalc.TipPercentage = ops.TipPercentage()
-	if err := feeCalc.ExportTx(utx); err != nil {
-=======
+	feeCalc.ResetTipPercentage(ops.TipPercentage())
 	if _, err := feeCalc.ComputeFee(utx); err != nil {
->>>>>>> 00c85157
 		return nil, err
 	}
 
@@ -1012,12 +976,8 @@
 	}
 
 	// feesMan cumulates complexity. Let's init it with utx filled so far
-<<<<<<< HEAD
-	feeCalc.TipPercentage = ops.TipPercentage()
-	if err := feeCalc.TransformSubnetTx(utx); err != nil {
-=======
+	feeCalc.ResetTipPercentage(ops.TipPercentage())
 	if _, err := feeCalc.ComputeFee(utx); err != nil {
->>>>>>> 00c85157
 		return nil, err
 	}
 
@@ -1067,12 +1027,8 @@
 	toBurn := map[ids.ID]uint64{} // fees are calculated in financeTx
 
 	// feesMan cumulates complexity. Let's init it with utx filled so far
-<<<<<<< HEAD
-	feeCalc.TipPercentage = ops.TipPercentage()
-	if err := feeCalc.AddPermissionlessValidatorTx(utx); err != nil {
-=======
+	feeCalc.ResetTipPercentage(ops.TipPercentage())
 	if _, err := feeCalc.ComputeFee(utx); err != nil {
->>>>>>> 00c85157
 		return nil, err
 	}
 
@@ -1116,12 +1072,8 @@
 	toBurn := map[ids.ID]uint64{} // fees are calculated in financeTx
 
 	// feesMan cumulates complexity. Let's init it with utx filled so far
-<<<<<<< HEAD
-	feeCalc.TipPercentage = ops.TipPercentage()
-	if err := feeCalc.AddPermissionlessDelegatorTx(utx); err != nil {
-=======
+	feeCalc.ResetTipPercentage(ops.TipPercentage())
 	if _, err := feeCalc.ComputeFee(utx); err != nil {
->>>>>>> 00c85157
 		return nil, err
 	}
 
