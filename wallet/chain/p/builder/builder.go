// Copyright (C) 2019-2024, Ava Labs, Inc. All rights reserved.
// See the file LICENSE for licensing terms.

package builder

import (
	"context"
	"errors"
	"fmt"
	"slices"
	"time"

	"github.com/ava-labs/avalanchego/ids"
	"github.com/ava-labs/avalanchego/utils"
	"github.com/ava-labs/avalanchego/utils/constants"
	"github.com/ava-labs/avalanchego/utils/math"
	"github.com/ava-labs/avalanchego/utils/set"
	"github.com/ava-labs/avalanchego/vms/components/avax"
	"github.com/ava-labs/avalanchego/vms/platformvm/fx"
	"github.com/ava-labs/avalanchego/vms/platformvm/signer"
	"github.com/ava-labs/avalanchego/vms/platformvm/stakeable"
	"github.com/ava-labs/avalanchego/vms/platformvm/txs"
	"github.com/ava-labs/avalanchego/vms/platformvm/txs/fees"
	"github.com/ava-labs/avalanchego/vms/secp256k1fx"
	"github.com/ava-labs/avalanchego/wallet/subnet/primary/common"
)

var (
	ErrNoChangeAddress           = errors.New("no possible change address")
	ErrUnknownOutputType         = errors.New("unknown output type")
	ErrUnknownOwnerType          = errors.New("unknown owner type")
	ErrInsufficientAuthorization = errors.New("insufficient authorization")
	ErrInsufficientFunds         = errors.New("insufficient funds")

	_ Builder = (*builder)(nil)
)

// Builder provides a convenient interface for building unsigned P-chain
// transactions.
type Builder interface {
	// Context returns the configuration of the chain that this builder uses to
	// create transactions.
	Context() *Context

	// GetBalance calculates the amount of each asset that this builder has
	// control over.
	GetBalance(
		options ...common.Option,
	) (map[ids.ID]uint64, error)

	// GetImportableBalance calculates the amount of each asset that this
	// builder could import from the provided chain.
	//
	// - [chainID] specifies the chain the funds are from.
	GetImportableBalance(
		chainID ids.ID,
		options ...common.Option,
	) (map[ids.ID]uint64, error)

	// NewBaseTx creates a new simple value transfer.
	//
	// - [outputs] specifies all the recipients and amounts that should be sent
	//   from this transaction.
	NewBaseTx(
		outputs []*avax.TransferableOutput,
		feeCalc *fees.Calculator,
		options ...common.Option,
	) (*txs.BaseTx, error)

	// NewAddValidatorTx creates a new validator of the primary network.
	//
	// - [vdr] specifies all the details of the validation period such as the
	//   startTime, endTime, stake weight, and nodeID.
	// - [rewardsOwner] specifies the owner of all the rewards this validator
	//   may accrue during its validation period.
	// - [shares] specifies the fraction (out of 1,000,000) that this validator
	//   will take from delegation rewards. If 1,000,000 is provided, 100% of
	//   the delegation reward will be sent to the validator's [rewardsOwner].
	NewAddValidatorTx(
		vdr *txs.Validator,
		rewardsOwner *secp256k1fx.OutputOwners,
		shares uint32,
		feeCalc *fees.Calculator,
		options ...common.Option,
	) (*txs.AddValidatorTx, error)

	// NewAddSubnetValidatorTx creates a new validator of a subnet.
	//
	// - [vdr] specifies all the details of the validation period such as the
	//   startTime, endTime, sampling weight, nodeID, and subnetID.
	NewAddSubnetValidatorTx(
		vdr *txs.SubnetValidator,
		feeCalc *fees.Calculator,
		options ...common.Option,
	) (*txs.AddSubnetValidatorTx, error)

	// NewRemoveSubnetValidatorTx removes [nodeID] from the validator
	// set [subnetID].
	NewRemoveSubnetValidatorTx(
		nodeID ids.NodeID,
		subnetID ids.ID,
		feeCalc *fees.Calculator,
		options ...common.Option,
	) (*txs.RemoveSubnetValidatorTx, error)

	// NewAddDelegatorTx creates a new delegator to a validator on the primary
	// network.
	//
	// - [vdr] specifies all the details of the delegation period such as the
	//   startTime, endTime, stake weight, and validator's nodeID.
	// - [rewardsOwner] specifies the owner of all the rewards this delegator
	//   may accrue at the end of its delegation period.
	NewAddDelegatorTx(
		vdr *txs.Validator,
		rewardsOwner *secp256k1fx.OutputOwners,
		feeCalc *fees.Calculator,
		options ...common.Option,
	) (*txs.AddDelegatorTx, error)

	// NewCreateChainTx creates a new chain in the named subnet.
	//
	// - [subnetID] specifies the subnet to launch the chain in.
	// - [genesis] specifies the initial state of the new chain.
	// - [vmID] specifies the vm that the new chain will run.
	// - [fxIDs] specifies all the feature extensions that the vm should be
	//   running with.
	// - [chainName] specifies a human readable name for the chain.
	NewCreateChainTx(
		subnetID ids.ID,
		genesis []byte,
		vmID ids.ID,
		fxIDs []ids.ID,
		chainName string,
		feeCalc *fees.Calculator,
		options ...common.Option,
	) (*txs.CreateChainTx, error)

	// NewCreateSubnetTx creates a new subnet with the specified owner.
	//
	// - [owner] specifies who has the ability to create new chains and add new
	//   validators to the subnet.
	NewCreateSubnetTx(
		owner *secp256k1fx.OutputOwners,
		feeCalc *fees.Calculator,
		options ...common.Option,
	) (*txs.CreateSubnetTx, error)

	// NewTransferSubnetOwnershipTx changes the owner of the named subnet.
	//
	// - [subnetID] specifies the subnet to be modified
	// - [owner] specifies who has the ability to create new chains and add new
	//   validators to the subnet.
	NewTransferSubnetOwnershipTx(
		subnetID ids.ID,
		owner *secp256k1fx.OutputOwners,
		feeCalc *fees.Calculator,
		options ...common.Option,
	) (*txs.TransferSubnetOwnershipTx, error)

	// NewImportTx creates an import transaction that attempts to consume all
	// the available UTXOs and import the funds to [to].
	//
	// - [chainID] specifies the chain to be importing funds from.
	// - [to] specifies where to send the imported funds to.
	NewImportTx(
		chainID ids.ID,
		to *secp256k1fx.OutputOwners,
		feeCalc *fees.Calculator,
		options ...common.Option,
	) (*txs.ImportTx, error)

	// NewExportTx creates an export transaction that attempts to send all the
	// provided [outputs] to the requested [chainID].
	//
	// - [chainID] specifies the chain to be exporting the funds to.
	// - [outputs] specifies the outputs to send to the [chainID].
	NewExportTx(
		chainID ids.ID,
		outputs []*avax.TransferableOutput,
		feeCalc *fees.Calculator,
		options ...common.Option,
	) (*txs.ExportTx, error)

	// NewTransformSubnetTx creates a transform subnet transaction that attempts
	// to convert the provided [subnetID] from a permissioned subnet to a
	// permissionless subnet. This transaction will convert
	// [maxSupply] - [initialSupply] of [assetID] to staking rewards.
	//
	// - [subnetID] specifies the subnet to transform.
	// - [assetID] specifies the asset to use to reward stakers on the subnet.
	// - [initialSupply] is the amount of [assetID] that will be in circulation
	//   after this transaction is accepted.
	// - [maxSupply] is the maximum total amount of [assetID] that should ever
	//   exist.
	// - [minConsumptionRate] is the rate that a staker will receive rewards
	//   if they stake with a duration of 0.
	// - [maxConsumptionRate] is the maximum rate that staking rewards should be
	//   consumed from the reward pool per year.
	// - [minValidatorStake] is the minimum amount of funds required to become a
	//   validator.
	// - [maxValidatorStake] is the maximum amount of funds a single validator
	//   can be allocated, including delegated funds.
	// - [minStakeDuration] is the minimum number of seconds a staker can stake
	//   for.
	// - [maxStakeDuration] is the maximum number of seconds a staker can stake
	//   for.
	// - [minValidatorStake] is the minimum amount of funds required to become a
	//   delegator.
	// - [maxValidatorWeightFactor] is the factor which calculates the maximum
	//   amount of delegation a validator can receive. A value of 1 effectively
	//   disables delegation.
	// - [uptimeRequirement] is the minimum percentage a validator must be
	//   online and responsive to receive a reward.
	NewTransformSubnetTx(
		subnetID ids.ID,
		assetID ids.ID,
		initialSupply uint64,
		maxSupply uint64,
		minConsumptionRate uint64,
		maxConsumptionRate uint64,
		minValidatorStake uint64,
		maxValidatorStake uint64,
		minStakeDuration time.Duration,
		maxStakeDuration time.Duration,
		minDelegationFee uint32,
		minDelegatorStake uint64,
		maxValidatorWeightFactor byte,
		uptimeRequirement uint32,
		feeCalc *fees.Calculator,
		options ...common.Option,
	) (*txs.TransformSubnetTx, error)

	// NewAddPermissionlessValidatorTx creates a new validator of the specified
	// subnet.
	//
	// - [vdr] specifies all the details of the validation period such as the
	//   subnetID, startTime, endTime, stake weight, and nodeID.
	// - [signer] if the subnetID is the primary network, this is the BLS key
	//   for this validator. Otherwise, this value should be the empty signer.
	// - [assetID] specifies the asset to stake.
	// - [validationRewardsOwner] specifies the owner of all the rewards this
	//   validator earns for its validation period.
	// - [delegationRewardsOwner] specifies the owner of all the rewards this
	//   validator earns for delegations during its validation period.
	// - [shares] specifies the fraction (out of 1,000,000) that this validator
	//   will take from delegation rewards. If 1,000,000 is provided, 100% of
	//   the delegation reward will be sent to the validator's [rewardsOwner].
	NewAddPermissionlessValidatorTx(
		vdr *txs.SubnetValidator,
		signer signer.Signer,
		assetID ids.ID,
		validationRewardsOwner *secp256k1fx.OutputOwners,
		delegationRewardsOwner *secp256k1fx.OutputOwners,
		shares uint32,
		feeCalc *fees.Calculator,
		options ...common.Option,
	) (*txs.AddPermissionlessValidatorTx, error)

	// NewAddPermissionlessDelegatorTx creates a new delegator of the specified
	// subnet on the specified nodeID.
	//
	// - [vdr] specifies all the details of the delegation period such as the
	//   subnetID, startTime, endTime, stake weight, and nodeID.
	// - [assetID] specifies the asset to stake.
	// - [rewardsOwner] specifies the owner of all the rewards this delegator
	//   earns during its delegation period.
	NewAddPermissionlessDelegatorTx(
		vdr *txs.SubnetValidator,
		assetID ids.ID,
		rewardsOwner *secp256k1fx.OutputOwners,
		feeCalc *fees.Calculator,
		options ...common.Option,
	) (*txs.AddPermissionlessDelegatorTx, error)
}

type Backend interface {
	UTXOs(ctx context.Context, sourceChainID ids.ID) ([]*avax.UTXO, error)
	GetSubnetOwner(ctx context.Context, subnetID ids.ID) (fx.Owner, error)
}

type builder struct {
	addrs   set.Set[ids.ShortID]
	context *Context
	backend Backend
}

// New returns a new transaction builder.
//
//   - [addrs] is the set of addresses that the builder assumes can be used when
//     signing the transactions in the future.
//   - [context] provides the chain's configuration.
//   - [backend] provides the chain's state.
func New(
	addrs set.Set[ids.ShortID],
	context *Context,
	backend Backend,
) Builder {
	return &builder{
		addrs:   addrs,
		context: context,
		backend: backend,
	}
}

func (b *builder) Context() *Context {
	return b.context
}

func (b *builder) GetBalance(
	options ...common.Option,
) (map[ids.ID]uint64, error) {
	ops := common.NewOptions(options)
	return b.getBalance(constants.PlatformChainID, ops)
}

func (b *builder) GetImportableBalance(
	chainID ids.ID,
	options ...common.Option,
) (map[ids.ID]uint64, error) {
	ops := common.NewOptions(options)
	return b.getBalance(chainID, ops)
}

func (b *builder) NewBaseTx(
	outputs []*avax.TransferableOutput,
	feeCalc *fees.Calculator,
	options ...common.Option,
) (*txs.BaseTx, error) {
	// 1. Build core transaction without utxos
	ops := common.NewOptions(options)

	utx := &txs.BaseTx{
		BaseTx: avax.BaseTx{
			NetworkID:    b.context.NetworkID,
			BlockchainID: constants.PlatformChainID,
			Memo:         ops.Memo(),
			Outs:         outputs, // not sorted yet, we'll sort later on when we have all the outputs
		},
	}

	// 2. Finance the tx by building the utxos (inputs, outputs and stakes)
	toStake := map[ids.ID]uint64{}
	toBurn := map[ids.ID]uint64{} // fees are calculated in financeTx
	for _, out := range outputs {
		assetID := out.AssetID()
		amountToBurn, err := math.Add64(toBurn[assetID], out.Out.Amount())
		if err != nil {
			return nil, err
		}
		toBurn[assetID] = amountToBurn
	}

	// feesMan cumulates complexity. Let's init it with utx filled so far
	if err := feeCalc.BaseTx(utx); err != nil {
		return nil, err
	}

	inputs, changeOuts, _, err := b.financeTx(toBurn, toStake, feeCalc, ops)
	if err != nil {
		return nil, err
	}

	outputs = append(outputs, changeOuts...)
	avax.SortTransferableOutputs(outputs, txs.Codec)
	utx.Ins = inputs
	utx.Outs = outputs

	return utx, b.initCtx(utx)
}

func (b *builder) NewAddValidatorTx(
	vdr *txs.Validator,
	rewardsOwner *secp256k1fx.OutputOwners,
	shares uint32,
	feeCalc *fees.Calculator,
	options ...common.Option,
) (*txs.AddValidatorTx, error) {
	ops := common.NewOptions(options)
	utils.Sort(rewardsOwner.Addrs)

	utx := &txs.AddValidatorTx{
		BaseTx: txs.BaseTx{BaseTx: avax.BaseTx{
			NetworkID:    b.context.NetworkID,
			BlockchainID: constants.PlatformChainID,
			Memo:         ops.Memo(),
		}},
		Validator:        *vdr,
		RewardsOwner:     rewardsOwner,
		DelegationShares: shares,
	}

	// 2. Finance the tx by building the utxos (inputs, outputs and stakes)
	toStake := map[ids.ID]uint64{
		b.context.AVAXAssetID: vdr.Wght,
	}
	toBurn := map[ids.ID]uint64{} // fees are calculated in financeTx

	// feesMan cumulates complexity. Let's init it with utx filled so far
	if err := feeCalc.AddValidatorTx(utx); err != nil {
		return nil, err
	}

	inputs, outputs, stakeOutputs, err := b.financeTx(toBurn, toStake, feeCalc, ops)
	if err != nil {
		return nil, err
	}

	utx.Ins = inputs
	utx.Outs = outputs
	utx.StakeOuts = stakeOutputs

	return utx, b.initCtx(utx)
}

func (b *builder) NewAddSubnetValidatorTx(
	vdr *txs.SubnetValidator,
	feeCalc *fees.Calculator,
	options ...common.Option,
) (*txs.AddSubnetValidatorTx, error) {
	ops := common.NewOptions(options)

	subnetAuth, err := b.authorizeSubnet(vdr.Subnet, ops)
	if err != nil {
		return nil, err
	}

	utx := &txs.AddSubnetValidatorTx{
		BaseTx: txs.BaseTx{BaseTx: avax.BaseTx{
			NetworkID:    b.context.NetworkID,
			BlockchainID: constants.PlatformChainID,
			Memo:         ops.Memo(),
		}},
		SubnetValidator: *vdr,
		SubnetAuth:      subnetAuth,
	}

	// 2. Finance the tx by building the utxos (inputs, outputs and stakes)
	toStake := map[ids.ID]uint64{}
	toBurn := map[ids.ID]uint64{} // fees are calculated in financeTx

	// update fees to account for the auth credentials to be added upon tx signing
	if _, err = fees.FinanceCredential(feeCalc, len(subnetAuth.SigIndices)); err != nil {
		return nil, fmt.Errorf("account for credential fees: %w", err)
	}

	// feesMan cumulates complexity. Let's init it with utx filled so far
	if err := feeCalc.AddSubnetValidatorTx(utx); err != nil {
		return nil, err
	}

	inputs, outputs, _, err := b.financeTx(toBurn, toStake, feeCalc, ops)
	if err != nil {
		return nil, err
	}

	utx.Ins = inputs
	utx.Outs = outputs

	return utx, b.initCtx(utx)
}

func (b *builder) NewRemoveSubnetValidatorTx(
	nodeID ids.NodeID,
	subnetID ids.ID,
	feeCalc *fees.Calculator,
	options ...common.Option,
) (*txs.RemoveSubnetValidatorTx, error) {
	ops := common.NewOptions(options)

	subnetAuth, err := b.authorizeSubnet(subnetID, ops)
	if err != nil {
		return nil, err
	}

	utx := &txs.RemoveSubnetValidatorTx{
		BaseTx: txs.BaseTx{BaseTx: avax.BaseTx{
			NetworkID:    b.context.NetworkID,
			BlockchainID: constants.PlatformChainID,
			Memo:         ops.Memo(),
		}},
		Subnet:     subnetID,
		NodeID:     nodeID,
		SubnetAuth: subnetAuth,
	}
	// 2. Finance the tx by building the utxos (inputs, outputs and stakes)
	toStake := map[ids.ID]uint64{}
	toBurn := map[ids.ID]uint64{} // fees are calculated in financeTx

	// update fees to account for the auth credentials to be added upon tx signing
	if _, err = fees.FinanceCredential(feeCalc, len(subnetAuth.SigIndices)); err != nil {
		return nil, fmt.Errorf("account for credential fees: %w", err)
	}

	// feesMan cumulates complexity. Let's init it with utx filled so far
	if err := feeCalc.RemoveSubnetValidatorTx(utx); err != nil {
		return nil, err
	}

	inputs, outputs, _, err := b.financeTx(toBurn, toStake, feeCalc, ops)
	if err != nil {
		return nil, err
	}

	utx.Ins = inputs
	utx.Outs = outputs

	return utx, b.initCtx(utx)
}

func (b *builder) NewAddDelegatorTx(
	vdr *txs.Validator,
	rewardsOwner *secp256k1fx.OutputOwners,
	feeCalc *fees.Calculator,
	options ...common.Option,
) (*txs.AddDelegatorTx, error) {
	ops := common.NewOptions(options)
	utils.Sort(rewardsOwner.Addrs)

	utx := &txs.AddDelegatorTx{
		BaseTx: txs.BaseTx{BaseTx: avax.BaseTx{
			NetworkID:    b.context.NetworkID,
			BlockchainID: constants.PlatformChainID,
			Memo:         ops.Memo(),
		}},
		Validator:              *vdr,
		DelegationRewardsOwner: rewardsOwner,
	}

	// 2. Finance the tx by building the utxos (inputs, outputs and stakes)
	toStake := map[ids.ID]uint64{
		b.context.AVAXAssetID: vdr.Wght,
	}
	toBurn := map[ids.ID]uint64{} // fees are calculated in financeTx

	// feesMan cumulates complexity. Let's init it with utx filled so far
	if err := feeCalc.AddDelegatorTx(utx); err != nil {
		return nil, err
	}

	inputs, outputs, stakeOutputs, err := b.financeTx(toBurn, toStake, feeCalc, ops)
	if err != nil {
		return nil, err
	}

	utx.Ins = inputs
	utx.Outs = outputs
	utx.StakeOuts = stakeOutputs

	return utx, b.initCtx(utx)
}

func (b *builder) NewCreateChainTx(
	subnetID ids.ID,
	genesis []byte,
	vmID ids.ID,
	fxIDs []ids.ID,
	chainName string,
	feeCalc *fees.Calculator,
	options ...common.Option,
) (*txs.CreateChainTx, error) {
	// 1. Build core transaction without utxos
	ops := common.NewOptions(options)
	subnetAuth, err := b.authorizeSubnet(subnetID, ops)
	if err != nil {
		return nil, err
	}

	utils.Sort(fxIDs)

	utx := &txs.CreateChainTx{
		BaseTx: txs.BaseTx{BaseTx: avax.BaseTx{
			NetworkID:    b.context.NetworkID,
			BlockchainID: constants.PlatformChainID,
			Memo:         ops.Memo(),
		}},
		SubnetID:    subnetID,
		ChainName:   chainName,
		VMID:        vmID,
		FxIDs:       fxIDs,
		GenesisData: genesis,
		SubnetAuth:  subnetAuth,
	}

	// 2. Finance the tx by building the utxos (inputs, outputs and stakes)
	toStake := map[ids.ID]uint64{}
	toBurn := map[ids.ID]uint64{} // fees are calculated in financeTx

	// update fees to account for the auth credentials to be added upon tx signing
	if _, err = fees.FinanceCredential(feeCalc, len(subnetAuth.SigIndices)); err != nil {
		return nil, fmt.Errorf("account for credential fees: %w", err)
	}

	// feesMan cumulates complexity. Let's init it with utx filled so far
	if err = feeCalc.CreateChainTx(utx); err != nil {
		return nil, err
	}

	inputs, outputs, _, err := b.financeTx(toBurn, toStake, feeCalc, ops)
	if err != nil {
		return nil, err
	}

	utx.Ins = inputs
	utx.Outs = outputs

	return utx, b.initCtx(utx)
}

func (b *builder) NewCreateSubnetTx(
	owner *secp256k1fx.OutputOwners,
	feeCalc *fees.Calculator,
	options ...common.Option,
) (*txs.CreateSubnetTx, error) {
	// 1. Build core transaction without utxos
	ops := common.NewOptions(options)

	utils.Sort(owner.Addrs)
	utx := &txs.CreateSubnetTx{
		BaseTx: txs.BaseTx{BaseTx: avax.BaseTx{
			NetworkID:    b.context.NetworkID,
			BlockchainID: constants.PlatformChainID,
			Memo:         ops.Memo(),
		}},
		Owner: owner,
	}

	// 2. Finance the tx by building the utxos (inputs, outputs and stakes)
	toStake := map[ids.ID]uint64{}
	toBurn := map[ids.ID]uint64{} // fees are calculated in financeTx

	// feesMan cumulates complexity. Let's init it with utx filled so far
	if err := feeCalc.CreateSubnetTx(utx); err != nil {
		return nil, err
	}

	inputs, outputs, _, err := b.financeTx(toBurn, toStake, feeCalc, ops)
	if err != nil {
		return nil, err
	}

	utx.Ins = inputs
	utx.Outs = outputs

	return utx, b.initCtx(utx)
}

func (b *builder) NewTransferSubnetOwnershipTx(
	subnetID ids.ID,
	owner *secp256k1fx.OutputOwners,
	feeCalc *fees.Calculator,
	options ...common.Option,
) (*txs.TransferSubnetOwnershipTx, error) {
	// 1. Build core transaction without utxos
	ops := common.NewOptions(options)
	subnetAuth, err := b.authorizeSubnet(subnetID, ops)
	if err != nil {
		return nil, err
	}

	utils.Sort(owner.Addrs)
	utx := &txs.TransferSubnetOwnershipTx{
		BaseTx: txs.BaseTx{BaseTx: avax.BaseTx{
			NetworkID:    b.context.NetworkID,
			BlockchainID: constants.PlatformChainID,
			Memo:         ops.Memo(),
		}},
		Subnet:     subnetID,
		SubnetAuth: subnetAuth,
		Owner:      owner,
	}

	// 2. Finance the tx by building the utxos (inputs, outputs and stakes)
	toStake := map[ids.ID]uint64{}
	toBurn := map[ids.ID]uint64{} // fees are calculated in financeTx

	// update fees to account for the auth credentials to be added upon tx signing
	if _, err = fees.FinanceCredential(feeCalc, len(subnetAuth.SigIndices)); err != nil {
		return nil, fmt.Errorf("account for credential fees: %w", err)
	}

	// feesMan cumulates complexity. Let's init it with utx filled so far
	if err := feeCalc.TransferSubnetOwnershipTx(utx); err != nil {
		return nil, err
	}

	inputs, outputs, _, err := b.financeTx(toBurn, toStake, feeCalc, ops)
	if err != nil {
		return nil, err
	}

	utx.Ins = inputs
	utx.Outs = outputs

	return utx, b.initCtx(utx)
}

func (b *builder) NewImportTx(
	sourceChainID ids.ID,
	to *secp256k1fx.OutputOwners,
	feeCalc *fees.Calculator,
	options ...common.Option,
) (*txs.ImportTx, error) {
	ops := common.NewOptions(options)
	// 1. Build core transaction
	utx := &txs.ImportTx{
		BaseTx: txs.BaseTx{BaseTx: avax.BaseTx{
			NetworkID:    b.context.NetworkID,
			BlockchainID: constants.PlatformChainID,
			Memo:         ops.Memo(),
		}},
		SourceChain: sourceChainID,
	}

	// 2. Add imported inputs first
	importedUtxos, err := b.backend.UTXOs(ops.Context(), sourceChainID)
	if err != nil {
		return nil, err
	}

	var (
		addrs           = ops.Addresses(b.addrs)
		minIssuanceTime = ops.MinIssuanceTime()
		avaxAssetID     = b.context.AVAXAssetID

		importedInputs     = make([]*avax.TransferableInput, 0, len(importedUtxos))
		importedSigIndices = make([][]uint32, 0)
		importedAmounts    = make(map[ids.ID]uint64)
	)

	for _, utxo := range importedUtxos {
		out, ok := utxo.Out.(*secp256k1fx.TransferOutput)
		if !ok {
			continue
		}

		inputSigIndices, ok := common.MatchOwners(&out.OutputOwners, addrs, minIssuanceTime)
		if !ok {
			// We couldn't spend this UTXO, so we skip to the next one
			continue
		}

		importedInputs = append(importedInputs, &avax.TransferableInput{
			UTXOID: utxo.UTXOID,
			Asset:  utxo.Asset,
			In: &secp256k1fx.TransferInput{
				Amt: out.Amt,
				Input: secp256k1fx.Input{
					SigIndices: inputSigIndices,
				},
			},
		})

		assetID := utxo.AssetID()
		newImportedAmount, err := math.Add64(importedAmounts[assetID], out.Amt)
		if err != nil {
			return nil, err
		}
		importedAmounts[assetID] = newImportedAmount
		importedSigIndices = append(importedSigIndices, inputSigIndices)
	}
	if len(importedInputs) == 0 {
		return nil, fmt.Errorf(
			"%w: no UTXOs available to import",
			ErrInsufficientFunds,
		)
	}

	utils.Sort(importedInputs) // sort imported inputs
	utx.ImportedInputs = importedInputs

	// 3. Add an output for all non-avax denominated inputs.
	for assetID, amount := range importedAmounts {
		if assetID == avaxAssetID {
			// Avax-denominated inputs may be used to fully or partially pay fees,
			// so we'll handle them later on.
			continue
		}

		utx.Outs = append(utx.Outs, &avax.TransferableOutput{
			Asset: avax.Asset{ID: assetID},
			Out: &secp256k1fx.TransferOutput{
				Amt:          amount,
				OutputOwners: *to,
			},
		}) // we'll sort them later on
	}

	// 3. Finance fees as much as possible with imported, Avax-denominated UTXOs

	// feesMan cumulates complexity. Let's init it with utx filled so far
	if err := feeCalc.ImportTx(utx); err != nil {
		return nil, err
	}

	for _, sigIndices := range importedSigIndices {
		if _, err = fees.FinanceCredential(feeCalc, len(sigIndices)); err != nil {
			return nil, fmt.Errorf("account for credential fees: %w", err)
		}
	}

	switch importedAVAX := importedAmounts[avaxAssetID]; {
	case importedAVAX == feeCalc.Fee:
		// imported inputs match exactly the fees to be paid
		avax.SortTransferableOutputs(utx.Outs, txs.Codec) // sort imported outputs
		return utx, b.initCtx(utx)

	case importedAVAX < feeCalc.Fee:
		// imported inputs can partially pay fees
		feeCalc.Fee -= importedAmounts[avaxAssetID]

	default:
		// imported inputs may be enough to pay taxes by themselves
		changeOut := &avax.TransferableOutput{
			Asset: avax.Asset{ID: avaxAssetID},
			Out: &secp256k1fx.TransferOutput{
				OutputOwners: *to, // we set amount after considering own fees
			},
		}

		// update fees to target given the extra output added
		_, outDimensions, err := fees.FinanceOutput(feeCalc, changeOut)
		if err != nil {
			return nil, fmt.Errorf("account for output fees: %w", err)
		}

		switch {
		case feeCalc.Fee < importedAVAX:
			changeOut.Out.(*secp256k1fx.TransferOutput).Amt = importedAVAX - feeCalc.Fee
			utx.Outs = append(utx.Outs, changeOut)
			avax.SortTransferableOutputs(utx.Outs, txs.Codec) // sort imported outputs
			return utx, b.initCtx(utx)

		case feeCalc.Fee == importedAVAX:
			// imported fees pays exactly the tx cost. We don't include the outputs
			avax.SortTransferableOutputs(utx.Outs, txs.Codec) // sort imported outputs
			return utx, b.initCtx(utx)

		default:
			// imported avax are not enough to pay fees
			// Drop the changeOut and finance the tx
			if _, err := feeCalc.RemoveFeesFor(outDimensions); err != nil {
				return nil, fmt.Errorf("failed reverting change output: %w", err)
			}
			feeCalc.Fee -= importedAVAX
		}
	}

	toStake := map[ids.ID]uint64{}
	toBurn := map[ids.ID]uint64{}
	inputs, changeOuts, _, err := b.financeTx(toBurn, toStake, feeCalc, ops)
	if err != nil {
		return nil, err
	}

	utx.Ins = inputs
	utx.Outs = append(utx.Outs, changeOuts...)
	avax.SortTransferableOutputs(utx.Outs, txs.Codec) // sort imported outputs
	return utx, b.initCtx(utx)
}

func (b *builder) NewExportTx(
	chainID ids.ID,
	outputs []*avax.TransferableOutput,
	feeCalc *fees.Calculator,
	options ...common.Option,
) (*txs.ExportTx, error) {
	// 1. Build core transaction without utxos
	ops := common.NewOptions(options)
	avax.SortTransferableOutputs(outputs, txs.Codec) // sort exported outputs

	utx := &txs.ExportTx{
		BaseTx: txs.BaseTx{BaseTx: avax.BaseTx{
			NetworkID:    b.context.NetworkID,
			BlockchainID: constants.PlatformChainID,
			Memo:         ops.Memo(),
		}},
		DestinationChain: chainID,
		ExportedOutputs:  outputs,
	}

	// 2. Finance the tx by building the utxos (inputs, outputs and stakes)
	toStake := map[ids.ID]uint64{}
	toBurn := map[ids.ID]uint64{} // fees are calculated in financeTx
	for _, out := range outputs {
		assetID := out.AssetID()
		amountToBurn, err := math.Add64(toBurn[assetID], out.Out.Amount())
		if err != nil {
			return nil, err
		}
		toBurn[assetID] = amountToBurn
	}

	// feesMan cumulates complexity. Let's init it with utx filled so far
	if err := feeCalc.ExportTx(utx); err != nil {
		return nil, err
	}

	inputs, changeOuts, _, err := b.financeTx(toBurn, toStake, feeCalc, ops)
	if err != nil {
		return nil, err
	}

	utx.Ins = inputs
	utx.Outs = changeOuts

	return utx, b.initCtx(utx)
}

func (b *builder) NewTransformSubnetTx(
	subnetID ids.ID,
	assetID ids.ID,
	initialSupply uint64,
	maxSupply uint64,
	minConsumptionRate uint64,
	maxConsumptionRate uint64,
	minValidatorStake uint64,
	maxValidatorStake uint64,
	minStakeDuration time.Duration,
	maxStakeDuration time.Duration,
	minDelegationFee uint32,
	minDelegatorStake uint64,
	maxValidatorWeightFactor byte,
	uptimeRequirement uint32,
	feeCalc *fees.Calculator,
	options ...common.Option,
) (*txs.TransformSubnetTx, error) {
	// 1. Build core transaction without utxos
	ops := common.NewOptions(options)

	subnetAuth, err := b.authorizeSubnet(subnetID, ops)
	if err != nil {
		return nil, err
	}

	utx := &txs.TransformSubnetTx{
		BaseTx: txs.BaseTx{BaseTx: avax.BaseTx{
			NetworkID:    b.context.NetworkID,
			BlockchainID: constants.PlatformChainID,
			Memo:         ops.Memo(),
		}},
		Subnet:                   subnetID,
		AssetID:                  assetID,
		InitialSupply:            initialSupply,
		MaximumSupply:            maxSupply,
		MinConsumptionRate:       minConsumptionRate,
		MaxConsumptionRate:       maxConsumptionRate,
		MinValidatorStake:        minValidatorStake,
		MaxValidatorStake:        maxValidatorStake,
		MinStakeDuration:         uint32(minStakeDuration / time.Second),
		MaxStakeDuration:         uint32(maxStakeDuration / time.Second),
		MinDelegationFee:         minDelegationFee,
		MinDelegatorStake:        minDelegatorStake,
		MaxValidatorWeightFactor: maxValidatorWeightFactor,
		UptimeRequirement:        uptimeRequirement,
		SubnetAuth:               subnetAuth,
	}

	// 2. Finance the tx by building the utxos (inputs, outputs and stakes)
	toStake := map[ids.ID]uint64{}
	toBurn := map[ids.ID]uint64{
		assetID: maxSupply - initialSupply,
	} // fees are calculated in financeTx

	// update fees to account for the auth credentials to be added upon tx signing
	if _, err = fees.FinanceCredential(feeCalc, len(subnetAuth.SigIndices)); err != nil {
		return nil, fmt.Errorf("account for credential fees: %w", err)
	}

	// feesMan cumulates complexity. Let's init it with utx filled so far
	if err := feeCalc.TransformSubnetTx(utx); err != nil {
		return nil, err
	}

	inputs, outputs, _, err := b.financeTx(toBurn, toStake, feeCalc, ops)
	if err != nil {
		return nil, err
	}

	utx.Ins = inputs
	utx.Outs = outputs

	return utx, b.initCtx(utx)
}

func (b *builder) NewAddPermissionlessValidatorTx(
	vdr *txs.SubnetValidator,
	signer signer.Signer,
	assetID ids.ID,
	validationRewardsOwner *secp256k1fx.OutputOwners,
	delegationRewardsOwner *secp256k1fx.OutputOwners,
	shares uint32,
	feeCalc *fees.Calculator,
	options ...common.Option,
) (*txs.AddPermissionlessValidatorTx, error) {
	ops := common.NewOptions(options)
	utils.Sort(validationRewardsOwner.Addrs)
	utils.Sort(delegationRewardsOwner.Addrs)

	utx := &txs.AddPermissionlessValidatorTx{
		BaseTx: txs.BaseTx{BaseTx: avax.BaseTx{
			NetworkID:    b.context.NetworkID,
			BlockchainID: constants.PlatformChainID,
			Memo:         ops.Memo(),
		}},
		Validator:             vdr.Validator,
		Subnet:                vdr.Subnet,
		Signer:                signer,
		ValidatorRewardsOwner: validationRewardsOwner,
		DelegatorRewardsOwner: delegationRewardsOwner,
		DelegationShares:      shares,
	}

	// 2. Finance the tx by building the utxos (inputs, outputs and stakes)
	toStake := map[ids.ID]uint64{
		assetID: vdr.Wght,
	}
	toBurn := map[ids.ID]uint64{} // fees are calculated in financeTx

	// feesMan cumulates complexity. Let's init it with utx filled so far
	if err := feeCalc.AddPermissionlessValidatorTx(utx); err != nil {
		return nil, err
	}

	inputs, outputs, stakeOutputs, err := b.financeTx(toBurn, toStake, feeCalc, ops)
	if err != nil {
		return nil, err
	}

	utx.Ins = inputs
	utx.Outs = outputs
	utx.StakeOuts = stakeOutputs

	return utx, b.initCtx(utx)
}

func (b *builder) NewAddPermissionlessDelegatorTx(
	vdr *txs.SubnetValidator,
	assetID ids.ID,
	rewardsOwner *secp256k1fx.OutputOwners,
	feeCalc *fees.Calculator,
	options ...common.Option,
) (*txs.AddPermissionlessDelegatorTx, error) {
	ops := common.NewOptions(options)
	utils.Sort(rewardsOwner.Addrs)

	utx := &txs.AddPermissionlessDelegatorTx{
		BaseTx: txs.BaseTx{BaseTx: avax.BaseTx{
			NetworkID:    b.context.NetworkID,
			BlockchainID: constants.PlatformChainID,
			Memo:         ops.Memo(),
		}},
		Validator:              vdr.Validator,
		Subnet:                 vdr.Subnet,
		DelegationRewardsOwner: rewardsOwner,
	}

	// 2. Finance the tx by building the utxos (inputs, outputs and stakes)
	toStake := map[ids.ID]uint64{
		assetID: vdr.Wght,
	}
	toBurn := map[ids.ID]uint64{} // fees are calculated in financeTx

	// feesMan cumulates complexity. Let's init it with utx filled so far
	if err := feeCalc.AddPermissionlessDelegatorTx(utx); err != nil {
		return nil, err
	}

	inputs, outputs, stakeOutputs, err := b.financeTx(toBurn, toStake, feeCalc, ops)
	if err != nil {
		return nil, err
	}

	utx.Ins = inputs
	utx.Outs = outputs
	utx.StakeOuts = stakeOutputs

	return utx, b.initCtx(utx)
}

func (b *builder) getBalance(
	chainID ids.ID,
	options *common.Options,
) (
	balance map[ids.ID]uint64,
	err error,
) {
	utxos, err := b.backend.UTXOs(options.Context(), chainID)
	if err != nil {
		return nil, err
	}

	addrs := options.Addresses(b.addrs)
	minIssuanceTime := options.MinIssuanceTime()
	balance = make(map[ids.ID]uint64)

	// Iterate over the UTXOs
	for _, utxo := range utxos {
		outIntf := utxo.Out
		if lockedOut, ok := outIntf.(*stakeable.LockOut); ok {
			if !options.AllowStakeableLocked() && lockedOut.Locktime > minIssuanceTime {
				// This output is currently locked, so this output can't be
				// burned.
				continue
			}
			outIntf = lockedOut.TransferableOut
		}

		out, ok := outIntf.(*secp256k1fx.TransferOutput)
		if !ok {
			return nil, ErrUnknownOutputType
		}

		_, ok = common.MatchOwners(&out.OutputOwners, addrs, minIssuanceTime)
		if !ok {
			// We couldn't spend this UTXO, so we skip to the next one
			continue
		}

		assetID := utxo.AssetID()
		balance[assetID], err = math.Add64(balance[assetID], out.Amt)
		if err != nil {
			return nil, err
		}
	}
	return balance, nil
}

// spend takes in the requested burn amounts and the requested stake amounts.
//
//   - [amountsToBurn] maps assetID to the amount of the asset to spend without
//     producing an output. This is typically used for fees. However, it can
//     also be used to consume some of an asset that will be produced in
//     separate outputs, such as ExportedOutputs. Only unlocked UTXOs are able
//     to be burned here.
//   - [amountsToStake] maps assetID to the amount of the asset to spend and
//     place into the staked outputs. First locked UTXOs are attempted to be
//     used for these funds, and then unlocked UTXOs will be attempted to be
//     used. There is no preferential ordering on the unlock times.
func (b *builder) financeTx(
	amountsToBurn map[ids.ID]uint64,
	amountsToStake map[ids.ID]uint64,
	feeCalc *fees.Calculator,
	options *common.Options,
) (
	inputs []*avax.TransferableInput,
	changeOutputs []*avax.TransferableOutput,
	stakeOutputs []*avax.TransferableOutput,
	err error,
) {
	avaxAssetID := b.context.AVAXAssetID
	utxos, err := b.backend.UTXOs(options.Context(), constants.PlatformChainID)
	if err != nil {
		return nil, nil, nil, err
	}

	// we can only pay fees in avax, so we sort avax-denominated UTXOs last
	// to maximize probability of being able to pay fees.
	slices.SortFunc(utxos, func(lhs, rhs *avax.UTXO) int {
		switch {
		case lhs.Asset.AssetID() == avaxAssetID && rhs.Asset.AssetID() != avaxAssetID:
			return 1
		case lhs.Asset.AssetID() != avaxAssetID && rhs.Asset.AssetID() == avaxAssetID:
			return -1
		default:
			return 0
		}
	})

	addrs := options.Addresses(b.addrs)
	minIssuanceTime := options.MinIssuanceTime()

	addr, ok := addrs.Peek()
	if !ok {
		return nil, nil, nil, ErrNoChangeAddress
	}
	changeOwner := options.ChangeOwner(&secp256k1fx.OutputOwners{
		Threshold: 1,
		Addrs:     []ids.ShortID{addr},
	})

<<<<<<< HEAD
	amountsToBurn[avaxAssetID] += feeCalc.Fee
=======
	// Initialize the return values with empty slices to preserve backward
	// compatibility of the json representation of transactions with no
	// inputs or outputs.
	inputs = make([]*avax.TransferableInput, 0)
	changeOutputs = make([]*avax.TransferableOutput, 0)
	stakeOutputs = make([]*avax.TransferableOutput, 0)
>>>>>>> e43c69f2

	// Iterate over the locked UTXOs
	for _, utxo := range utxos {
		assetID := utxo.AssetID()

		// If we have staked enough of the asset, then we have no need burn
		// more.
		if amountsToStake[assetID] == 0 {
			continue
		}

		outIntf := utxo.Out
		lockedOut, ok := outIntf.(*stakeable.LockOut)
		if !ok {
			// This output isn't locked, so it will be handled during the next
			// iteration of the UTXO set
			continue
		}
		if minIssuanceTime >= lockedOut.Locktime {
			// This output isn't locked, so it will be handled during the next
			// iteration of the UTXO set
			continue
		}

		out, ok := lockedOut.TransferableOut.(*secp256k1fx.TransferOutput)
		if !ok {
			return nil, nil, nil, ErrUnknownOutputType
		}

		inputSigIndices, ok := common.MatchOwners(&out.OutputOwners, addrs, minIssuanceTime)
		if !ok {
			// We couldn't spend this UTXO, so we skip to the next one
			continue
		}

		input := &avax.TransferableInput{
			UTXOID: utxo.UTXOID,
			Asset:  utxo.Asset,
			In: &stakeable.LockIn{
				Locktime: lockedOut.Locktime,
				TransferableIn: &secp256k1fx.TransferInput{
					Amt: out.Amt,
					Input: secp256k1fx.Input{
						SigIndices: inputSigIndices,
					},
				},
			},
		}

		addedFees, err := fees.FinanceInput(feeCalc, input)
		if err != nil {
			return nil, nil, nil, fmt.Errorf("account for input fees: %w", err)
		}
		amountsToBurn[avaxAssetID] += addedFees

		addedFees, err = fees.FinanceCredential(feeCalc, len(inputSigIndices))
		if err != nil {
			return nil, nil, nil, fmt.Errorf("account for input fees: %w", err)
		}
		amountsToBurn[avaxAssetID] += addedFees

		inputs = append(inputs, input)

		// Stake any value that should be staked
		amountToStake := min(
			amountsToStake[assetID], // Amount we still need to stake
			out.Amt,                 // Amount available to stake
		)

		// Add the output to the staked outputs
		stakeOut := &avax.TransferableOutput{
			Asset: utxo.Asset,
			Out: &stakeable.LockOut{
				Locktime: lockedOut.Locktime,
				TransferableOut: &secp256k1fx.TransferOutput{
					Amt:          amountToStake,
					OutputOwners: out.OutputOwners,
				},
			},
		}

		addedFees, _, err = fees.FinanceOutput(feeCalc, stakeOut)
		if err != nil {
			return nil, nil, nil, fmt.Errorf("account for output fees: %w", err)
		}
		amountsToBurn[avaxAssetID] += addedFees

		stakeOutputs = append(stakeOutputs, stakeOut)

		amountsToStake[assetID] -= amountToStake
		if remainingAmount := out.Amt - amountToStake; remainingAmount > 0 {
			// This input had extra value, so some of it must be returned
			changeOut := &avax.TransferableOutput{
				Asset: utxo.Asset,
				Out: &stakeable.LockOut{
					Locktime: lockedOut.Locktime,
					TransferableOut: &secp256k1fx.TransferOutput{
						Amt:          remainingAmount,
						OutputOwners: out.OutputOwners,
					},
				},
			}

			// update fees to account for the change output
			addedFees, _, err = fees.FinanceOutput(feeCalc, changeOut)
			if err != nil {
				return nil, nil, nil, fmt.Errorf("account for output fees: %w", err)
			}
			amountsToBurn[avaxAssetID] += addedFees

			changeOutputs = append(changeOutputs, changeOut)
		}
	}

	// Iterate over the unlocked UTXOs
	for _, utxo := range utxos {
		assetID := utxo.AssetID()

		// If we have consumed enough of the asset, then we have no need burn
		// more.
		if amountsToStake[assetID] == 0 && amountsToBurn[assetID] == 0 {
			continue
		}

		outIntf := utxo.Out
		if lockedOut, ok := outIntf.(*stakeable.LockOut); ok {
			if lockedOut.Locktime > minIssuanceTime {
				// This output is currently locked, so this output can't be
				// burned.
				continue
			}
			outIntf = lockedOut.TransferableOut
		}

		out, ok := outIntf.(*secp256k1fx.TransferOutput)
		if !ok {
			return nil, nil, nil, ErrUnknownOutputType
		}

		inputSigIndices, ok := common.MatchOwners(&out.OutputOwners, addrs, minIssuanceTime)
		if !ok {
			// We couldn't spend this UTXO, so we skip to the next one
			continue
		}

		input := &avax.TransferableInput{
			UTXOID: utxo.UTXOID,
			Asset:  utxo.Asset,
			In: &secp256k1fx.TransferInput{
				Amt: out.Amt,
				Input: secp256k1fx.Input{
					SigIndices: inputSigIndices,
				},
			},
		}

		addedFees, err := fees.FinanceInput(feeCalc, input)
		if err != nil {
			return nil, nil, nil, fmt.Errorf("account for input fees: %w", err)
		}
		amountsToBurn[avaxAssetID] += addedFees

		addedFees, err = fees.FinanceCredential(feeCalc, len(inputSigIndices))
		if err != nil {
			return nil, nil, nil, fmt.Errorf("account for credential fees: %w", err)
		}
		amountsToBurn[avaxAssetID] += addedFees

		inputs = append(inputs, input)

		// Stake any value that should be staked
		amountToStake := min(
			amountsToStake[assetID], // Amount we still need to stake
			out.Amt,                 // Amount available to stake
		)
		amountsToStake[assetID] -= amountToStake
		if amountToStake > 0 {
			// Some of this input was put for staking
			stakeOut := &avax.TransferableOutput{
				Asset: utxo.Asset,
				Out: &secp256k1fx.TransferOutput{
					Amt:          amountToStake,
					OutputOwners: *changeOwner,
				},
			}

			stakeOutputs = append(stakeOutputs, stakeOut)

			addedFees, _, err = fees.FinanceOutput(feeCalc, stakeOut)
			if err != nil {
				return nil, nil, nil, fmt.Errorf("account for output fees: %w", err)
			}
			amountsToBurn[avaxAssetID] += addedFees
		}

		// Burn any value that should be burned
		amountAvalibleToBurn := out.Amt - amountToStake
		amountToBurn := min(
			amountsToBurn[assetID], // Amount we still need to burn
			amountAvalibleToBurn,   // Amount available to burn
		)
		amountsToBurn[assetID] -= amountToBurn
		if remainingAmount := amountAvalibleToBurn - amountToBurn; remainingAmount > 0 {
			// This input had extra value, so some of it must be returned, once fees are removed
			changeOut := &avax.TransferableOutput{
				Asset: utxo.Asset,
				Out: &secp256k1fx.TransferOutput{
					OutputOwners: *changeOwner,
				},
			}

			// update fees to account for the change output
			addedFees, _, err = fees.FinanceOutput(feeCalc, changeOut)
			if err != nil {
				return nil, nil, nil, fmt.Errorf("account for output fees: %w", err)
			}

			if assetID != avaxAssetID {
				changeOut.Out.(*secp256k1fx.TransferOutput).Amt = remainingAmount
				amountsToBurn[avaxAssetID] += addedFees
				changeOutputs = append(changeOutputs, changeOut)
			} else {
				// here assetID == b.context.AVAXAssetID
				switch {
				case addedFees < remainingAmount:
					changeOut.Out.(*secp256k1fx.TransferOutput).Amt = remainingAmount - addedFees
					changeOutputs = append(changeOutputs, changeOut)
				case addedFees >= remainingAmount:
					amountsToBurn[assetID] += addedFees - remainingAmount
				}
			}
		}
	}

	for assetID, amount := range amountsToStake {
		if amount != 0 {
			return nil, nil, nil, fmt.Errorf(
				"%w: provided UTXOs need %d more units of asset %q to stake",
				ErrInsufficientFunds,
				amount,
				assetID,
			)
		}
	}
	for assetID, amount := range amountsToBurn {
		if amount != 0 {
			return nil, nil, nil, fmt.Errorf(
				"%w: provided UTXOs need %d more units of asset %q",
				ErrInsufficientFunds,
				amount,
				assetID,
			)
		}
	}

	utils.Sort(inputs)                                     // sort inputs
	avax.SortTransferableOutputs(changeOutputs, txs.Codec) // sort the change outputs
	avax.SortTransferableOutputs(stakeOutputs, txs.Codec)  // sort stake outputs
	return inputs, changeOutputs, stakeOutputs, nil
}

func (b *builder) authorizeSubnet(
	subnetID ids.ID,
	options *common.Options,
) (*secp256k1fx.Input, error) {
	ownerIntf, err := b.backend.GetSubnetOwner(options.Context(), subnetID)
	if err != nil {
		return nil, fmt.Errorf(
			"failed to fetch subnet owner for %q: %w",
			subnetID,
			err,
		)
	}
	owner, ok := ownerIntf.(*secp256k1fx.OutputOwners)
	if !ok {
		return nil, ErrUnknownOwnerType
	}

	addrs := options.Addresses(b.addrs)
	minIssuanceTime := options.MinIssuanceTime()
	inputSigIndices, ok := common.MatchOwners(owner, addrs, minIssuanceTime)
	if !ok {
		// We can't authorize the subnet
		return nil, ErrInsufficientAuthorization
	}
	return &secp256k1fx.Input{
		SigIndices: inputSigIndices,
	}, nil
}

func (b *builder) initCtx(tx txs.UnsignedTx) error {
	ctx, err := NewSnowContext(b.context.NetworkID, b.context.AVAXAssetID)
	if err != nil {
		return err
	}

	tx.InitCtx(ctx)
	return nil
}<|MERGE_RESOLUTION|>--- conflicted
+++ resolved
@@ -1178,16 +1178,14 @@
 		Addrs:     []ids.ShortID{addr},
 	})
 
-<<<<<<< HEAD
 	amountsToBurn[avaxAssetID] += feeCalc.Fee
-=======
+
 	// Initialize the return values with empty slices to preserve backward
 	// compatibility of the json representation of transactions with no
 	// inputs or outputs.
 	inputs = make([]*avax.TransferableInput, 0)
 	changeOutputs = make([]*avax.TransferableOutput, 0)
 	stakeOutputs = make([]*avax.TransferableOutput, 0)
->>>>>>> e43c69f2
 
 	// Iterate over the locked UTXOs
 	for _, utxo := range utxos {
