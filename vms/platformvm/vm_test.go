--- conflicted
+++ resolved
@@ -661,17 +661,13 @@
 	}
 	preferredID := preferred.ID()
 	preferredHeight := preferred.Height()
-<<<<<<< HEAD
 	blk, err := p_block.NewProposalBlock(
 		vm.blkVerifier,
 		vm.txExecutorBackend,
 		preferredID,
 		preferredHeight+1,
-		*tx,
-	)
-=======
-	blk, err := vm.newProposalBlock(preferredID, preferredHeight+1, tx)
->>>>>>> c7b19fbe
+		tx,
+	)
 	if err != nil {
 		t.Fatal(err)
 	}
@@ -1762,17 +1758,13 @@
 	preferredID := preferred.ID()
 	preferredHeight := preferred.Height()
 
-<<<<<<< HEAD
 	firstAdvanceTimeBlk, err := p_block.NewProposalBlock(
 		firstVM.blkVerifier,
 		firstVM.txExecutorBackend,
 		preferredID,
 		preferredHeight+1,
-		*firstAdvanceTimeTx,
-	)
-=======
-	firstAdvanceTimeBlk, err := firstVM.newProposalBlock(preferredID, preferredHeight+1, firstAdvanceTimeTx)
->>>>>>> c7b19fbe
+		firstAdvanceTimeTx,
+	)
 	if err != nil {
 		t.Fatal(err)
 	}
@@ -1894,17 +1886,13 @@
 	preferredID := preferred.ID()
 	preferredHeight := preferred.Height()
 
-<<<<<<< HEAD
 	firstAdvanceTimeBlk, err := p_block.NewProposalBlock(
 		firstVM.blkVerifier,
 		firstVM.txExecutorBackend,
 		preferredID,
 		preferredHeight+1,
-		*firstAdvanceTimeTx,
-	)
-=======
-	firstAdvanceTimeBlk, err := firstVM.newProposalBlock(preferredID, preferredHeight+1, firstAdvanceTimeTx)
->>>>>>> c7b19fbe
+		firstAdvanceTimeTx,
+	)
 	if err != nil {
 		t.Fatal(err)
 	}
@@ -2033,17 +2021,13 @@
 	if err != nil {
 		t.Fatal(err)
 	}
-<<<<<<< HEAD
 	advanceTimeBlk, err := p_block.NewProposalBlock(
 		vm.blkVerifier,
 		vm.txExecutorBackend,
 		preferredID,
 		preferredHeight+1,
-		*advanceTimeTx,
-	)
-=======
-	advanceTimeBlk, err := vm.newProposalBlock(preferredID, preferredHeight+1, advanceTimeTx)
->>>>>>> c7b19fbe
+		advanceTimeTx,
+	)
 	if err != nil {
 		t.Fatal(err)
 	}
@@ -2326,17 +2310,13 @@
 	preferredID := preferred.ID()
 	preferredHeight := preferred.Height()
 
-<<<<<<< HEAD
 	firstAdvanceTimeBlk, err := p_block.NewProposalBlock(
 		vm.blkVerifier,
 		vm.txExecutorBackend,
 		preferredID,
 		preferredHeight+1,
-		*firstAdvanceTimeTx,
-	)
-=======
-	firstAdvanceTimeBlk, err := vm.newProposalBlock(preferredID, preferredHeight+1, firstAdvanceTimeTx)
->>>>>>> c7b19fbe
+		firstAdvanceTimeTx,
+	)
 	if err != nil {
 		t.Fatal(err)
 	}
@@ -2357,17 +2337,13 @@
 	if err != nil {
 		t.Fatal(err)
 	}
-<<<<<<< HEAD
 	secondAdvanceTimeBlk, err := p_block.NewProposalBlock(
 		vm.blkVerifier,
 		vm.txExecutorBackend,
 		firstOption.ID(),
 		firstOption.(p_block.Block).Height()+1,
-		*secondAdvanceTimeTx,
-	)
-=======
-	secondAdvanceTimeBlk, err := vm.newProposalBlock(firstOption.ID(), firstOption.(Block).Height()+1, secondAdvanceTimeTx)
->>>>>>> c7b19fbe
+		secondAdvanceTimeTx,
+	)
 	if err != nil {
 		t.Fatal(err)
 	}
@@ -2630,17 +2606,13 @@
 	preferredID := preferred.ID()
 	preferredHeight := preferred.Height()
 
-<<<<<<< HEAD
 	addValidatorProposalBlk, err := p_block.NewProposalBlock(
 		vm.blkVerifier,
 		vm.txExecutorBackend,
 		preferredID,
 		preferredHeight+1,
-		*addValidatorTx,
-	)
-=======
-	addValidatorProposalBlk, err := vm.newProposalBlock(preferredID, preferredHeight+1, addValidatorTx)
->>>>>>> c7b19fbe
+		addValidatorTx,
+	)
 	assert.NoError(err)
 
 	err = addValidatorProposalBlk.Verify()
@@ -2775,17 +2747,13 @@
 	preferredID = importBlk.ID()
 	preferredHeight = importBlk.Height()
 
-<<<<<<< HEAD
 	advanceTimeProposalBlk, err := p_block.NewProposalBlock(
 		vm.blkVerifier,
 		vm.txExecutorBackend,
 		preferredID,
 		preferredHeight+1,
-		*advanceTimeTx,
-	)
-=======
-	advanceTimeProposalBlk, err := vm.newProposalBlock(preferredID, preferredHeight+1, advanceTimeTx)
->>>>>>> c7b19fbe
+		advanceTimeTx,
+	)
 	assert.NoError(err)
 
 	err = advanceTimeProposalBlk.Verify()
@@ -2884,17 +2852,13 @@
 	preferredID := preferred.ID()
 	preferredHeight := preferred.Height()
 
-<<<<<<< HEAD
 	addValidatorProposalBlk0, err := p_block.NewProposalBlock(
 		vm.blkVerifier,
 		vm.txExecutorBackend,
 		preferredID,
 		preferredHeight+1,
-		*addValidatorTx0,
-	)
-=======
-	addValidatorProposalBlk0, err := vm.newProposalBlock(preferredID, preferredHeight+1, addValidatorTx0)
->>>>>>> c7b19fbe
+		addValidatorTx0,
+	)
 	assert.NoError(err)
 
 	err = addValidatorProposalBlk0.Verify()
@@ -2931,17 +2895,13 @@
 	preferredID = addValidatorProposalCommit0.ID()
 	preferredHeight = addValidatorProposalCommit0.Height()
 
-<<<<<<< HEAD
 	advanceTimeProposalBlk0, err := p_block.NewProposalBlock(
 		vm.blkVerifier,
 		vm.txExecutorBackend,
 		preferredID,
 		preferredHeight+1,
-		*advanceTimeTx0,
-	)
-=======
-	advanceTimeProposalBlk0, err := vm.newProposalBlock(preferredID, preferredHeight+1, advanceTimeTx0)
->>>>>>> c7b19fbe
+		advanceTimeTx0,
+	)
 	assert.NoError(err)
 
 	err = advanceTimeProposalBlk0.Verify()
@@ -3095,17 +3055,13 @@
 	preferredID = importBlk.ID()
 	preferredHeight = importBlk.Height()
 
-<<<<<<< HEAD
 	addValidatorProposalBlk1, err := p_block.NewProposalBlock(
 		vm.blkVerifier,
 		vm.txExecutorBackend,
 		preferredID,
 		preferredHeight+1,
-		*addValidatorTx1,
-	)
-=======
-	addValidatorProposalBlk1, err := vm.newProposalBlock(preferredID, preferredHeight+1, addValidatorTx1)
->>>>>>> c7b19fbe
+		addValidatorTx1,
+	)
 	assert.NoError(err)
 
 	err = addValidatorProposalBlk1.Verify()
@@ -3142,17 +3098,13 @@
 	preferredID = addValidatorProposalCommit1.ID()
 	preferredHeight = addValidatorProposalCommit1.Height()
 
-<<<<<<< HEAD
 	advanceTimeProposalBlk1, err := p_block.NewProposalBlock(
 		vm.blkVerifier,
 		vm.txExecutorBackend,
 		preferredID,
 		preferredHeight+1,
-		*advanceTimeTx1,
-	)
-=======
-	advanceTimeProposalBlk1, err := vm.newProposalBlock(preferredID, preferredHeight+1, advanceTimeTx1)
->>>>>>> c7b19fbe
+		advanceTimeTx1,
+	)
 	assert.NoError(err)
 
 	err = advanceTimeProposalBlk1.Verify()
