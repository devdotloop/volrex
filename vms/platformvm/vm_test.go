--- conflicted
+++ resolved
@@ -148,27 +148,15 @@
 		}
 	}
 
-<<<<<<< HEAD
-	genesisValidators := make([]api.PermissionlessValidator, len(ts.Keys))
+	genesisValidators := make([]api.GenesisPermissionlessValidator, len(ts.Keys))
 	for i, key := range ts.Keys {
-		nodeID := ids.NodeID(key.PublicKey().Address())
-		addr, err := address.FormatBech32(constants.UnitTestHRP, nodeID.Bytes())
-		require.NoError(err)
-		genesisValidators[i] = api.PermissionlessValidator{
-			Staker: api.Staker{
-				StartTime: json.Uint64(ts.ValidateStartTime.Unix()),
-				EndTime:   json.Uint64(ts.ValidateEndTime.Unix()),
-=======
-	genesisValidators := make([]api.GenesisPermissionlessValidator, len(keys))
-	for i, key := range keys {
 		nodeID := ids.NodeID(key.PublicKey().Address())
 		addr, err := address.FormatBech32(constants.UnitTestHRP, nodeID.Bytes())
 		require.NoError(err)
 		genesisValidators[i] = api.GenesisPermissionlessValidator{
 			GenesisValidator: api.GenesisValidator{
-				StartTime: json.Uint64(defaultValidateStartTime.Unix()),
-				EndTime:   json.Uint64(defaultValidateEndTime.Unix()),
->>>>>>> f599f945
+				StartTime: json.Uint64(ts.ValidateStartTime.Unix()),
+				EndTime:   json.Uint64(ts.ValidateEndTime.Unix()),
 				NodeID:    nodeID,
 			},
 			RewardOwner: &api.Owner{
@@ -228,28 +216,16 @@
 		}
 	}
 
-<<<<<<< HEAD
-	genesisValidators := make([]api.PermissionlessValidator, len(ts.Keys))
+	genesisValidators := make([]api.GenesisPermissionlessValidator, len(ts.Keys))
 	for i, key := range ts.Keys {
-=======
-	genesisValidators := make([]api.GenesisPermissionlessValidator, len(keys))
-	for i, key := range keys {
->>>>>>> f599f945
 		nodeID := ids.NodeID(key.PublicKey().Address())
 		addr, err := address.FormatBech32(constants.UnitTestHRP, nodeID.Bytes())
 		require.NoError(err)
 
-<<<<<<< HEAD
-		genesisValidators[i] = api.PermissionlessValidator{
-			Staker: api.Staker{
+		genesisValidators[i] = api.GenesisPermissionlessValidator{
+			GenesisValidator: api.GenesisValidator{
 				StartTime: json.Uint64(ts.ValidateStartTime.Unix()),
 				EndTime:   json.Uint64(ts.ValidateEndTime.Unix()),
-=======
-		genesisValidators[i] = api.GenesisPermissionlessValidator{
-			GenesisValidator: api.GenesisValidator{
-				StartTime: json.Uint64(defaultValidateStartTime.Unix()),
-				EndTime:   json.Uint64(defaultValidateEndTime.Unix()),
->>>>>>> f599f945
 				NodeID:    nodeID,
 			},
 			RewardOwner: &api.Owner{
