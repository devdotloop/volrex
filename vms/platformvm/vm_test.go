// Copyright (C) 2019-2024, Ava Labs, Inc. All rights reserved.
// See the file LICENSE for licensing terms.

package platformvm

import (
	"bytes"
	"context"
	"testing"
	"time"

	"github.com/prometheus/client_golang/prometheus"
	"github.com/stretchr/testify/require"

	"github.com/ava-labs/avalanchego/chains"
	"github.com/ava-labs/avalanchego/chains/atomic"
	"github.com/ava-labs/avalanchego/database"
	"github.com/ava-labs/avalanchego/database/memdb"
	"github.com/ava-labs/avalanchego/database/prefixdb"
	"github.com/ava-labs/avalanchego/ids"
	"github.com/ava-labs/avalanchego/message"
	"github.com/ava-labs/avalanchego/proto/pb/p2p"
	"github.com/ava-labs/avalanchego/snow"
	"github.com/ava-labs/avalanchego/snow/choices"
	"github.com/ava-labs/avalanchego/snow/consensus/snowball"
	"github.com/ava-labs/avalanchego/snow/engine/common"
	"github.com/ava-labs/avalanchego/snow/engine/common/queue"
	"github.com/ava-labs/avalanchego/snow/engine/common/tracker"
	"github.com/ava-labs/avalanchego/snow/engine/snowman/bootstrap"
	"github.com/ava-labs/avalanchego/snow/networking/benchlist"
	"github.com/ava-labs/avalanchego/snow/networking/handler"
	"github.com/ava-labs/avalanchego/snow/networking/router"
	"github.com/ava-labs/avalanchego/snow/networking/sender"
	"github.com/ava-labs/avalanchego/snow/networking/timeout"
	"github.com/ava-labs/avalanchego/snow/snowtest"
	"github.com/ava-labs/avalanchego/snow/uptime"
	"github.com/ava-labs/avalanchego/snow/validators"
	"github.com/ava-labs/avalanchego/subnets"
	"github.com/ava-labs/avalanchego/utils/constants"
	"github.com/ava-labs/avalanchego/utils/crypto/bls"
	"github.com/ava-labs/avalanchego/utils/crypto/secp256k1"
	"github.com/ava-labs/avalanchego/utils/formatting"
	"github.com/ava-labs/avalanchego/utils/formatting/address"
	"github.com/ava-labs/avalanchego/utils/json"
	"github.com/ava-labs/avalanchego/utils/logging"
	"github.com/ava-labs/avalanchego/utils/math/meter"
	"github.com/ava-labs/avalanchego/utils/resource"
	"github.com/ava-labs/avalanchego/utils/set"
	"github.com/ava-labs/avalanchego/utils/timer"
	"github.com/ava-labs/avalanchego/utils/timer/mockable"
	"github.com/ava-labs/avalanchego/utils/units"
	"github.com/ava-labs/avalanchego/version"
	"github.com/ava-labs/avalanchego/vms/components/avax"
	"github.com/ava-labs/avalanchego/vms/platformvm/api"
	"github.com/ava-labs/avalanchego/vms/platformvm/block"
	"github.com/ava-labs/avalanchego/vms/platformvm/config"
	"github.com/ava-labs/avalanchego/vms/platformvm/reward"
	"github.com/ava-labs/avalanchego/vms/platformvm/signer"
	"github.com/ava-labs/avalanchego/vms/platformvm/status"
	"github.com/ava-labs/avalanchego/vms/platformvm/txs"
	"github.com/ava-labs/avalanchego/vms/platformvm/txs/fees"
	"github.com/ava-labs/avalanchego/vms/secp256k1fx"
	"github.com/ava-labs/avalanchego/wallet/chain/p/builder"

	smcon "github.com/ava-labs/avalanchego/snow/consensus/snowman"
	smeng "github.com/ava-labs/avalanchego/snow/engine/snowman"
	snowgetter "github.com/ava-labs/avalanchego/snow/engine/snowman/getter"
	timetracker "github.com/ava-labs/avalanchego/snow/networking/tracker"
	commonfees "github.com/ava-labs/avalanchego/vms/components/fees"
	blockbuilder "github.com/ava-labs/avalanchego/vms/platformvm/block/builder"
	blockexecutor "github.com/ava-labs/avalanchego/vms/platformvm/block/executor"
	txexecutor "github.com/ava-labs/avalanchego/vms/platformvm/txs/executor"
)

const (
	apricotPhase3 fork = iota
	apricotPhase5
	banff
	cortina
	durango
	eUpgrade

	latestFork fork = eUpgrade

	defaultWeight uint64 = 10000
)

var (
	defaultMinStakingDuration = 24 * time.Hour
	defaultMaxStakingDuration = 365 * 24 * time.Hour

	defaultRewardConfig = reward.Config{
		MaxConsumptionRate: .12 * reward.PercentDenominator,
		MinConsumptionRate: .10 * reward.PercentDenominator,
		MintingPeriod:      365 * 24 * time.Hour,
		SupplyCap:          720 * units.MegaAvax,
	}

	defaultTxFee = uint64(100)

	// chain timestamp at genesis
	defaultGenesisTime = time.Date(1997, 1, 1, 0, 0, 0, 0, time.UTC)

	// time that genesis validators start validating
	defaultValidateStartTime = defaultGenesisTime

	// time that genesis validators stop validating
	defaultValidateEndTime = defaultValidateStartTime.Add(10 * defaultMinStakingDuration)

	latestForkTime = defaultGenesisTime.Add(time.Second)

	// each key controls an address that has [defaultBalance] AVAX at genesis
	keys = secp256k1.TestKeys()

	// Node IDs of genesis validators. Initialized in init function
	genesisNodeIDs           []ids.NodeID
	defaultMinDelegatorStake = 1 * units.MilliAvax
	defaultMinValidatorStake = 5 * defaultMinDelegatorStake
	defaultMaxValidatorStake = 100 * defaultMinValidatorStake
	defaultBalance           = 2 * defaultMaxValidatorStake // amount all genesis validators have in defaultVM

	// subnet that exists at genesis in defaultVM
	// Its controlKeys are keys[0], keys[1], keys[2]
	// Its threshold is 2
	testSubnet1            *txs.Tx
	testSubnet1ControlKeys = keys[0:3]
)

func init() {
	for _, key := range keys {
		// TODO: use ids.GenerateTestNodeID() instead of ids.BuildTestNodeID
		// Can be done when TestGetState is refactored
		nodeBytes := key.PublicKey().Address()
		nodeID := ids.BuildTestNodeID(nodeBytes[:])

		genesisNodeIDs = append(genesisNodeIDs, nodeID)
	}
}

type fork uint8

type mutableSharedMemory struct {
	atomic.SharedMemory
}

// Returns:
// 1) The genesis state
// 2) The byte representation of the default genesis for tests
func defaultGenesis(t *testing.T, avaxAssetID ids.ID) (*api.BuildGenesisArgs, []byte) {
	require := require.New(t)

	genesisUTXOs := make([]api.UTXO, len(keys))
	for i, key := range keys {
		id := key.PublicKey().Address()
		addr, err := address.FormatBech32(constants.UnitTestHRP, id.Bytes())
		require.NoError(err)
		genesisUTXOs[i] = api.UTXO{
			Amount:  json.Uint64(defaultBalance),
			Address: addr,
		}
	}

	genesisValidators := make([]api.GenesisPermissionlessValidator, len(genesisNodeIDs))
	for i, nodeID := range genesisNodeIDs {
		addr, err := address.FormatBech32(constants.UnitTestHRP, nodeID.Bytes())
		require.NoError(err)
		genesisValidators[i] = api.GenesisPermissionlessValidator{
			GenesisValidator: api.GenesisValidator{
				StartTime: json.Uint64(defaultValidateStartTime.Unix()),
				EndTime:   json.Uint64(defaultValidateEndTime.Unix()),
				NodeID:    nodeID,
			},
			RewardOwner: &api.Owner{
				Threshold: 1,
				Addresses: []string{addr},
			},
			Staked: []api.UTXO{{
				Amount:  json.Uint64(defaultWeight),
				Address: addr,
			}},
			DelegationFee: reward.PercentDenominator,
		}
	}

	buildGenesisArgs := api.BuildGenesisArgs{
		Encoding:      formatting.Hex,
		NetworkID:     json.Uint32(constants.UnitTestID),
		AvaxAssetID:   avaxAssetID,
		UTXOs:         genesisUTXOs,
		Validators:    genesisValidators,
		Chains:        nil,
		Time:          json.Uint64(defaultGenesisTime.Unix()),
		InitialSupply: json.Uint64(360 * units.MegaAvax),
	}

	buildGenesisResponse := api.BuildGenesisReply{}
	platformvmSS := api.StaticService{}
	require.NoError(platformvmSS.BuildGenesis(nil, &buildGenesisArgs, &buildGenesisResponse))

	genesisBytes, err := formatting.Decode(buildGenesisResponse.Encoding, buildGenesisResponse.Bytes)
	require.NoError(err)

	return &buildGenesisArgs, genesisBytes
}

func defaultVM(t *testing.T, f fork) (*VM, database.Database, *mutableSharedMemory) {
	require := require.New(t)
	var (
		apricotPhase3Time = mockable.MaxTime
		apricotPhase5Time = mockable.MaxTime
		banffTime         = mockable.MaxTime
		cortinaTime       = mockable.MaxTime
		durangoTime       = mockable.MaxTime
		eUpgradeTime      = mockable.MaxTime
	)

	// always reset latestForkTime (a package level variable)
	// to ensure test independence
	latestForkTime = defaultGenesisTime.Add(time.Second)
	switch f {
	case eUpgrade:
		eUpgradeTime = latestForkTime
		fallthrough
	case durango:
		durangoTime = latestForkTime
		fallthrough
	case cortina:
		cortinaTime = latestForkTime
		fallthrough
	case banff:
		banffTime = latestForkTime
		fallthrough
	case apricotPhase5:
		apricotPhase5Time = latestForkTime
		fallthrough
	case apricotPhase3:
		apricotPhase3Time = latestForkTime
	default:
		require.FailNow("unhandled fork", f)
	}

	vm := &VM{Config: config.Config{
		Chains:                 chains.TestManager,
		UptimeLockedCalculator: uptime.NewLockedCalculator(),
		SybilProtectionEnabled: true,
		Validators:             validators.NewManager(),
		TxFee:                  defaultTxFee,
		CreateSubnetTxFee:      100 * defaultTxFee,
		TransformSubnetTxFee:   100 * defaultTxFee,
		CreateBlockchainTxFee:  100 * defaultTxFee,
		MinValidatorStake:      defaultMinValidatorStake,
		MaxValidatorStake:      defaultMaxValidatorStake,
		MinDelegatorStake:      defaultMinDelegatorStake,
		MinStakeDuration:       defaultMinStakingDuration,
		MaxStakeDuration:       defaultMaxStakingDuration,
		RewardConfig:           defaultRewardConfig,
		ApricotPhase3Time:      apricotPhase3Time,
		ApricotPhase5Time:      apricotPhase5Time,
		BanffTime:              banffTime,
		CortinaTime:            cortinaTime,
		DurangoTime:            durangoTime,
		EUpgradeTime:           eUpgradeTime,
	}}

	db := memdb.New()
	chainDB := prefixdb.New([]byte{0}, db)
	atomicDB := prefixdb.New([]byte{1}, db)

	vm.clock.Set(latestForkTime)
	msgChan := make(chan common.Message, 1)
	ctx := snowtest.Context(t, snowtest.PChainID)

	m := atomic.NewMemory(atomicDB)
	msm := &mutableSharedMemory{
		SharedMemory: m.NewSharedMemory(ctx.ChainID),
	}
	ctx.SharedMemory = msm

	ctx.Lock.Lock()
	defer ctx.Lock.Unlock()
	_, genesisBytes := defaultGenesis(t, ctx.AVAXAssetID)
	appSender := &common.SenderTest{}
	appSender.CantSendAppGossip = true
	appSender.SendAppGossipF = func(context.Context, common.SendConfig, []byte) error {
		return nil
	}

	dynamicConfigBytes := []byte(`{"network":{"max-validator-set-staleness":0}}`)
	require.NoError(vm.Initialize(
		context.Background(),
		ctx,
		chainDB,
		genesisBytes,
		nil,
		dynamicConfigBytes,
		msgChan,
		nil,
		appSender,
	))

	// align chain time and local clock
	vm.state.SetTimestamp(vm.clock.Time())

	require.NoError(vm.SetState(context.Background(), snow.NormalOp))

	// Create a subnet and store it in testSubnet1
	// Note: following Banff activation, block acceptance will move
	// chain time ahead
	var err error
	testSubnet1, err = vm.txBuilder.NewCreateSubnetTx(
		2, // threshold; 2 sigs from keys[0], keys[1], keys[2] needed to add validator to this subnet
		// control keys are keys[0], keys[1], keys[2]
		[]ids.ShortID{keys[0].PublicKey().Address(), keys[1].PublicKey().Address(), keys[2].PublicKey().Address()},
		[]*secp256k1.PrivateKey{keys[0]}, // pays tx fee
		keys[0].PublicKey().Address(),    // change addr
		nil,
	)
	require.NoError(err)
	vm.ctx.Lock.Unlock()
	require.NoError(vm.issueTxFromRPC(testSubnet1))
	vm.ctx.Lock.Lock()
	blk, err := vm.Builder.BuildBlock(context.Background())
	require.NoError(err)
	require.NoError(blk.Verify(context.Background()))
	require.NoError(blk.Accept(context.Background()))
	require.NoError(vm.SetPreference(context.Background(), vm.manager.LastAccepted()))

	t.Cleanup(func() {
		vm.ctx.Lock.Lock()
		defer vm.ctx.Lock.Unlock()

		require.NoError(vm.Shutdown(context.Background()))
	})

	return vm, db, msm
}

// Ensure genesis state is parsed from bytes and stored correctly
func TestGenesis(t *testing.T) {
	require := require.New(t)
	vm, _, _ := defaultVM(t, latestFork)
	vm.ctx.Lock.Lock()
	defer vm.ctx.Lock.Unlock()

	// Ensure the genesis block has been accepted and stored
	genesisBlockID, err := vm.LastAccepted(context.Background()) // lastAccepted should be ID of genesis block
	require.NoError(err)

	genesisBlock, err := vm.manager.GetBlock(genesisBlockID)
	require.NoError(err)
	require.Equal(choices.Accepted, genesisBlock.Status())

	genesisState, _ := defaultGenesis(t, vm.ctx.AVAXAssetID)
	// Ensure all the genesis UTXOs are there
	for _, utxo := range genesisState.UTXOs {
		_, addrBytes, err := address.ParseBech32(utxo.Address)
		require.NoError(err)

		addr, err := ids.ToShortID(addrBytes)
		require.NoError(err)

		addrs := set.Of(addr)
		utxos, err := avax.GetAllUTXOs(vm.state, addrs)
		require.NoError(err)
		require.Len(utxos, 1)

		out := utxos[0].Out.(*secp256k1fx.TransferOutput)
		if out.Amount() != uint64(utxo.Amount) {
			id := keys[0].PublicKey().Address()
			addr, err := address.FormatBech32(constants.UnitTestHRP, id.Bytes())
			require.NoError(err)

			require.Equal(utxo.Address, addr)

			feeRates, err := vm.state.GetFeeRates()
			require.NoError(err)

			// we use the first key to fund a subnet creation in [defaultGenesis].
			// As such we need to account for the subnet creation fee
			var (
				chainTime = vm.state.GetTimestamp()
				feeCfg    = config.GetDynamicFeesConfig(vm.Config.IsEActivated(chainTime))
<<<<<<< HEAD
				feeMan    = commonfees.NewManager(feeRates)
				feeCalc   = &fees.Calculator{
					IsEUpgradeActive: vm.IsEActivated(chainTime),
					Config:           &vm.Config,
					ChainTime:        chainTime,
					FeeManager:       feeMan,
					ConsumedUnitsCap: feeCfg.BlockMaxComplexity,
					Credentials:      testSubnet1.Creds,
=======
				feeMan    = commonfees.NewManager(feeCfg.FeeRate)
				feeCalc   = &fees.Calculator{
					IsEUpgradeActive:   vm.IsEActivated(chainTime),
					Config:             &vm.Config,
					ChainTime:          chainTime,
					FeeManager:         feeMan,
					BlockMaxComplexity: feeCfg.BlockMaxComplexity,
					Credentials:        testSubnet1.Creds,
>>>>>>> 09be1c42
				}
			)

			require.NoError(testSubnet1.Unsigned.Visit(feeCalc))
			require.Equal(uint64(utxo.Amount)-feeCalc.Fee, out.Amount())
		}
	}

	// Ensure current validator set of primary network is correct
	require.Len(genesisState.Validators, vm.Validators.Count(constants.PrimaryNetworkID))

	for _, nodeID := range genesisNodeIDs {
		_, ok := vm.Validators.GetValidator(constants.PrimaryNetworkID, nodeID)
		require.True(ok)
	}

	// Ensure the new subnet we created exists
	_, _, err = vm.state.GetTx(testSubnet1.ID())
	require.NoError(err)
}

// accept proposal to add validator to primary network
func TestAddValidatorCommit(t *testing.T) {
	require := require.New(t)
	vm, _, _ := defaultVM(t, latestFork)
	vm.ctx.Lock.Lock()
	defer vm.ctx.Lock.Unlock()

	var (
		startTime     = vm.clock.Time().Add(txexecutor.SyncBound).Add(1 * time.Second)
		endTime       = startTime.Add(defaultMinStakingDuration)
		nodeID        = ids.GenerateTestNodeID()
		rewardAddress = ids.GenerateTestShortID()
	)

	sk, err := bls.NewSecretKey()
	require.NoError(err)

	// create valid tx
	tx, err := vm.txBuilder.NewAddPermissionlessValidatorTx(
		vm.MinValidatorStake,
		uint64(startTime.Unix()),
		uint64(endTime.Unix()),
		nodeID,
		signer.NewProofOfPossession(sk),
		rewardAddress,
		reward.PercentDenominator,
		[]*secp256k1.PrivateKey{keys[0]},
		ids.ShortEmpty, // change addr
		nil,
	)
	require.NoError(err)

	// trigger block creation
	vm.ctx.Lock.Unlock()
	require.NoError(vm.issueTxFromRPC(tx))
	vm.ctx.Lock.Lock()

	blk, err := vm.Builder.BuildBlock(context.Background())
	require.NoError(err)

	require.NoError(blk.Verify(context.Background()))
	require.NoError(blk.Accept(context.Background()))

	_, txStatus, err := vm.state.GetTx(tx.ID())
	require.NoError(err)
	require.Equal(status.Committed, txStatus)

	// Verify that new validator now in current validator set
	_, err = vm.state.GetCurrentValidator(constants.PrimaryNetworkID, nodeID)
	require.NoError(err)
}

// verify invalid attempt to add validator to primary network
func TestInvalidAddValidatorCommit(t *testing.T) {
	require := require.New(t)
	vm, _, _ := defaultVM(t, cortina)
	vm.ctx.Lock.Lock()
	defer vm.ctx.Lock.Unlock()

	nodeID := ids.GenerateTestNodeID()
	startTime := defaultGenesisTime.Add(-txexecutor.SyncBound).Add(-1 * time.Second)
	endTime := startTime.Add(defaultMinStakingDuration)

	// create invalid tx
	tx, err := vm.txBuilder.NewAddValidatorTx(
		vm.MinValidatorStake,
		uint64(startTime.Unix()),
		uint64(endTime.Unix()),
		nodeID,
		ids.GenerateTestShortID(),
		reward.PercentDenominator,
		[]*secp256k1.PrivateKey{keys[0]},
		ids.ShortEmpty, // change addr
		nil,
	)
	require.NoError(err)

	preferredID := vm.manager.Preferred()
	preferred, err := vm.manager.GetBlock(preferredID)
	require.NoError(err)
	preferredHeight := preferred.Height()

	statelessBlk, err := block.NewBanffStandardBlock(
		preferred.Timestamp(),
		preferredID,
		preferredHeight+1,
		[]*txs.Tx{tx},
	)
	require.NoError(err)

	blkBytes := statelessBlk.Bytes()

	parsedBlock, err := vm.ParseBlock(context.Background(), blkBytes)
	require.NoError(err)

	err = parsedBlock.Verify(context.Background())
	require.ErrorIs(err, txexecutor.ErrTimestampNotBeforeStartTime)

	txID := statelessBlk.Txs()[0].ID()
	reason := vm.Builder.GetDropReason(txID)
	require.ErrorIs(reason, txexecutor.ErrTimestampNotBeforeStartTime)
}

// Reject attempt to add validator to primary network
func TestAddValidatorReject(t *testing.T) {
	require := require.New(t)
	vm, _, _ := defaultVM(t, cortina)
	vm.ctx.Lock.Lock()
	defer vm.ctx.Lock.Unlock()

	var (
		startTime     = vm.clock.Time().Add(txexecutor.SyncBound).Add(1 * time.Second)
		endTime       = startTime.Add(defaultMinStakingDuration)
		nodeID        = ids.GenerateTestNodeID()
		rewardAddress = ids.GenerateTestShortID()
	)

	// create valid tx
	tx, err := vm.txBuilder.NewAddValidatorTx(
		vm.MinValidatorStake,
		uint64(startTime.Unix()),
		uint64(endTime.Unix()),
		nodeID,
		rewardAddress,
		reward.PercentDenominator,
		[]*secp256k1.PrivateKey{keys[0]},
		ids.ShortEmpty, // change addr
		nil,
	)
	require.NoError(err)

	// trigger block creation
	vm.ctx.Lock.Unlock()
	require.NoError(vm.issueTxFromRPC(tx))
	vm.ctx.Lock.Lock()

	blk, err := vm.Builder.BuildBlock(context.Background())
	require.NoError(err)

	require.NoError(blk.Verify(context.Background()))
	require.NoError(blk.Reject(context.Background()))

	_, _, err = vm.state.GetTx(tx.ID())
	require.ErrorIs(err, database.ErrNotFound)

	_, err = vm.state.GetPendingValidator(constants.PrimaryNetworkID, nodeID)
	require.ErrorIs(err, database.ErrNotFound)
}

// Reject proposal to add validator to primary network
func TestAddValidatorInvalidNotReissued(t *testing.T) {
	require := require.New(t)
	vm, _, _ := defaultVM(t, latestFork)
	vm.ctx.Lock.Lock()
	defer vm.ctx.Lock.Unlock()

	// Use nodeID that is already in the genesis
	repeatNodeID := genesisNodeIDs[0]

	startTime := latestForkTime.Add(txexecutor.SyncBound).Add(1 * time.Second)
	endTime := startTime.Add(defaultMinStakingDuration)

	sk, err := bls.NewSecretKey()
	require.NoError(err)

	// create valid tx
	tx, err := vm.txBuilder.NewAddPermissionlessValidatorTx(
		vm.MinValidatorStake,
		uint64(startTime.Unix()),
		uint64(endTime.Unix()),
		repeatNodeID,
		signer.NewProofOfPossession(sk),
		ids.GenerateTestShortID(),
		reward.PercentDenominator,
		[]*secp256k1.PrivateKey{keys[0]},
		ids.ShortEmpty, // change addr
		nil,
	)
	require.NoError(err)

	// trigger block creation
	vm.ctx.Lock.Unlock()
	err = vm.issueTxFromRPC(tx)
	vm.ctx.Lock.Lock()
	require.ErrorIs(err, txexecutor.ErrDuplicateValidator)
}

// Accept proposal to add validator to subnet
func TestAddSubnetValidatorAccept(t *testing.T) {
	require := require.New(t)
	vm, _, _ := defaultVM(t, latestFork)
	vm.ctx.Lock.Lock()
	defer vm.ctx.Lock.Unlock()

	var (
		startTime = vm.clock.Time().Add(txexecutor.SyncBound).Add(1 * time.Second)
		endTime   = startTime.Add(defaultMinStakingDuration)
		nodeID    = genesisNodeIDs[0]
	)

	// create valid tx
	// note that [startTime, endTime] is a subset of time that keys[0]
	// validates primary network ([defaultValidateStartTime, defaultValidateEndTime])
	tx, err := vm.txBuilder.NewAddSubnetValidatorTx(
		defaultWeight,
		uint64(startTime.Unix()),
		uint64(endTime.Unix()),
		nodeID,
		testSubnet1.ID(),
		[]*secp256k1.PrivateKey{testSubnet1ControlKeys[0], testSubnet1ControlKeys[1]},
		ids.ShortEmpty, // change addr
		nil,
	)
	require.NoError(err)

	// trigger block creation
	vm.ctx.Lock.Unlock()
	require.NoError(vm.issueTxFromRPC(tx))
	vm.ctx.Lock.Lock()

	blk, err := vm.Builder.BuildBlock(context.Background())
	require.NoError(err)

	require.NoError(blk.Verify(context.Background()))
	require.NoError(blk.Accept(context.Background()))

	_, txStatus, err := vm.state.GetTx(tx.ID())
	require.NoError(err)
	require.Equal(status.Committed, txStatus)

	// Verify that new validator is in current validator set
	_, err = vm.state.GetCurrentValidator(testSubnet1.ID(), nodeID)
	require.NoError(err)
}

// Reject proposal to add validator to subnet
func TestAddSubnetValidatorReject(t *testing.T) {
	require := require.New(t)
	vm, _, _ := defaultVM(t, latestFork)
	vm.ctx.Lock.Lock()
	defer vm.ctx.Lock.Unlock()

	var (
		startTime = vm.clock.Time().Add(txexecutor.SyncBound).Add(1 * time.Second)
		endTime   = startTime.Add(defaultMinStakingDuration)
		nodeID    = genesisNodeIDs[0]
	)

	// create valid tx
	// note that [startTime, endTime] is a subset of time that keys[0]
	// validates primary network ([defaultValidateStartTime, defaultValidateEndTime])
	tx, err := vm.txBuilder.NewAddSubnetValidatorTx(
		defaultWeight,
		uint64(startTime.Unix()),
		uint64(endTime.Unix()),
		nodeID,
		testSubnet1.ID(),
		[]*secp256k1.PrivateKey{testSubnet1ControlKeys[1], testSubnet1ControlKeys[2]},
		ids.ShortEmpty, // change addr
		nil,
	)
	require.NoError(err)

	// trigger block creation
	vm.ctx.Lock.Unlock()
	require.NoError(vm.issueTxFromRPC(tx))
	vm.ctx.Lock.Lock()

	blk, err := vm.Builder.BuildBlock(context.Background())
	require.NoError(err)

	require.NoError(blk.Verify(context.Background()))
	require.NoError(blk.Reject(context.Background()))

	_, _, err = vm.state.GetTx(tx.ID())
	require.ErrorIs(err, database.ErrNotFound)

	// Verify that new validator NOT in validator set
	_, err = vm.state.GetCurrentValidator(testSubnet1.ID(), nodeID)
	require.ErrorIs(err, database.ErrNotFound)
}

// Test case where primary network validator rewarded
func TestRewardValidatorAccept(t *testing.T) {
	require := require.New(t)
	vm, _, _ := defaultVM(t, latestFork)
	vm.ctx.Lock.Lock()
	defer vm.ctx.Lock.Unlock()

	// Fast forward clock to time for genesis validators to leave
	vm.clock.Set(defaultValidateEndTime)

	// Advance time and create proposal to reward a genesis validator
	blk, err := vm.Builder.BuildBlock(context.Background())
	require.NoError(err)
	require.NoError(blk.Verify(context.Background()))

	// Assert preferences are correct
	options, err := blk.(smcon.OracleBlock).Options(context.Background())
	require.NoError(err)

	commit := options[0].(*blockexecutor.Block)
	require.IsType(&block.BanffCommitBlock{}, commit.Block)
	abort := options[1].(*blockexecutor.Block)
	require.IsType(&block.BanffAbortBlock{}, abort.Block)

	// Assert block tries to reward a genesis validator
	rewardTx := blk.(block.Block).Txs()[0].Unsigned
	require.IsType(&txs.RewardValidatorTx{}, rewardTx)

	// Verify options and accept commmit block
	require.NoError(commit.Verify(context.Background()))
	require.NoError(abort.Verify(context.Background()))
	txID := blk.(block.Block).Txs()[0].ID()
	{
		onAbort, ok := vm.manager.GetState(abort.ID())
		require.True(ok)

		_, txStatus, err := onAbort.GetTx(txID)
		require.NoError(err)
		require.Equal(status.Aborted, txStatus)
	}

	require.NoError(blk.Accept(context.Background()))
	require.NoError(commit.Accept(context.Background()))

	// Verify that chain's timestamp has advanced
	timestamp := vm.state.GetTimestamp()
	require.Equal(defaultValidateEndTime.Unix(), timestamp.Unix())

	// Verify that rewarded validator has been removed.
	// Note that test genesis has multiple validators
	// terminating at the same time. The rewarded validator
	// will the first by txID. To make the test more stable
	// (txID changes every time we change any parameter
	// of the tx creating the validator), we explicitly
	//  check that rewarded validator is removed from staker set.
	_, txStatus, err := vm.state.GetTx(txID)
	require.NoError(err)
	require.Equal(status.Committed, txStatus)

	tx, _, err := vm.state.GetTx(rewardTx.(*txs.RewardValidatorTx).TxID)
	require.NoError(err)
	require.IsType(&txs.AddValidatorTx{}, tx.Unsigned)

	valTx, _ := tx.Unsigned.(*txs.AddValidatorTx)
	_, err = vm.state.GetCurrentValidator(constants.PrimaryNetworkID, valTx.NodeID())
	require.ErrorIs(err, database.ErrNotFound)
}

// Test case where primary network validator not rewarded
func TestRewardValidatorReject(t *testing.T) {
	require := require.New(t)
	vm, _, _ := defaultVM(t, latestFork)
	vm.ctx.Lock.Lock()
	defer vm.ctx.Lock.Unlock()

	// Fast forward clock to time for genesis validators to leave
	vm.clock.Set(defaultValidateEndTime)

	// Advance time and create proposal to reward a genesis validator
	blk, err := vm.Builder.BuildBlock(context.Background())
	require.NoError(err)
	require.NoError(blk.Verify(context.Background()))

	// Assert preferences are correct
	oracleBlk := blk.(smcon.OracleBlock)
	options, err := oracleBlk.Options(context.Background())
	require.NoError(err)

	commit := options[0].(*blockexecutor.Block)
	require.IsType(&block.BanffCommitBlock{}, commit.Block)

	abort := options[1].(*blockexecutor.Block)
	require.IsType(&block.BanffAbortBlock{}, abort.Block)

	// Assert block tries to reward a genesis validator
	rewardTx := oracleBlk.(block.Block).Txs()[0].Unsigned
	require.IsType(&txs.RewardValidatorTx{}, rewardTx)

	// Verify options and accept abort block
	require.NoError(commit.Verify(context.Background()))
	require.NoError(abort.Verify(context.Background()))
	txID := blk.(block.Block).Txs()[0].ID()
	{
		onAccept, ok := vm.manager.GetState(commit.ID())
		require.True(ok)

		_, txStatus, err := onAccept.GetTx(txID)
		require.NoError(err)
		require.Equal(status.Committed, txStatus)
	}

	require.NoError(blk.Accept(context.Background()))
	require.NoError(abort.Accept(context.Background()))

	// Verify that chain's timestamp has advanced
	timestamp := vm.state.GetTimestamp()
	require.Equal(defaultValidateEndTime.Unix(), timestamp.Unix())

	// Verify that rewarded validator has been removed.
	// Note that test genesis has multiple validators
	// terminating at the same time. The rewarded validator
	// will the first by txID. To make the test more stable
	// (txID changes every time we change any parameter
	// of the tx creating the validator), we explicitly
	//  check that rewarded validator is removed from staker set.
	_, txStatus, err := vm.state.GetTx(txID)
	require.NoError(err)
	require.Equal(status.Aborted, txStatus)

	tx, _, err := vm.state.GetTx(rewardTx.(*txs.RewardValidatorTx).TxID)
	require.NoError(err)
	require.IsType(&txs.AddValidatorTx{}, tx.Unsigned)

	valTx, _ := tx.Unsigned.(*txs.AddValidatorTx)
	_, err = vm.state.GetCurrentValidator(constants.PrimaryNetworkID, valTx.NodeID())
	require.ErrorIs(err, database.ErrNotFound)
}

// Ensure BuildBlock errors when there is no block to build
func TestUnneededBuildBlock(t *testing.T) {
	require := require.New(t)
	vm, _, _ := defaultVM(t, latestFork)
	vm.ctx.Lock.Lock()
	defer vm.ctx.Lock.Unlock()

	_, err := vm.Builder.BuildBlock(context.Background())
	require.ErrorIs(err, blockbuilder.ErrNoPendingBlocks)
}

// test acceptance of proposal to create a new chain
func TestCreateChain(t *testing.T) {
	require := require.New(t)
	vm, _, _ := defaultVM(t, latestFork)
	vm.ctx.Lock.Lock()
	defer vm.ctx.Lock.Unlock()

	tx, err := vm.txBuilder.NewCreateChainTx(
		testSubnet1.ID(),
		nil,
		ids.ID{'t', 'e', 's', 't', 'v', 'm'},
		nil,
		"name",
		[]*secp256k1.PrivateKey{testSubnet1ControlKeys[0], testSubnet1ControlKeys[1]},
		ids.ShortEmpty, // change addr
		nil,
	)
	require.NoError(err)

	vm.ctx.Lock.Unlock()
	require.NoError(vm.issueTxFromRPC(tx))
	vm.ctx.Lock.Lock()

	blk, err := vm.Builder.BuildBlock(context.Background())
	require.NoError(err) // should contain proposal to create chain

	require.NoError(blk.Verify(context.Background()))

	require.NoError(blk.Accept(context.Background()))

	_, txStatus, err := vm.state.GetTx(tx.ID())
	require.NoError(err)
	require.Equal(status.Committed, txStatus)

	// Verify chain was created
	chains, err := vm.state.GetChains(testSubnet1.ID())
	require.NoError(err)

	foundNewChain := false
	for _, chain := range chains {
		if bytes.Equal(chain.Bytes(), tx.Bytes()) {
			foundNewChain = true
		}
	}
	require.True(foundNewChain)
}

// test where we:
// 1) Create a subnet
// 2) Add a validator to the subnet's current validator set
// 3) Advance timestamp to validator's end time (removing validator from current)
func TestCreateSubnet(t *testing.T) {
	require := require.New(t)
	vm, _, _ := defaultVM(t, latestFork)
	vm.ctx.Lock.Lock()
	defer vm.ctx.Lock.Unlock()

	nodeID := genesisNodeIDs[0]
	createSubnetTx, err := vm.txBuilder.NewCreateSubnetTx(
		1, // threshold
		[]ids.ShortID{ // control keys
			keys[0].PublicKey().Address(),
			keys[1].PublicKey().Address(),
		},
		[]*secp256k1.PrivateKey{keys[0]}, // payer
		keys[0].PublicKey().Address(),    // change addr
		nil,
	)
	require.NoError(err)

	vm.ctx.Lock.Unlock()
	require.NoError(vm.issueTxFromRPC(createSubnetTx))
	vm.ctx.Lock.Lock()

	// should contain the CreateSubnetTx
	blk, err := vm.Builder.BuildBlock(context.Background())
	require.NoError(err)

	require.NoError(blk.Verify(context.Background()))
	require.NoError(blk.Accept(context.Background()))
	require.NoError(vm.SetPreference(context.Background(), vm.manager.LastAccepted()))

	_, txStatus, err := vm.state.GetTx(createSubnetTx.ID())
	require.NoError(err)
	require.Equal(status.Committed, txStatus)

	subnets, err := vm.state.GetSubnets()
	require.NoError(err)

	found := false
	for _, subnet := range subnets {
		if subnet.ID() == createSubnetTx.ID() {
			found = true
			break
		}
	}
	require.True(found)

	// Now that we've created a new subnet, add a validator to that subnet
	startTime := vm.clock.Time().Add(txexecutor.SyncBound).Add(1 * time.Second)
	endTime := startTime.Add(defaultMinStakingDuration)
	// [startTime, endTime] is subset of time keys[0] validates default subnet so tx is valid
	addValidatorTx, err := vm.txBuilder.NewAddSubnetValidatorTx(
		defaultWeight,
		uint64(startTime.Unix()),
		uint64(endTime.Unix()),
		nodeID,
		createSubnetTx.ID(),
		[]*secp256k1.PrivateKey{keys[0]},
		ids.ShortEmpty, // change addr
		nil,
	)
	require.NoError(err)

	vm.ctx.Lock.Unlock()
	require.NoError(vm.issueTxFromRPC(addValidatorTx))
	vm.ctx.Lock.Lock()

	blk, err = vm.Builder.BuildBlock(context.Background()) // should add validator to the new subnet
	require.NoError(err)

	require.NoError(blk.Verify(context.Background()))
	require.NoError(blk.Accept(context.Background())) // add the validator to current validator set
	require.NoError(vm.SetPreference(context.Background(), vm.manager.LastAccepted()))

	txID := blk.(block.Block).Txs()[0].ID()
	_, txStatus, err = vm.state.GetTx(txID)
	require.NoError(err)
	require.Equal(status.Committed, txStatus)

	_, err = vm.state.GetPendingValidator(createSubnetTx.ID(), nodeID)
	require.ErrorIs(err, database.ErrNotFound)

	_, err = vm.state.GetCurrentValidator(createSubnetTx.ID(), nodeID)
	require.NoError(err)

	// fast forward clock to time validator should stop validating
	vm.clock.Set(endTime)
	blk, err = vm.Builder.BuildBlock(context.Background())
	require.NoError(err)
	require.NoError(blk.Verify(context.Background()))
	require.NoError(blk.Accept(context.Background())) // remove validator from current validator set

	_, err = vm.state.GetPendingValidator(createSubnetTx.ID(), nodeID)
	require.ErrorIs(err, database.ErrNotFound)

	_, err = vm.state.GetCurrentValidator(createSubnetTx.ID(), nodeID)
	require.ErrorIs(err, database.ErrNotFound)
}

// test asset import
func TestAtomicImport(t *testing.T) {
	require := require.New(t)
	vm, baseDB, mutableSharedMemory := defaultVM(t, latestFork)
	vm.ctx.Lock.Lock()
	defer vm.ctx.Lock.Unlock()

	utxoID := avax.UTXOID{
		TxID:        ids.Empty.Prefix(1),
		OutputIndex: 1,
	}
	amount := uint64(50000)
	recipientKey := keys[1]

	m := atomic.NewMemory(prefixdb.New([]byte{5}, baseDB))

	mutableSharedMemory.SharedMemory = m.NewSharedMemory(vm.ctx.ChainID)
	peerSharedMemory := m.NewSharedMemory(vm.ctx.XChainID)

	_, err := vm.txBuilder.NewImportTx(
		vm.ctx.XChainID,
		recipientKey.PublicKey().Address(),
		[]*secp256k1.PrivateKey{keys[0]},
		ids.ShortEmpty, // change addr
		nil,
	)
	require.ErrorIs(err, builder.ErrInsufficientFunds)
	utxo := &avax.UTXO{
		UTXOID: utxoID,
		Asset:  avax.Asset{ID: vm.ctx.AVAXAssetID},
		Out: &secp256k1fx.TransferOutput{
			Amt: amount,
			OutputOwners: secp256k1fx.OutputOwners{
				Threshold: 1,
				Addrs:     []ids.ShortID{recipientKey.PublicKey().Address()},
			},
		},
	}
	utxoBytes, err := txs.Codec.Marshal(txs.CodecVersion, utxo)
	require.NoError(err)

	inputID := utxo.InputID()
	require.NoError(peerSharedMemory.Apply(map[ids.ID]*atomic.Requests{
		vm.ctx.ChainID: {
			PutRequests: []*atomic.Element{
				{
					Key:   inputID[:],
					Value: utxoBytes,
					Traits: [][]byte{
						recipientKey.PublicKey().Address().Bytes(),
					},
				},
			},
		},
	}))

	tx, err := vm.txBuilder.NewImportTx(
		vm.ctx.XChainID,
		recipientKey.PublicKey().Address(),
		[]*secp256k1.PrivateKey{recipientKey},
		ids.ShortEmpty, // change addr
		nil,
	)
	require.NoError(err)

	vm.ctx.Lock.Unlock()
	require.NoError(vm.issueTxFromRPC(tx))
	vm.ctx.Lock.Lock()

	blk, err := vm.Builder.BuildBlock(context.Background())
	require.NoError(err)

	require.NoError(blk.Verify(context.Background()))

	require.NoError(blk.Accept(context.Background()))

	_, txStatus, err := vm.state.GetTx(tx.ID())
	require.NoError(err)
	require.Equal(status.Committed, txStatus)

	inputID = utxoID.InputID()
	_, err = vm.ctx.SharedMemory.Get(vm.ctx.XChainID, [][]byte{inputID[:]})
	require.ErrorIs(err, database.ErrNotFound)
}

// test optimistic asset import
func TestOptimisticAtomicImport(t *testing.T) {
	require := require.New(t)
	vm, _, _ := defaultVM(t, apricotPhase3)
	vm.ctx.Lock.Lock()
	defer vm.ctx.Lock.Unlock()

	tx := &txs.Tx{Unsigned: &txs.ImportTx{
		BaseTx: txs.BaseTx{BaseTx: avax.BaseTx{
			NetworkID:    vm.ctx.NetworkID,
			BlockchainID: vm.ctx.ChainID,
		}},
		SourceChain: vm.ctx.XChainID,
		ImportedInputs: []*avax.TransferableInput{{
			UTXOID: avax.UTXOID{
				TxID:        ids.Empty.Prefix(1),
				OutputIndex: 1,
			},
			Asset: avax.Asset{ID: vm.ctx.AVAXAssetID},
			In: &secp256k1fx.TransferInput{
				Amt: 50000,
			},
		}},
	}}
	require.NoError(tx.Initialize(txs.Codec))

	preferredID := vm.manager.Preferred()
	preferred, err := vm.manager.GetBlock(preferredID)
	require.NoError(err)
	preferredHeight := preferred.Height()

	statelessBlk, err := block.NewApricotAtomicBlock(
		preferredID,
		preferredHeight+1,
		tx,
	)
	require.NoError(err)

	blk := vm.manager.NewBlock(statelessBlk)

	err = blk.Verify(context.Background())
	require.ErrorIs(err, database.ErrNotFound) // erred due to missing shared memory UTXOs

	require.NoError(vm.SetState(context.Background(), snow.Bootstrapping))

	require.NoError(blk.Verify(context.Background())) // skips shared memory UTXO verification during bootstrapping

	require.NoError(blk.Accept(context.Background()))

	require.NoError(vm.SetState(context.Background(), snow.NormalOp))

	_, txStatus, err := vm.state.GetTx(tx.ID())
	require.NoError(err)

	require.Equal(status.Committed, txStatus)
}

// test restarting the node
func TestRestartFullyAccepted(t *testing.T) {
	require := require.New(t)
	db := memdb.New()

	firstDB := prefixdb.New([]byte{}, db)
	firstVM := &VM{Config: config.Config{
		Chains:                 chains.TestManager,
		Validators:             validators.NewManager(),
		UptimeLockedCalculator: uptime.NewLockedCalculator(),
		MinStakeDuration:       defaultMinStakingDuration,
		MaxStakeDuration:       defaultMaxStakingDuration,
		RewardConfig:           defaultRewardConfig,
		BanffTime:              latestForkTime,
		CortinaTime:            latestForkTime,
		DurangoTime:            latestForkTime,
		EUpgradeTime:           mockable.MaxTime,
	}}

	firstCtx := snowtest.Context(t, snowtest.PChainID)

	_, genesisBytes := defaultGenesis(t, firstCtx.AVAXAssetID)

	baseDB := memdb.New()
	atomicDB := prefixdb.New([]byte{1}, baseDB)
	m := atomic.NewMemory(atomicDB)
	firstCtx.SharedMemory = m.NewSharedMemory(firstCtx.ChainID)

	initialClkTime := latestForkTime.Add(time.Second)
	firstVM.clock.Set(initialClkTime)
	firstCtx.Lock.Lock()

	firstMsgChan := make(chan common.Message, 1)
	require.NoError(firstVM.Initialize(
		context.Background(),
		firstCtx,
		firstDB,
		genesisBytes,
		nil,
		nil,
		firstMsgChan,
		nil,
		nil,
	))

	genesisID, err := firstVM.LastAccepted(context.Background())
	require.NoError(err)

	// include a tx to make the block be accepted
	tx := &txs.Tx{Unsigned: &txs.ImportTx{
		BaseTx: txs.BaseTx{BaseTx: avax.BaseTx{
			NetworkID:    firstVM.ctx.NetworkID,
			BlockchainID: firstVM.ctx.ChainID,
		}},
		SourceChain: firstVM.ctx.XChainID,
		ImportedInputs: []*avax.TransferableInput{{
			UTXOID: avax.UTXOID{
				TxID:        ids.Empty.Prefix(1),
				OutputIndex: 1,
			},
			Asset: avax.Asset{ID: firstVM.ctx.AVAXAssetID},
			In: &secp256k1fx.TransferInput{
				Amt: 50000,
			},
		}},
	}}
	require.NoError(tx.Initialize(txs.Codec))

	nextChainTime := initialClkTime.Add(time.Second)
	firstVM.clock.Set(initialClkTime)

	preferredID := firstVM.manager.Preferred()
	preferred, err := firstVM.manager.GetBlock(preferredID)
	require.NoError(err)
	preferredHeight := preferred.Height()

	statelessBlk, err := block.NewBanffStandardBlock(
		nextChainTime,
		preferredID,
		preferredHeight+1,
		[]*txs.Tx{tx},
	)
	require.NoError(err)

	firstAdvanceTimeBlk := firstVM.manager.NewBlock(statelessBlk)

	nextChainTime = nextChainTime.Add(2 * time.Second)
	firstVM.clock.Set(nextChainTime)
	require.NoError(firstAdvanceTimeBlk.Verify(context.Background()))
	require.NoError(firstAdvanceTimeBlk.Accept(context.Background()))

	require.NoError(firstVM.Shutdown(context.Background()))
	firstCtx.Lock.Unlock()

	secondVM := &VM{Config: config.Config{
		Chains:                 chains.TestManager,
		Validators:             validators.NewManager(),
		UptimeLockedCalculator: uptime.NewLockedCalculator(),
		MinStakeDuration:       defaultMinStakingDuration,
		MaxStakeDuration:       defaultMaxStakingDuration,
		RewardConfig:           defaultRewardConfig,
		BanffTime:              latestForkTime,
		CortinaTime:            latestForkTime,
		DurangoTime:            latestForkTime,
		EUpgradeTime:           mockable.MaxTime,
	}}

	secondCtx := snowtest.Context(t, snowtest.PChainID)
	secondCtx.SharedMemory = firstCtx.SharedMemory
	secondVM.clock.Set(initialClkTime)
	secondCtx.Lock.Lock()
	defer func() {
		require.NoError(secondVM.Shutdown(context.Background()))
		secondCtx.Lock.Unlock()
	}()

	secondDB := prefixdb.New([]byte{}, db)
	secondMsgChan := make(chan common.Message, 1)
	require.NoError(secondVM.Initialize(
		context.Background(),
		secondCtx,
		secondDB,
		genesisBytes,
		nil,
		nil,
		secondMsgChan,
		nil,
		nil,
	))

	lastAccepted, err := secondVM.LastAccepted(context.Background())
	require.NoError(err)
	require.Equal(genesisID, lastAccepted)
}

// test bootstrapping the node
func TestBootstrapPartiallyAccepted(t *testing.T) {
	require := require.New(t)

	baseDB := memdb.New()
	vmDB := prefixdb.New(chains.VMDBPrefix, baseDB)
	bootstrappingDB := prefixdb.New(chains.ChainBootstrappingDBPrefix, baseDB)
	blocked, err := queue.NewWithMissing(bootstrappingDB, "", prometheus.NewRegistry())
	require.NoError(err)

	vm := &VM{Config: config.Config{
		Chains:                 chains.TestManager,
		Validators:             validators.NewManager(),
		UptimeLockedCalculator: uptime.NewLockedCalculator(),
		MinStakeDuration:       defaultMinStakingDuration,
		MaxStakeDuration:       defaultMaxStakingDuration,
		RewardConfig:           defaultRewardConfig,
		BanffTime:              latestForkTime,
		CortinaTime:            latestForkTime,
		DurangoTime:            latestForkTime,
		EUpgradeTime:           mockable.MaxTime,
	}}

	initialClkTime := latestForkTime.Add(time.Second)
	vm.clock.Set(initialClkTime)
	ctx := snowtest.Context(t, snowtest.PChainID)

	_, genesisBytes := defaultGenesis(t, ctx.AVAXAssetID)

	atomicDB := prefixdb.New([]byte{1}, baseDB)
	m := atomic.NewMemory(atomicDB)
	ctx.SharedMemory = m.NewSharedMemory(ctx.ChainID)

	consensusCtx := snowtest.ConsensusContext(ctx)
	ctx.Lock.Lock()

	msgChan := make(chan common.Message, 1)
	require.NoError(vm.Initialize(
		context.Background(),
		ctx,
		vmDB,
		genesisBytes,
		nil,
		nil,
		msgChan,
		nil,
		nil,
	))

	// include a tx to make the block be accepted
	tx := &txs.Tx{Unsigned: &txs.ImportTx{
		BaseTx: txs.BaseTx{BaseTx: avax.BaseTx{
			NetworkID:    vm.ctx.NetworkID,
			BlockchainID: vm.ctx.ChainID,
		}},
		SourceChain: vm.ctx.XChainID,
		ImportedInputs: []*avax.TransferableInput{{
			UTXOID: avax.UTXOID{
				TxID:        ids.Empty.Prefix(1),
				OutputIndex: 1,
			},
			Asset: avax.Asset{ID: vm.ctx.AVAXAssetID},
			In: &secp256k1fx.TransferInput{
				Amt: 50000,
			},
		}},
	}}
	require.NoError(tx.Initialize(txs.Codec))

	nextChainTime := initialClkTime.Add(time.Second)

	preferredID := vm.manager.Preferred()
	preferred, err := vm.manager.GetBlock(preferredID)
	require.NoError(err)
	preferredHeight := preferred.Height()

	statelessBlk, err := block.NewBanffStandardBlock(
		nextChainTime,
		preferredID,
		preferredHeight+1,
		[]*txs.Tx{tx},
	)
	require.NoError(err)

	advanceTimeBlk := vm.manager.NewBlock(statelessBlk)
	require.NoError(err)

	advanceTimeBlkID := advanceTimeBlk.ID()
	advanceTimeBlkBytes := advanceTimeBlk.Bytes()

	peerID := ids.BuildTestNodeID([]byte{1, 2, 3, 4, 5, 4, 3, 2, 1})
	beacons := validators.NewManager()
	require.NoError(beacons.AddStaker(ctx.SubnetID, peerID, nil, ids.Empty, 1))

	benchlist := benchlist.NewNoBenchlist()
	timeoutManager, err := timeout.NewManager(
		&timer.AdaptiveTimeoutConfig{
			InitialTimeout:     time.Millisecond,
			MinimumTimeout:     time.Millisecond,
			MaximumTimeout:     10 * time.Second,
			TimeoutHalflife:    5 * time.Minute,
			TimeoutCoefficient: 1.25,
		},
		benchlist,
		"",
		prometheus.NewRegistry(),
	)
	require.NoError(err)

	go timeoutManager.Dispatch()
	defer timeoutManager.Stop()

	chainRouter := &router.ChainRouter{}

	metrics := prometheus.NewRegistry()
	mc, err := message.NewCreator(logging.NoLog{}, metrics, "dummyNamespace", constants.DefaultNetworkCompressionType, 10*time.Second)
	require.NoError(err)

	require.NoError(chainRouter.Initialize(
		ids.EmptyNodeID,
		logging.NoLog{},
		timeoutManager,
		time.Second,
		set.Set[ids.ID]{},
		true,
		set.Set[ids.ID]{},
		nil,
		router.HealthConfig{},
		"",
		prometheus.NewRegistry(),
	))

	externalSender := &sender.ExternalSenderTest{TB: t}
	externalSender.Default(true)

	// Passes messages from the consensus engine to the network
	sender, err := sender.New(
		consensusCtx,
		mc,
		externalSender,
		chainRouter,
		timeoutManager,
		p2p.EngineType_ENGINE_TYPE_SNOWMAN,
		subnets.New(consensusCtx.NodeID, subnets.Config{}),
	)
	require.NoError(err)

	isBootstrapped := false
	bootstrapTracker := &common.BootstrapTrackerTest{
		T: t,
		IsBootstrappedF: func() bool {
			return isBootstrapped
		},
		BootstrappedF: func(ids.ID) {
			isBootstrapped = true
		},
	}

	peers := tracker.NewPeers()
	totalWeight, err := beacons.TotalWeight(ctx.SubnetID)
	require.NoError(err)
	startup := tracker.NewStartup(peers, (totalWeight+1)/2)
	beacons.RegisterCallbackListener(ctx.SubnetID, startup)

	// The engine handles consensus
	snowGetHandler, err := snowgetter.New(
		vm,
		sender,
		consensusCtx.Log,
		time.Second,
		2000,
		consensusCtx.Registerer,
	)
	require.NoError(err)

	bootstrapConfig := bootstrap.Config{
		AllGetsServer:                  snowGetHandler,
		Ctx:                            consensusCtx,
		Beacons:                        beacons,
		SampleK:                        beacons.Count(ctx.SubnetID),
		StartupTracker:                 startup,
		Sender:                         sender,
		BootstrapTracker:               bootstrapTracker,
		AncestorsMaxContainersReceived: 2000,
		Blocked:                        blocked,
		VM:                             vm,
	}

	// Asynchronously passes messages from the network to the consensus engine
	cpuTracker, err := timetracker.NewResourceTracker(
		prometheus.NewRegistry(),
		resource.NoUsage,
		meter.ContinuousFactory{},
		time.Second,
	)
	require.NoError(err)

	h, err := handler.New(
		bootstrapConfig.Ctx,
		beacons,
		msgChan,
		time.Hour,
		2,
		cpuTracker,
		vm,
		subnets.New(ctx.NodeID, subnets.Config{}),
		tracker.NewPeers(),
	)
	require.NoError(err)

	engineConfig := smeng.Config{
		Ctx:           bootstrapConfig.Ctx,
		AllGetsServer: snowGetHandler,
		VM:            bootstrapConfig.VM,
		Sender:        bootstrapConfig.Sender,
		Validators:    beacons,
		Params: snowball.Parameters{
			K:                     1,
			AlphaPreference:       1,
			AlphaConfidence:       1,
			BetaVirtuous:          20,
			BetaRogue:             20,
			ConcurrentRepolls:     1,
			OptimalProcessing:     1,
			MaxOutstandingItems:   1,
			MaxItemProcessingTime: 1,
		},
		Consensus: &smcon.Topological{},
	}
	engine, err := smeng.New(engineConfig)
	require.NoError(err)

	bootstrapper, err := bootstrap.New(
		bootstrapConfig,
		engine.Start,
	)
	require.NoError(err)

	h.SetEngineManager(&handler.EngineManager{
		Avalanche: &handler.Engine{
			StateSyncer:  nil,
			Bootstrapper: bootstrapper,
			Consensus:    engine,
		},
		Snowman: &handler.Engine{
			StateSyncer:  nil,
			Bootstrapper: bootstrapper,
			Consensus:    engine,
		},
	})

	consensusCtx.State.Set(snow.EngineState{
		Type:  p2p.EngineType_ENGINE_TYPE_SNOWMAN,
		State: snow.NormalOp,
	})

	// Allow incoming messages to be routed to the new chain
	chainRouter.AddChain(context.Background(), h)
	ctx.Lock.Unlock()

	h.Start(context.Background(), false)

	ctx.Lock.Lock()
	var reqID uint32
	externalSender.SendF = func(msg message.OutboundMessage, config common.SendConfig, _ ids.ID, _ subnets.Allower) set.Set[ids.NodeID] {
		inMsg, err := mc.Parse(msg.Bytes(), ctx.NodeID, func() {})
		require.NoError(err)
		require.Equal(message.GetAcceptedFrontierOp, inMsg.Op())

		requestID, ok := message.GetRequestID(inMsg.Message())
		require.True(ok)

		reqID = requestID
		return config.NodeIDs
	}

	require.NoError(bootstrapper.Connected(context.Background(), peerID, version.CurrentApp))

	externalSender.SendF = func(msg message.OutboundMessage, config common.SendConfig, _ ids.ID, _ subnets.Allower) set.Set[ids.NodeID] {
		inMsgIntf, err := mc.Parse(msg.Bytes(), ctx.NodeID, func() {})
		require.NoError(err)
		require.Equal(message.GetAcceptedOp, inMsgIntf.Op())
		inMsg := inMsgIntf.Message().(*p2p.GetAccepted)

		reqID = inMsg.RequestId
		return config.NodeIDs
	}

	require.NoError(bootstrapper.AcceptedFrontier(context.Background(), peerID, reqID, advanceTimeBlkID))

	externalSender.SendF = func(msg message.OutboundMessage, config common.SendConfig, _ ids.ID, _ subnets.Allower) set.Set[ids.NodeID] {
		inMsgIntf, err := mc.Parse(msg.Bytes(), ctx.NodeID, func() {})
		require.NoError(err)
		require.Equal(message.GetAncestorsOp, inMsgIntf.Op())
		inMsg := inMsgIntf.Message().(*p2p.GetAncestors)

		reqID = inMsg.RequestId

		containerID, err := ids.ToID(inMsg.ContainerId)
		require.NoError(err)
		require.Equal(advanceTimeBlkID, containerID)
		return config.NodeIDs
	}

	frontier := set.Of(advanceTimeBlkID)
	require.NoError(bootstrapper.Accepted(context.Background(), peerID, reqID, frontier))

	externalSender.SendF = func(msg message.OutboundMessage, config common.SendConfig, _ ids.ID, _ subnets.Allower) set.Set[ids.NodeID] {
		inMsg, err := mc.Parse(msg.Bytes(), ctx.NodeID, func() {})
		require.NoError(err)
		require.Equal(message.GetAcceptedFrontierOp, inMsg.Op())

		requestID, ok := message.GetRequestID(inMsg.Message())
		require.True(ok)

		reqID = requestID
		return config.NodeIDs
	}

	require.NoError(bootstrapper.Ancestors(context.Background(), peerID, reqID, [][]byte{advanceTimeBlkBytes}))

	externalSender.SendF = func(msg message.OutboundMessage, config common.SendConfig, _ ids.ID, _ subnets.Allower) set.Set[ids.NodeID] {
		inMsgIntf, err := mc.Parse(msg.Bytes(), ctx.NodeID, func() {})
		require.NoError(err)
		require.Equal(message.GetAcceptedOp, inMsgIntf.Op())
		inMsg := inMsgIntf.Message().(*p2p.GetAccepted)

		reqID = inMsg.RequestId
		return config.NodeIDs
	}

	require.NoError(bootstrapper.AcceptedFrontier(context.Background(), peerID, reqID, advanceTimeBlkID))

	externalSender.SendF = nil
	externalSender.CantSend = false

	require.NoError(bootstrapper.Accepted(context.Background(), peerID, reqID, frontier))
	require.Equal(advanceTimeBlk.ID(), vm.manager.Preferred())

	ctx.Lock.Unlock()
	chainRouter.Shutdown(context.Background())
}

func TestUnverifiedParent(t *testing.T) {
	require := require.New(t)

	vm := &VM{Config: config.Config{
		Chains:                 chains.TestManager,
		Validators:             validators.NewManager(),
		UptimeLockedCalculator: uptime.NewLockedCalculator(),
		MinStakeDuration:       defaultMinStakingDuration,
		MaxStakeDuration:       defaultMaxStakingDuration,
		RewardConfig:           defaultRewardConfig,
		BanffTime:              latestForkTime,
		CortinaTime:            latestForkTime,
		DurangoTime:            latestForkTime,
		EUpgradeTime:           mockable.MaxTime,
	}}

	initialClkTime := latestForkTime.Add(time.Second)
	vm.clock.Set(initialClkTime)
	ctx := snowtest.Context(t, snowtest.PChainID)
	ctx.Lock.Lock()
	defer func() {
		require.NoError(vm.Shutdown(context.Background()))
		ctx.Lock.Unlock()
	}()

	_, genesisBytes := defaultGenesis(t, ctx.AVAXAssetID)

	msgChan := make(chan common.Message, 1)
	require.NoError(vm.Initialize(
		context.Background(),
		ctx,
		memdb.New(),
		genesisBytes,
		nil,
		nil,
		msgChan,
		nil,
		nil,
	))

	// include a tx1 to make the block be accepted
	tx1 := &txs.Tx{Unsigned: &txs.ImportTx{
		BaseTx: txs.BaseTx{BaseTx: avax.BaseTx{
			NetworkID:    vm.ctx.NetworkID,
			BlockchainID: vm.ctx.ChainID,
		}},
		SourceChain: vm.ctx.XChainID,
		ImportedInputs: []*avax.TransferableInput{{
			UTXOID: avax.UTXOID{
				TxID:        ids.Empty.Prefix(1),
				OutputIndex: 1,
			},
			Asset: avax.Asset{ID: vm.ctx.AVAXAssetID},
			In: &secp256k1fx.TransferInput{
				Amt: 50000,
			},
		}},
	}}
	require.NoError(tx1.Initialize(txs.Codec))

	nextChainTime := initialClkTime.Add(time.Second)

	preferredID := vm.manager.Preferred()
	preferred, err := vm.manager.GetBlock(preferredID)
	require.NoError(err)
	preferredHeight := preferred.Height()

	statelessBlk, err := block.NewBanffStandardBlock(
		nextChainTime,
		preferredID,
		preferredHeight+1,
		[]*txs.Tx{tx1},
	)
	require.NoError(err)
	firstAdvanceTimeBlk := vm.manager.NewBlock(statelessBlk)
	require.NoError(firstAdvanceTimeBlk.Verify(context.Background()))

	// include a tx2 to make the block be accepted
	tx2 := &txs.Tx{Unsigned: &txs.ImportTx{
		BaseTx: txs.BaseTx{BaseTx: avax.BaseTx{
			NetworkID:    vm.ctx.NetworkID,
			BlockchainID: vm.ctx.ChainID,
		}},
		SourceChain: vm.ctx.XChainID,
		ImportedInputs: []*avax.TransferableInput{{
			UTXOID: avax.UTXOID{
				TxID:        ids.Empty.Prefix(2),
				OutputIndex: 2,
			},
			Asset: avax.Asset{ID: vm.ctx.AVAXAssetID},
			In: &secp256k1fx.TransferInput{
				Amt: 50000,
			},
		}},
	}}
	require.NoError(tx2.Initialize(txs.Codec))
	nextChainTime = nextChainTime.Add(time.Second)
	vm.clock.Set(nextChainTime)
	statelessSecondAdvanceTimeBlk, err := block.NewBanffStandardBlock(
		nextChainTime,
		firstAdvanceTimeBlk.ID(),
		firstAdvanceTimeBlk.Height()+1,
		[]*txs.Tx{tx2},
	)
	require.NoError(err)
	secondAdvanceTimeBlk := vm.manager.NewBlock(statelessSecondAdvanceTimeBlk)

	require.Equal(secondAdvanceTimeBlk.Parent(), firstAdvanceTimeBlk.ID())
	require.NoError(secondAdvanceTimeBlk.Verify(context.Background()))
}

func TestMaxStakeAmount(t *testing.T) {
	vm, _, _ := defaultVM(t, latestFork)
	vm.ctx.Lock.Lock()
	defer vm.ctx.Lock.Unlock()

	nodeID := genesisNodeIDs[0]

	tests := []struct {
		description string
		startTime   time.Time
		endTime     time.Time
	}{
		{
			description: "[validator.StartTime] == [startTime] < [endTime] == [validator.EndTime]",
			startTime:   defaultValidateStartTime,
			endTime:     defaultValidateEndTime,
		},
		{
			description: "[validator.StartTime] < [startTime] < [endTime] == [validator.EndTime]",
			startTime:   defaultValidateStartTime.Add(time.Minute),
			endTime:     defaultValidateEndTime,
		},
		{
			description: "[validator.StartTime] == [startTime] < [endTime] < [validator.EndTime]",
			startTime:   defaultValidateStartTime,
			endTime:     defaultValidateEndTime.Add(-time.Minute),
		},
		{
			description: "[validator.StartTime] < [startTime] < [endTime] < [validator.EndTime]",
			startTime:   defaultValidateStartTime.Add(time.Minute),
			endTime:     defaultValidateEndTime.Add(-time.Minute),
		},
	}

	for _, test := range tests {
		t.Run(test.description, func(t *testing.T) {
			require := require.New(t)
			staker, err := txexecutor.GetValidator(vm.state, constants.PrimaryNetworkID, nodeID)
			require.NoError(err)

			amount, err := txexecutor.GetMaxWeight(vm.state, staker, test.startTime, test.endTime)
			require.NoError(err)
			require.Equal(defaultWeight, amount)
		})
	}
}

func TestUptimeDisallowedWithRestart(t *testing.T) {
	require := require.New(t)
	latestForkTime = defaultValidateStartTime.Add(defaultMinStakingDuration)
	db := memdb.New()

	firstDB := prefixdb.New([]byte{}, db)
	const firstUptimePercentage = 20 // 20%
	firstVM := &VM{Config: config.Config{
		Chains:                 chains.TestManager,
		UptimePercentage:       firstUptimePercentage / 100.,
		RewardConfig:           defaultRewardConfig,
		Validators:             validators.NewManager(),
		UptimeLockedCalculator: uptime.NewLockedCalculator(),
		BanffTime:              latestForkTime,
		CortinaTime:            latestForkTime,
		DurangoTime:            latestForkTime,
		EUpgradeTime:           mockable.MaxTime,
	}}

	firstCtx := snowtest.Context(t, snowtest.PChainID)
	firstCtx.Lock.Lock()

	_, genesisBytes := defaultGenesis(t, firstCtx.AVAXAssetID)

	firstMsgChan := make(chan common.Message, 1)
	require.NoError(firstVM.Initialize(
		context.Background(),
		firstCtx,
		firstDB,
		genesisBytes,
		nil,
		nil,
		firstMsgChan,
		nil,
		nil,
	))

	initialClkTime := latestForkTime.Add(time.Second)
	firstVM.clock.Set(initialClkTime)

	// Set VM state to NormalOp, to start tracking validators' uptime
	require.NoError(firstVM.SetState(context.Background(), snow.Bootstrapping))
	require.NoError(firstVM.SetState(context.Background(), snow.NormalOp))

	// Fast forward clock so that validators meet 20% uptime required for reward
	durationForReward := defaultValidateEndTime.Sub(defaultValidateStartTime) * firstUptimePercentage / 100
	vmStopTime := defaultValidateStartTime.Add(durationForReward)
	firstVM.clock.Set(vmStopTime)

	// Shutdown VM to stop all genesis validator uptime.
	// At this point they have been validating for the 20% uptime needed to be rewarded
	require.NoError(firstVM.Shutdown(context.Background()))
	firstCtx.Lock.Unlock()

	// Restart the VM with a larger uptime requirement
	secondDB := prefixdb.New([]byte{}, db)
	const secondUptimePercentage = 21 // 21% > firstUptimePercentage, so uptime for reward is not met now
	secondVM := &VM{Config: config.Config{
		Chains:                 chains.TestManager,
		UptimePercentage:       secondUptimePercentage / 100.,
		Validators:             validators.NewManager(),
		UptimeLockedCalculator: uptime.NewLockedCalculator(),
		BanffTime:              latestForkTime,
		CortinaTime:            latestForkTime,
		DurangoTime:            latestForkTime,
		EUpgradeTime:           mockable.MaxTime,
	}}

	secondCtx := snowtest.Context(t, snowtest.PChainID)
	secondCtx.Lock.Lock()
	defer func() {
		require.NoError(secondVM.Shutdown(context.Background()))
		secondCtx.Lock.Unlock()
	}()

	atomicDB := prefixdb.New([]byte{1}, db)
	m := atomic.NewMemory(atomicDB)
	secondCtx.SharedMemory = m.NewSharedMemory(secondCtx.ChainID)

	secondMsgChan := make(chan common.Message, 1)
	require.NoError(secondVM.Initialize(
		context.Background(),
		secondCtx,
		secondDB,
		genesisBytes,
		nil,
		nil,
		secondMsgChan,
		nil,
		nil,
	))

	secondVM.clock.Set(vmStopTime)

	// Set VM state to NormalOp, to start tracking validators' uptime
	require.NoError(secondVM.SetState(context.Background(), snow.Bootstrapping))
	require.NoError(secondVM.SetState(context.Background(), snow.NormalOp))

	// after restart and change of uptime required for reward, push validators to their end of life
	secondVM.clock.Set(defaultValidateEndTime)

	// evaluate a genesis validator for reward
	blk, err := secondVM.Builder.BuildBlock(context.Background())
	require.NoError(err)
	require.NoError(blk.Verify(context.Background()))

	// Assert preferences are correct.
	// secondVM should prefer abort since uptime requirements are not met anymore
	oracleBlk := blk.(smcon.OracleBlock)
	options, err := oracleBlk.Options(context.Background())
	require.NoError(err)

	abort := options[0].(*blockexecutor.Block)
	require.IsType(&block.BanffAbortBlock{}, abort.Block)

	commit := options[1].(*blockexecutor.Block)
	require.IsType(&block.BanffCommitBlock{}, commit.Block)

	// Assert block tries to reward a genesis validator
	rewardTx := oracleBlk.(block.Block).Txs()[0].Unsigned
	require.IsType(&txs.RewardValidatorTx{}, rewardTx)
	txID := blk.(block.Block).Txs()[0].ID()

	// Verify options and accept abort block
	require.NoError(commit.Verify(context.Background()))
	require.NoError(abort.Verify(context.Background()))
	require.NoError(blk.Accept(context.Background()))
	require.NoError(abort.Accept(context.Background()))
	require.NoError(secondVM.SetPreference(context.Background(), secondVM.manager.LastAccepted()))

	// Verify that rewarded validator has been removed.
	// Note that test genesis has multiple validators
	// terminating at the same time. The rewarded validator
	// will the first by txID. To make the test more stable
	// (txID changes every time we change any parameter
	// of the tx creating the validator), we explicitly
	//  check that rewarded validator is removed from staker set.
	_, txStatus, err := secondVM.state.GetTx(txID)
	require.NoError(err)
	require.Equal(status.Aborted, txStatus)

	tx, _, err := secondVM.state.GetTx(rewardTx.(*txs.RewardValidatorTx).TxID)
	require.NoError(err)
	require.IsType(&txs.AddValidatorTx{}, tx.Unsigned)

	valTx, _ := tx.Unsigned.(*txs.AddValidatorTx)
	_, err = secondVM.state.GetCurrentValidator(constants.PrimaryNetworkID, valTx.NodeID())
	require.ErrorIs(err, database.ErrNotFound)
}

func TestUptimeDisallowedAfterNeverConnecting(t *testing.T) {
	require := require.New(t)
	latestForkTime = defaultValidateStartTime.Add(defaultMinStakingDuration)

	db := memdb.New()

	vm := &VM{Config: config.Config{
		Chains:                 chains.TestManager,
		UptimePercentage:       .2,
		RewardConfig:           defaultRewardConfig,
		Validators:             validators.NewManager(),
		UptimeLockedCalculator: uptime.NewLockedCalculator(),
		BanffTime:              latestForkTime,
		CortinaTime:            latestForkTime,
		DurangoTime:            latestForkTime,
		EUpgradeTime:           mockable.MaxTime,
	}}

	ctx := snowtest.Context(t, snowtest.PChainID)
	ctx.Lock.Lock()

	_, genesisBytes := defaultGenesis(t, ctx.AVAXAssetID)

	atomicDB := prefixdb.New([]byte{1}, db)
	m := atomic.NewMemory(atomicDB)
	ctx.SharedMemory = m.NewSharedMemory(ctx.ChainID)

	msgChan := make(chan common.Message, 1)
	appSender := &common.SenderTest{T: t}
	require.NoError(vm.Initialize(
		context.Background(),
		ctx,
		db,
		genesisBytes,
		nil,
		nil,
		msgChan,
		nil,
		appSender,
	))

	defer func() {
		require.NoError(vm.Shutdown(context.Background()))
		ctx.Lock.Unlock()
	}()

	initialClkTime := latestForkTime.Add(time.Second)
	vm.clock.Set(initialClkTime)

	// Set VM state to NormalOp, to start tracking validators' uptime
	require.NoError(vm.SetState(context.Background(), snow.Bootstrapping))
	require.NoError(vm.SetState(context.Background(), snow.NormalOp))

	// Fast forward clock to time for genesis validators to leave
	vm.clock.Set(defaultValidateEndTime)

	// evaluate a genesis validator for reward
	blk, err := vm.Builder.BuildBlock(context.Background())
	require.NoError(err)
	require.NoError(blk.Verify(context.Background()))

	// Assert preferences are correct.
	// vm should prefer abort since uptime requirements are not met.
	oracleBlk := blk.(smcon.OracleBlock)
	options, err := oracleBlk.Options(context.Background())
	require.NoError(err)

	abort := options[0].(*blockexecutor.Block)
	require.IsType(&block.BanffAbortBlock{}, abort.Block)

	commit := options[1].(*blockexecutor.Block)
	require.IsType(&block.BanffCommitBlock{}, commit.Block)

	// Assert block tries to reward a genesis validator
	rewardTx := oracleBlk.(block.Block).Txs()[0].Unsigned
	require.IsType(&txs.RewardValidatorTx{}, rewardTx)
	txID := blk.(block.Block).Txs()[0].ID()

	// Verify options and accept abort block
	require.NoError(commit.Verify(context.Background()))
	require.NoError(abort.Verify(context.Background()))
	require.NoError(blk.Accept(context.Background()))
	require.NoError(abort.Accept(context.Background()))
	require.NoError(vm.SetPreference(context.Background(), vm.manager.LastAccepted()))

	// Verify that rewarded validator has been removed.
	// Note that test genesis has multiple validators
	// terminating at the same time. The rewarded validator
	// will the first by txID. To make the test more stable
	// (txID changes every time we change any parameter
	// of the tx creating the validator), we explicitly
	//  check that rewarded validator is removed from staker set.
	_, txStatus, err := vm.state.GetTx(txID)
	require.NoError(err)
	require.Equal(status.Aborted, txStatus)

	tx, _, err := vm.state.GetTx(rewardTx.(*txs.RewardValidatorTx).TxID)
	require.NoError(err)
	require.IsType(&txs.AddValidatorTx{}, tx.Unsigned)

	valTx, _ := tx.Unsigned.(*txs.AddValidatorTx)
	_, err = vm.state.GetCurrentValidator(constants.PrimaryNetworkID, valTx.NodeID())
	require.ErrorIs(err, database.ErrNotFound)
}

func TestRemovePermissionedValidatorDuringAddPending(t *testing.T) {
	require := require.New(t)

	validatorStartTime := latestForkTime.Add(txexecutor.SyncBound).Add(1 * time.Second)
	validatorEndTime := validatorStartTime.Add(360 * 24 * time.Hour)

	vm, _, _ := defaultVM(t, latestFork)
	vm.ctx.Lock.Lock()
	defer vm.ctx.Lock.Unlock()

	key, err := secp256k1.NewPrivateKey()
	require.NoError(err)

	id := key.PublicKey().Address()
	nodeID := ids.GenerateTestNodeID()
	sk, err := bls.NewSecretKey()
	require.NoError(err)

	addValidatorTx, err := vm.txBuilder.NewAddPermissionlessValidatorTx(
		defaultMaxValidatorStake,
		uint64(validatorStartTime.Unix()),
		uint64(validatorEndTime.Unix()),
		nodeID,
		signer.NewProofOfPossession(sk),
		id,
		reward.PercentDenominator,
		[]*secp256k1.PrivateKey{keys[0]},
		keys[0].Address(),
		nil,
	)
	require.NoError(err)

	vm.ctx.Lock.Unlock()
	require.NoError(vm.issueTxFromRPC(addValidatorTx))
	vm.ctx.Lock.Lock()

	// trigger block creation for the validator tx
	addValidatorBlock, err := vm.Builder.BuildBlock(context.Background())
	require.NoError(err)
	require.NoError(addValidatorBlock.Verify(context.Background()))
	require.NoError(addValidatorBlock.Accept(context.Background()))
	require.NoError(vm.SetPreference(context.Background(), vm.manager.LastAccepted()))

	createSubnetTx, err := vm.txBuilder.NewCreateSubnetTx(
		1,
		[]ids.ShortID{id},
		[]*secp256k1.PrivateKey{keys[0]},
		keys[0].Address(),
		nil,
	)
	require.NoError(err)

	vm.ctx.Lock.Unlock()
	require.NoError(vm.issueTxFromRPC(createSubnetTx))
	vm.ctx.Lock.Lock()

	// trigger block creation for the subnet tx
	createSubnetBlock, err := vm.Builder.BuildBlock(context.Background())
	require.NoError(err)
	require.NoError(createSubnetBlock.Verify(context.Background()))
	require.NoError(createSubnetBlock.Accept(context.Background()))
	require.NoError(vm.SetPreference(context.Background(), vm.manager.LastAccepted()))

	addSubnetValidatorTx, err := vm.txBuilder.NewAddSubnetValidatorTx(
		defaultMaxValidatorStake,
		uint64(validatorStartTime.Unix()),
		uint64(validatorEndTime.Unix()),
		nodeID,
		createSubnetTx.ID(),
		[]*secp256k1.PrivateKey{key, keys[1]},
		keys[1].Address(),
		nil,
	)
	require.NoError(err)

	removeSubnetValidatorTx, err := vm.txBuilder.NewRemoveSubnetValidatorTx(
		nodeID,
		createSubnetTx.ID(),
		[]*secp256k1.PrivateKey{key, keys[2]},
		keys[2].Address(),
		nil,
	)
	require.NoError(err)

	statelessBlock, err := block.NewBanffStandardBlock(
		vm.state.GetTimestamp(),
		createSubnetBlock.ID(),
		createSubnetBlock.Height()+1,
		[]*txs.Tx{
			addSubnetValidatorTx,
			removeSubnetValidatorTx,
		},
	)
	require.NoError(err)

	blockBytes := statelessBlock.Bytes()
	block, err := vm.ParseBlock(context.Background(), blockBytes)
	require.NoError(err)
	require.NoError(block.Verify(context.Background()))
	require.NoError(block.Accept(context.Background()))
	require.NoError(vm.SetPreference(context.Background(), vm.manager.LastAccepted()))

	_, err = vm.state.GetPendingValidator(createSubnetTx.ID(), nodeID)
	require.ErrorIs(err, database.ErrNotFound)
}

func TestTransferSubnetOwnershipTx(t *testing.T) {
	require := require.New(t)
	vm, _, _ := defaultVM(t, latestFork)
	vm.ctx.Lock.Lock()
	defer vm.ctx.Lock.Unlock()

	// Create a subnet
	createSubnetTx, err := vm.txBuilder.NewCreateSubnetTx(
		1,
		[]ids.ShortID{keys[0].PublicKey().Address()},
		[]*secp256k1.PrivateKey{keys[0]},
		keys[0].Address(),
		nil,
	)
	require.NoError(err)
	subnetID := createSubnetTx.ID()

	vm.ctx.Lock.Unlock()
	require.NoError(vm.issueTxFromRPC(createSubnetTx))
	vm.ctx.Lock.Lock()
	createSubnetBlock, err := vm.Builder.BuildBlock(context.Background())
	require.NoError(err)

	createSubnetRawBlock := createSubnetBlock.(*blockexecutor.Block).Block
	require.IsType(&block.BanffStandardBlock{}, createSubnetRawBlock)
	require.Contains(createSubnetRawBlock.Txs(), createSubnetTx)

	require.NoError(createSubnetBlock.Verify(context.Background()))
	require.NoError(createSubnetBlock.Accept(context.Background()))
	require.NoError(vm.SetPreference(context.Background(), vm.manager.LastAccepted()))

	subnetOwner, err := vm.state.GetSubnetOwner(subnetID)
	require.NoError(err)
	expectedOwner := &secp256k1fx.OutputOwners{
		Locktime:  0,
		Threshold: 1,
		Addrs: []ids.ShortID{
			keys[0].PublicKey().Address(),
		},
	}
	ctx, err := builder.NewSnowContext(vm.ctx.NetworkID, vm.ctx.AVAXAssetID)
	require.NoError(err)
	expectedOwner.InitCtx(ctx)
	require.Equal(expectedOwner, subnetOwner)

	transferSubnetOwnershipTx, err := vm.txBuilder.NewTransferSubnetOwnershipTx(
		subnetID,
		1,
		[]ids.ShortID{keys[1].PublicKey().Address()},
		[]*secp256k1.PrivateKey{keys[0]},
		ids.ShortEmpty, // change addr
		nil,
	)
	require.NoError(err)

	vm.ctx.Lock.Unlock()
	require.NoError(vm.issueTxFromRPC(transferSubnetOwnershipTx))
	vm.ctx.Lock.Lock()
	transferSubnetOwnershipBlock, err := vm.Builder.BuildBlock(context.Background())
	require.NoError(err)

	transferSubnetOwnershipRawBlock := transferSubnetOwnershipBlock.(*blockexecutor.Block).Block
	require.IsType(&block.BanffStandardBlock{}, transferSubnetOwnershipRawBlock)
	require.Contains(transferSubnetOwnershipRawBlock.Txs(), transferSubnetOwnershipTx)

	require.NoError(transferSubnetOwnershipBlock.Verify(context.Background()))
	require.NoError(transferSubnetOwnershipBlock.Accept(context.Background()))
	require.NoError(vm.SetPreference(context.Background(), vm.manager.LastAccepted()))

	subnetOwner, err = vm.state.GetSubnetOwner(subnetID)
	require.NoError(err)
	expectedOwner = &secp256k1fx.OutputOwners{
		Locktime:  0,
		Threshold: 1,
		Addrs: []ids.ShortID{
			keys[1].PublicKey().Address(),
		},
	}
	expectedOwner.InitCtx(ctx)
	require.Equal(expectedOwner, subnetOwner)
}

func TestBaseTx(t *testing.T) {
	require := require.New(t)
	vm, _, _ := defaultVM(t, latestFork)
	vm.ctx.Lock.Lock()
	defer vm.ctx.Lock.Unlock()

	sendAmt := uint64(100000)
	changeAddr := ids.ShortEmpty

	baseTx, err := vm.txBuilder.NewBaseTx(
		sendAmt,
		secp256k1fx.OutputOwners{
			Threshold: 1,
			Addrs: []ids.ShortID{
				keys[1].Address(),
			},
		},
		[]*secp256k1.PrivateKey{keys[0]},
		changeAddr,
		nil,
	)
	require.NoError(err)

	totalInputAmt := uint64(0)
	key0InputAmt := uint64(0)
	for inputID := range baseTx.Unsigned.InputIDs() {
		utxo, err := vm.state.GetUTXO(inputID)
		require.NoError(err)
		require.IsType(&secp256k1fx.TransferOutput{}, utxo.Out)
		castOut := utxo.Out.(*secp256k1fx.TransferOutput)
		if castOut.AddressesSet().Equals(set.Of(keys[0].Address())) {
			key0InputAmt += castOut.Amt
		}
		totalInputAmt += castOut.Amt
	}
	require.Equal(totalInputAmt, key0InputAmt)

	totalOutputAmt := uint64(0)
	key0OutputAmt := uint64(0)
	key1OutputAmt := uint64(0)
	changeAddrOutputAmt := uint64(0)
	for _, output := range baseTx.Unsigned.Outputs() {
		require.IsType(&secp256k1fx.TransferOutput{}, output.Out)
		castOut := output.Out.(*secp256k1fx.TransferOutput)
		if castOut.AddressesSet().Equals(set.Of(keys[0].Address())) {
			key0OutputAmt += castOut.Amt
		}
		if castOut.AddressesSet().Equals(set.Of(keys[1].Address())) {
			key1OutputAmt += castOut.Amt
		}
		if castOut.AddressesSet().Equals(set.Of(changeAddr)) {
			changeAddrOutputAmt += castOut.Amt
		}
		totalOutputAmt += castOut.Amt
	}
	require.Equal(totalOutputAmt, key0OutputAmt+key1OutputAmt+changeAddrOutputAmt)

	feeRates, err := vm.state.GetFeeRates()
	require.NoError(err)

	var (
		chainTime = vm.state.GetTimestamp()
		feeCfg    = config.GetDynamicFeesConfig(vm.Config.IsEActivated(chainTime))
<<<<<<< HEAD
		feeMan    = commonfees.NewManager(feeRates)
		feeCalc   = &fees.Calculator{
			IsEUpgradeActive: vm.IsEActivated(chainTime),
			Config:           &vm.Config,
			ChainTime:        chainTime,
			FeeManager:       feeMan,
			ConsumedUnitsCap: feeCfg.BlockMaxComplexity,
			Credentials:      baseTx.Creds,
=======
		feeMan    = commonfees.NewManager(feeCfg.FeeRate)
		feeCalc   = &fees.Calculator{
			IsEUpgradeActive:   vm.IsEActivated(chainTime),
			Config:             &vm.Config,
			ChainTime:          chainTime,
			FeeManager:         feeMan,
			BlockMaxComplexity: feeCfg.BlockMaxComplexity,
			Credentials:        baseTx.Creds,
>>>>>>> 09be1c42
		}
	)

	require.NoError(baseTx.Unsigned.Visit(feeCalc))
	require.Equal(feeCalc.Fee, totalInputAmt-totalOutputAmt)
	require.Equal(sendAmt, key1OutputAmt)

	vm.ctx.Lock.Unlock()
	require.NoError(vm.issueTxFromRPC(baseTx))
	vm.ctx.Lock.Lock()
	baseTxBlock, err := vm.Builder.BuildBlock(context.Background())
	require.NoError(err)

	baseTxRawBlock := baseTxBlock.(*blockexecutor.Block).Block
	require.IsType(&block.BanffStandardBlock{}, baseTxRawBlock)
	require.Contains(baseTxRawBlock.Txs(), baseTx)

	require.NoError(baseTxBlock.Verify(context.Background()))
	require.NoError(baseTxBlock.Accept(context.Background()))
	require.NoError(vm.SetPreference(context.Background(), vm.manager.LastAccepted()))
}

func TestPruneMempool(t *testing.T) {
	require := require.New(t)
	vm, _, _ := defaultVM(t, durango)
	vm.ctx.Lock.Lock()
	defer vm.ctx.Lock.Unlock()

	// Create a tx that will be valid regardless of timestamp.
	sendAmt := uint64(100000)
	changeAddr := ids.ShortEmpty

	baseTx, err := vm.txBuilder.NewBaseTx(
		sendAmt,
		secp256k1fx.OutputOwners{
			Threshold: 1,
			Addrs: []ids.ShortID{
				keys[1].Address(),
			},
		},
		[]*secp256k1.PrivateKey{keys[0]},
		changeAddr,
		nil,
	)
	require.NoError(err)

	vm.ctx.Lock.Unlock()
	require.NoError(vm.issueTxFromRPC(baseTx))
	vm.ctx.Lock.Lock()

	// [baseTx] should be in the mempool.
	baseTxID := baseTx.ID()
	_, ok := vm.Builder.Get(baseTxID)
	require.True(ok)

	// Create a tx that will be invalid after time advancement.
	var (
		startTime = vm.clock.Time()
		endTime   = startTime.Add(vm.MinStakeDuration)
	)

	sk, err := bls.NewSecretKey()
	require.NoError(err)

	addValidatorTx, err := vm.txBuilder.NewAddPermissionlessValidatorTx(
		defaultMinValidatorStake,
		uint64(startTime.Unix()),
		uint64(endTime.Unix()),
		ids.GenerateTestNodeID(),
		signer.NewProofOfPossession(sk),
		keys[2].Address(),
		20000,
		[]*secp256k1.PrivateKey{keys[1]},
		ids.ShortEmpty,
		nil,
	)
	require.NoError(err)

	vm.ctx.Lock.Unlock()
	require.NoError(vm.issueTxFromRPC(addValidatorTx))
	vm.ctx.Lock.Lock()

	// Advance clock to [endTime], making [addValidatorTx] invalid.
	vm.clock.Set(endTime)

	// [addValidatorTx] and [baseTx] should still be in the mempool.
	addValidatorTxID := addValidatorTx.ID()
	_, ok = vm.Builder.Get(addValidatorTxID)
	require.True(ok)
	_, ok = vm.Builder.Get(baseTxID)
	require.True(ok)

	vm.ctx.Lock.Unlock()
	require.NoError(vm.pruneMempool())
	vm.ctx.Lock.Lock()

	// [addValidatorTx] should be ejected from the mempool.
	// [baseTx] should still be in the mempool.
	_, ok = vm.Builder.Get(addValidatorTxID)
	require.False(ok)
	_, ok = vm.Builder.Get(baseTxID)
	require.True(ok)
}<|MERGE_RESOLUTION|>--- conflicted
+++ resolved
@@ -380,17 +380,7 @@
 			var (
 				chainTime = vm.state.GetTimestamp()
 				feeCfg    = config.GetDynamicFeesConfig(vm.Config.IsEActivated(chainTime))
-<<<<<<< HEAD
 				feeMan    = commonfees.NewManager(feeRates)
-				feeCalc   = &fees.Calculator{
-					IsEUpgradeActive: vm.IsEActivated(chainTime),
-					Config:           &vm.Config,
-					ChainTime:        chainTime,
-					FeeManager:       feeMan,
-					ConsumedUnitsCap: feeCfg.BlockMaxComplexity,
-					Credentials:      testSubnet1.Creds,
-=======
-				feeMan    = commonfees.NewManager(feeCfg.FeeRate)
 				feeCalc   = &fees.Calculator{
 					IsEUpgradeActive:   vm.IsEActivated(chainTime),
 					Config:             &vm.Config,
@@ -398,7 +388,6 @@
 					FeeManager:         feeMan,
 					BlockMaxComplexity: feeCfg.BlockMaxComplexity,
 					Credentials:        testSubnet1.Creds,
->>>>>>> 09be1c42
 				}
 			)
 
@@ -2285,17 +2274,7 @@
 	var (
 		chainTime = vm.state.GetTimestamp()
 		feeCfg    = config.GetDynamicFeesConfig(vm.Config.IsEActivated(chainTime))
-<<<<<<< HEAD
 		feeMan    = commonfees.NewManager(feeRates)
-		feeCalc   = &fees.Calculator{
-			IsEUpgradeActive: vm.IsEActivated(chainTime),
-			Config:           &vm.Config,
-			ChainTime:        chainTime,
-			FeeManager:       feeMan,
-			ConsumedUnitsCap: feeCfg.BlockMaxComplexity,
-			Credentials:      baseTx.Creds,
-=======
-		feeMan    = commonfees.NewManager(feeCfg.FeeRate)
 		feeCalc   = &fees.Calculator{
 			IsEUpgradeActive:   vm.IsEActivated(chainTime),
 			Config:             &vm.Config,
@@ -2303,7 +2282,6 @@
 			FeeManager:         feeMan,
 			BlockMaxComplexity: feeCfg.BlockMaxComplexity,
 			Credentials:        baseTx.Creds,
->>>>>>> 09be1c42
 		}
 	)
 
