--- conflicted
+++ resolved
@@ -7,6 +7,7 @@
 	"bytes"
 	"context"
 	"errors"
+	"fmt"
 	"testing"
 	"time"
 
@@ -305,13 +306,8 @@
 	return &buildGenesisArgs, genesisBytes
 }
 
-<<<<<<< HEAD
-func defaultVM(fork activeFork, addSubnet bool) (*VM, database.Database, *mutableSharedMemory) {
-=======
-func defaultVM(t *testing.T) (*VM, database.Database, *mutableSharedMemory) {
-	require := require.New(t)
-
->>>>>>> 0e2ad851
+func defaultVM(t *testing.T, fork activeFork, addSubnet bool) (*VM, database.Database, *mutableSharedMemory) {
+	require := require.New(t)
 	vdrs := validators.NewManager()
 	primaryVdrs := validators.NewSet()
 	_ = vdrs.Add(constants.PrimaryNetworkID, primaryVdrs)
@@ -409,11 +405,11 @@
 
 	require.NoError(vm.SetState(context.Background(), snow.NormalOp))
 
-<<<<<<< HEAD
 	if addSubnet {
 		// Create a subnet and store it in testSubnet1
 		// Note: following Banff activation, block acceptance will move
 		// chain time ahead
+		var err error
 		testSubnet1, err = vm.txBuilder.NewCreateSubnetTx(
 			2, // threshold; 2 sigs from keys[0], keys[1], keys[2] needed to add validator to this subnet
 			// control keys are keys[0], keys[1], keys[2]
@@ -421,41 +417,15 @@
 			[]*secp256k1.PrivateKey{keys[0]}, // pays tx fee
 			keys[0].PublicKey().Address(),    // change addr
 		)
-		if err != nil {
-			panic(err)
-		} else if err := vm.Builder.AddUnverifiedTx(testSubnet1); err != nil {
-			panic(err)
-		} else if blk, err := vm.Builder.BuildBlock(context.Background()); err != nil {
-			panic(err)
-		} else if err := blk.Verify(context.Background()); err != nil {
-			panic(err)
-		} else if err := blk.Accept(context.Background()); err != nil {
-			panic(err)
-		} else if err := vm.SetPreference(context.Background(), vm.manager.LastAccepted()); err != nil {
-			panic(err)
-		}
+		require.NoError(err)
+		require.NoError(vm.Builder.AddUnverifiedTx(testSubnet1))
+		blk, err := vm.Builder.BuildBlock(context.Background())
+		require.NoError(err)
+		require.NoError(blk.Verify(context.Background()))
+		require.NoError(blk.Accept(context.Background()))
+		require.NoError(vm.SetPreference(context.Background(), vm.manager.LastAccepted()))
 		defaultBalance -= vm.Config.GetCreateBlockchainTxFee(vm.clock.Time())
 	}
-=======
-	// Create a subnet and store it in testSubnet1
-	// Note: following Banff activation, block acceptance will move
-	// chain time ahead
-	var err error
-	testSubnet1, err = vm.txBuilder.NewCreateSubnetTx(
-		2, // threshold; 2 sigs from keys[0], keys[1], keys[2] needed to add validator to this subnet
-		// control keys are keys[0], keys[1], keys[2]
-		[]ids.ShortID{keys[0].PublicKey().Address(), keys[1].PublicKey().Address(), keys[2].PublicKey().Address()},
-		[]*secp256k1.PrivateKey{keys[0]}, // pays tx fee
-		keys[0].PublicKey().Address(),    // change addr
-	)
-	require.NoError(err)
-	require.NoError(vm.Builder.AddUnverifiedTx(testSubnet1))
-	blk, err := vm.Builder.BuildBlock(context.Background())
-	require.NoError(err)
-	require.NoError(blk.Verify(context.Background()))
-	require.NoError(blk.Accept(context.Background()))
-	require.NoError(vm.SetPreference(context.Background(), vm.manager.LastAccepted()))
->>>>>>> 0e2ad851
 
 	return vm, baseDBManager.Current().Database, msm
 }
@@ -550,11 +520,7 @@
 // Ensure genesis state is parsed from bytes and stored correctly
 func TestGenesis(t *testing.T) {
 	require := require.New(t)
-<<<<<<< HEAD
-	vm, _, _ := defaultVM(latestFork, false /*addSubnet*/)
-=======
-	vm, _, _ := defaultVM(t)
->>>>>>> 0e2ad851
+	vm, _, _ := defaultVM(t, latestFork, false /*addSubnet*/)
 	vm.ctx.Lock.Lock()
 	defer func() {
 		require.NoError(vm.Shutdown(context.Background()))
@@ -611,11 +577,7 @@
 // accept proposal to add validator to primary network
 func TestAddValidatorCommit(t *testing.T) {
 	require := require.New(t)
-<<<<<<< HEAD
-	vm, _, _ := defaultVM(latestFork, false /*addSubnet*/)
-=======
-	vm, _, _ := defaultVM(t)
->>>>>>> 0e2ad851
+	vm, _, _ := defaultVM(t, latestFork, false /*addSubnet*/)
 	vm.ctx.Lock.Lock()
 	defer func() {
 		require.NoError(vm.Shutdown(context.Background()))
@@ -664,11 +626,7 @@
 // verify invalid attempt to add validator to primary network
 func TestInvalidAddValidatorCommit(t *testing.T) {
 	require := require.New(t)
-<<<<<<< HEAD
-	vm, _, _ := defaultVM(cortinaFork, false /*addSubnet*/)
-=======
-	vm, _, _ := defaultVM(t)
->>>>>>> 0e2ad851
+	vm, _, _ := defaultVM(t, cortinaFork, false /*addSubnet*/)
 	vm.ctx.Lock.Lock()
 	defer func() {
 		require.NoError(vm.Shutdown(context.Background()))
@@ -722,11 +680,7 @@
 // Reject attempt to add validator to primary network
 func TestAddValidatorReject(t *testing.T) {
 	require := require.New(t)
-<<<<<<< HEAD
-	vm, _, _ := defaultVM(cortinaFork, false /*addSubnet*/)
-=======
-	vm, _, _ := defaultVM(t)
->>>>>>> 0e2ad851
+	vm, _, _ := defaultVM(t, cortinaFork, false /*addSubnet*/)
 	vm.ctx.Lock.Lock()
 	defer func() {
 		require.NoError(vm.Shutdown(context.Background()))
@@ -772,11 +726,7 @@
 // Reject proposal to add validator to primary network
 func TestAddValidatorInvalidNotReissued(t *testing.T) {
 	require := require.New(t)
-<<<<<<< HEAD
-	vm, _, _ := defaultVM(latestFork, false /*addSubnet*/)
-=======
-	vm, _, _ := defaultVM(t)
->>>>>>> 0e2ad851
+	vm, _, _ := defaultVM(t, latestFork, false /*addSubnet*/)
 	vm.ctx.Lock.Lock()
 	defer func() {
 		require.NoError(vm.Shutdown(context.Background()))
@@ -810,11 +760,7 @@
 // Accept proposal to add validator to subnet
 func TestAddSubnetValidatorAccept(t *testing.T) {
 	require := require.New(t)
-<<<<<<< HEAD
-	vm, _, _ := defaultVM(latestFork, true /*addSubnet*/)
-=======
-	vm, _, _ := defaultVM(t)
->>>>>>> 0e2ad851
+	vm, _, _ := defaultVM(t, latestFork, true /*addSubnet*/)
 	vm.ctx.Lock.Lock()
 	defer func() {
 		require.NoError(vm.Shutdown(context.Background()))
@@ -862,11 +808,7 @@
 // Reject proposal to add validator to subnet
 func TestAddSubnetValidatorReject(t *testing.T) {
 	require := require.New(t)
-<<<<<<< HEAD
-	vm, _, _ := defaultVM(latestFork, true /*addSubnet*/)
-=======
-	vm, _, _ := defaultVM(t)
->>>>>>> 0e2ad851
+	vm, _, _ := defaultVM(t, latestFork, true /*addSubnet*/)
 	vm.ctx.Lock.Lock()
 	defer func() {
 		require.NoError(vm.Shutdown(context.Background()))
@@ -913,11 +855,7 @@
 // Test case where primary network validator rewarded
 func TestRewardValidatorAccept(t *testing.T) {
 	require := require.New(t)
-<<<<<<< HEAD
-	vm, _, _ := defaultVM(latestFork, false /*addSubnet*/)
-=======
-	vm, _, _ := defaultVM(t)
->>>>>>> 0e2ad851
+	vm, _, _ := defaultVM(t, latestFork, false /*addSubnet*/)
 	vm.ctx.Lock.Lock()
 	defer func() {
 		require.NoError(vm.Shutdown(context.Background()))
@@ -1012,11 +950,7 @@
 // Test case where primary network validator not rewarded
 func TestRewardValidatorReject(t *testing.T) {
 	require := require.New(t)
-<<<<<<< HEAD
-	vm, _, _ := defaultVM(latestFork, false /*addSubnet*/)
-=======
-	vm, _, _ := defaultVM(t)
->>>>>>> 0e2ad851
+	vm, _, _ := defaultVM(t, latestFork, false /*addSubnet*/)
 	vm.ctx.Lock.Lock()
 	defer func() {
 		require.NoError(vm.Shutdown(context.Background()))
@@ -1107,11 +1041,7 @@
 // Test case where primary network validator is preferred to be rewarded
 func TestRewardValidatorPreferred(t *testing.T) {
 	require := require.New(t)
-<<<<<<< HEAD
-	vm, _, _ := defaultVM(latestFork, false /*addSubnet*/)
-=======
-	vm, _, _ := defaultVM(t)
->>>>>>> 0e2ad851
+	vm, _, _ := defaultVM(t, latestFork, false /*addSubnet*/)
 	vm.ctx.Lock.Lock()
 	defer func() {
 		require.NoError(vm.Shutdown(context.Background()))
@@ -1203,11 +1133,7 @@
 // Ensure BuildBlock errors when there is no block to build
 func TestUnneededBuildBlock(t *testing.T) {
 	require := require.New(t)
-<<<<<<< HEAD
-	vm, _, _ := defaultVM(latestFork, false /*addSubnet*/)
-=======
-	vm, _, _ := defaultVM(t)
->>>>>>> 0e2ad851
+	vm, _, _ := defaultVM(t, latestFork, false /*addSubnet*/)
 	vm.ctx.Lock.Lock()
 	defer func() {
 		require.NoError(vm.Shutdown(context.Background()))
@@ -1220,11 +1146,7 @@
 // test acceptance of proposal to create a new chain
 func TestCreateChain(t *testing.T) {
 	require := require.New(t)
-<<<<<<< HEAD
-	vm, _, _ := defaultVM(latestFork, true /*addSubnet*/)
-=======
-	vm, _, _ := defaultVM(t)
->>>>>>> 0e2ad851
+	vm, _, _ := defaultVM(t, latestFork, true /*addSubnet*/)
 	vm.ctx.Lock.Lock()
 	defer func() {
 		require.NoError(vm.Shutdown(context.Background()))
@@ -1274,11 +1196,7 @@
 // 3) Advance timestamp to validator's end time (removing validator from current)
 func TestCreateSubnet(t *testing.T) {
 	require := require.New(t)
-<<<<<<< HEAD
-	vm, _, _ := defaultVM(latestFork, false /*addSubnet*/)
-=======
-	vm, _, _ := defaultVM(t)
->>>>>>> 0e2ad851
+	vm, _, _ := defaultVM(t, latestFork, false /*addSubnet*/)
 	vm.ctx.Lock.Lock()
 	defer func() {
 		require.NoError(vm.Shutdown(context.Background()))
@@ -1377,11 +1295,7 @@
 // test asset import
 func TestAtomicImport(t *testing.T) {
 	require := require.New(t)
-<<<<<<< HEAD
-	vm, baseDB, mutableSharedMemory := defaultVM(latestFork, false /*addSubnet*/)
-=======
-	vm, baseDB, mutableSharedMemory := defaultVM(t)
->>>>>>> 0e2ad851
+	vm, baseDB, mutableSharedMemory := defaultVM(t, latestFork, false /*addSubnet*/)
 	vm.ctx.Lock.Lock()
 	defer func() {
 		require.NoError(vm.Shutdown(context.Background()))
@@ -1468,11 +1382,7 @@
 // test optimistic asset import
 func TestOptimisticAtomicImport(t *testing.T) {
 	require := require.New(t)
-<<<<<<< HEAD
-	vm, _, _ := defaultVM(apricotPhase3, false /*addSubnet*/)
-=======
-	vm, _, _ := defaultVM(t)
->>>>>>> 0e2ad851
+	vm, _, _ := defaultVM(t, apricotPhase3, false /*addSubnet*/)
 	vm.ctx.Lock.Lock()
 	defer func() {
 		require.NoError(vm.Shutdown(context.Background()))
@@ -2113,11 +2023,7 @@
 }
 
 func TestMaxStakeAmount(t *testing.T) {
-<<<<<<< HEAD
-	vm, _, _ := defaultVM(latestFork, false /*addSubnet*/)
-=======
-	vm, _, _ := defaultVM(t)
->>>>>>> 0e2ad851
+	vm, _, _ := defaultVM(t, latestFork, false /*addSubnet*/)
 	vm.ctx.Lock.Lock()
 	defer func() {
 		require.NoError(t, vm.Shutdown(context.Background()))
@@ -2168,12 +2074,8 @@
 
 func TestUptimeDisallowedWithRestart(t *testing.T) {
 	require := require.New(t)
-<<<<<<< HEAD
 	latestForkTime = defaultValidateEndTime.Add(-5 * defaultMinStakingDuration)
-	_, genesisBytes := defaultGenesis()
-=======
 	_, genesisBytes := defaultGenesis(t)
->>>>>>> 0e2ad851
 	db := manager.NewMemDB(version.Semantic1_0_0)
 
 	firstDB := db.NewPrefixDBManager([]byte{})
@@ -2351,12 +2253,8 @@
 
 func TestUptimeDisallowedAfterNeverConnecting(t *testing.T) {
 	require := require.New(t)
-<<<<<<< HEAD
 	latestForkTime = defaultValidateEndTime.Add(-5 * defaultMinStakingDuration)
-	_, genesisBytes := defaultGenesis()
-=======
 	_, genesisBytes := defaultGenesis(t)
->>>>>>> 0e2ad851
 	db := manager.NewMemDB(version.Semantic1_0_0)
 
 	vdrs := validators.NewManager()
@@ -2467,11 +2365,7 @@
 	validatorStartTime := latestForkTime.Add(txexecutor.SyncBound).Add(1 * time.Second)
 	validatorEndTime := validatorStartTime.Add(360 * 24 * time.Hour)
 
-<<<<<<< HEAD
-	vm, _, _ := defaultVM(latestFork, false /*addSubnet*/)
-=======
-	vm, _, _ := defaultVM(t)
->>>>>>> 0e2ad851
+	vm, _, _ := defaultVM(t, latestFork, false /*addSubnet*/)
 
 	vm.ctx.Lock.Lock()
 	defer func() {
