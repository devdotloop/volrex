--- conflicted
+++ resolved
@@ -2502,102 +2502,7 @@
 			Validators:             validators.NewManager(),
 			UptimeLockedCalculator: uptime.NewLockedCalculator(),
 		},
-<<<<<<< HEAD
-	)
-	assert.NoError(err)
-
-	// Because the shared memory UTXO has now been populated, the block should
-	// pass verification.
-	err = importBlk.Verify()
-	assert.NoError(err)
-
-	// The status shouldn't have been changed during a successful verification.
-	importBlkStatus = importBlk.Status()
-	assert.Equal(choices.Processing, importBlkStatus)
-
-	// Create the tx that would have moved the new validator from the pending
-	// validator set into the current validator set.
-	vm.clock.Set(newValidatorStartTime)
-	advanceTimeTx, err := vm.txBuilder.NewAdvanceTimeTx(newValidatorStartTime)
-	assert.NoError(err)
-
-	// Create the proposal block that should have moved the new validator from
-	// the pending validator set into the current validator set.
-	preferredID = importBlk.ID()
-	preferredHeight = importBlk.Height()
-
-	statelessAdvanceTimeProposalBlk, err := stateless.NewProposalBlock(
-		preferredID,
-		preferredHeight+1,
-		advanceTimeTx,
-	)
-	assert.NoError(err)
-
-	advanceTimeProposalBlk := vm.manager.NewBlock(statelessAdvanceTimeProposalBlk)
-	err = advanceTimeProposalBlk.Verify()
-	assert.NoError(err)
-
-	// Get the commit block that advances the timestamp to the point that the
-	// validator should be moved from the pending validator set into the current
-	// validator set.
-	advanceTimeProposalOptions, err := advanceTimeProposalBlk.(smcon.OracleBlock).Options()
-	assert.NoError(err)
-
-	advanceTimeProposalCommitIntf := advanceTimeProposalOptions[0]
-	advanceTimeProposalCommit, ok := advanceTimeProposalCommitIntf.(*stateful.Block)
-	assert.True(ok)
-	_, ok = advanceTimeProposalCommit.Block.(*stateless.CommitBlock)
-	assert.True(ok)
-
-	err = advanceTimeProposalCommit.Verify()
-	assert.NoError(err)
-
-	// Accept all the blocks
-	allBlocks := []smcon.Block{
-		addValidatorProposalBlk,
-		addValidatorProposalCommit,
-		importBlk,
-		advanceTimeProposalBlk,
-		advanceTimeProposalCommit,
-	}
-	for _, blk := range allBlocks {
-		err = blk.Accept()
-		assert.NoError(err)
-
-		status := blk.Status()
-		assert.Equal(choices.Accepted, status)
-	}
-
-	// Force a reload of the state from the database.
-	is, err := state.New(
-		vm.dbManager.Current().Database,
-		nil, // test does not need syncing genesis
-		prometheus.NewRegistry(),
-		&vm.Config,
-		vm.ctx,
-		vm.Metrics,
-		vm.rewards,
-	)
-	assert.NoError(err)
-	vm.state = is
-
-	// Verify that new validator is now in the current validator set.
-	{
-		currentStakers := vm.state.CurrentStakers()
-		_, err = currentStakers.GetValidator(nodeID)
-		assert.NoError(err)
-
-		pendingStakers := vm.state.PendingStakers()
-		_, _, err := pendingStakers.GetValidatorTx(nodeID)
-		assert.ErrorIs(err, database.ErrNotFound)
-
-		currentTimestamp := vm.state.GetTimestamp()
-		assert.Equal(newValidatorStartTime.Unix(), currentTimestamp.Unix())
-	}
-}
-=======
 	}}
->>>>>>> b0d66f54
 
 	ctx := defaultContext()
 	ctx.Lock.Lock()
@@ -2672,21 +2577,9 @@
 	assert.NoError(abort.Accept()) // do not reward the genesis validator
 	assert.NoError(vm.SetPreference(vm.manager.LastAccepted()))
 
-<<<<<<< HEAD
-	// Force a reload of the state from the database.
-	is, err := state.New(
-		vm.dbManager.Current().Database,
-		nil, // test does not need syncing genesis
-		prometheus.NewRegistry(),
-		&vm.Config,
-		vm.ctx,
-		vm.Metrics,
-		vm.rewards,
-=======
 	_, err = vm.state.GetCurrentValidator(
 		constants.PrimaryNetworkID,
 		ids.NodeID(keys[1].PublicKey().Address()),
->>>>>>> b0d66f54
 	)
 	assert.ErrorIs(err, database.ErrNotFound)
 }