--- conflicted
+++ resolved
@@ -75,7 +75,6 @@
 	txexecutor "github.com/ava-labs/avalanchego/vms/platformvm/txs/executor"
 )
 
-<<<<<<< HEAD
 type activeFork uint8
 
 const (
@@ -87,9 +86,6 @@
 	cortinaFork           activeFork = 2
 	continuousStakingFork activeFork = 3
 )
-=======
-const defaultWeight uint64 = 10000
->>>>>>> 9b3b10e3
 
 var (
 	defaultMinStakingDuration = 24 * time.Hour
