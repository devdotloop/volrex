// Copyright (C) 2019-2023, Ava Labs, Inc. All rights reserved.
// See the file LICENSE for licensing terms.

package state

import (
	"errors"
	"testing"
	"time"

	"github.com/golang/mock/gomock"

	"github.com/stretchr/testify/require"

	"github.com/ava-labs/avalanchego/ids"
	"github.com/ava-labs/avalanchego/utils/crypto/bls"
	"github.com/ava-labs/avalanchego/vms/platformvm/txs"
)

var errCustom = errors.New("custom")

func TestStakerLess(t *testing.T) {
	tests := []struct {
		name  string
		left  *Staker
		right *Staker
		less  bool
	}{
		{
			name: "left time < right time",
			left: &Staker{
				TxID:     ids.ID([32]byte{}),
				NextTime: time.Unix(0, 0),
				Priority: txs.PrimaryNetworkValidatorCurrentPriority,
			},
			right: &Staker{
				TxID:     ids.ID([32]byte{}),
				NextTime: time.Unix(1, 0),
				Priority: txs.PrimaryNetworkValidatorCurrentPriority,
			},
			less: true,
		},
		{
			name: "left time > right time",
			left: &Staker{
				TxID:     ids.ID([32]byte{}),
				NextTime: time.Unix(1, 0),
				Priority: txs.PrimaryNetworkValidatorCurrentPriority,
			},
			right: &Staker{
				TxID:     ids.ID([32]byte{}),
				NextTime: time.Unix(0, 0),
				Priority: txs.PrimaryNetworkValidatorCurrentPriority,
			},
			less: false,
		},
		{
			name: "left priority < right priority",
			left: &Staker{
				TxID:     ids.ID([32]byte{}),
				NextTime: time.Unix(0, 0),
				Priority: txs.PrimaryNetworkDelegatorApricotPendingPriority,
			},
			right: &Staker{
				TxID:     ids.ID([32]byte{}),
				NextTime: time.Unix(0, 0),
				Priority: txs.PrimaryNetworkValidatorPendingPriority,
			},
			less: true,
		},
		{
			name: "left priority > right priority",
			left: &Staker{
				TxID:     ids.ID([32]byte{}),
				NextTime: time.Unix(0, 0),
				Priority: txs.PrimaryNetworkValidatorPendingPriority,
			},
			right: &Staker{
				TxID:     ids.ID([32]byte{}),
				NextTime: time.Unix(0, 0),
				Priority: txs.PrimaryNetworkDelegatorApricotPendingPriority,
			},
			less: false,
		},
		{
			name: "left txID < right txID",
			left: &Staker{
				TxID:     ids.ID([32]byte{0}),
				NextTime: time.Unix(0, 0),
				Priority: txs.PrimaryNetworkValidatorPendingPriority,
			},
			right: &Staker{
				TxID:     ids.ID([32]byte{1}),
				NextTime: time.Unix(0, 0),
				Priority: txs.PrimaryNetworkValidatorPendingPriority,
			},
			less: true,
		},
		{
			name: "left txID > right txID",
			left: &Staker{
				TxID:     ids.ID([32]byte{1}),
				NextTime: time.Unix(0, 0),
				Priority: txs.PrimaryNetworkValidatorPendingPriority,
			},
			right: &Staker{
				TxID:     ids.ID([32]byte{0}),
				NextTime: time.Unix(0, 0),
				Priority: txs.PrimaryNetworkValidatorPendingPriority,
			},
			less: false,
		},
		{
			name: "equal",
			left: &Staker{
				TxID:     ids.ID([32]byte{}),
				NextTime: time.Unix(0, 0),
				Priority: txs.PrimaryNetworkValidatorCurrentPriority,
			},
			right: &Staker{
				TxID:     ids.ID([32]byte{}),
				NextTime: time.Unix(0, 0),
				Priority: txs.PrimaryNetworkValidatorCurrentPriority,
			},
			less: false,
		},
	}
	for _, test := range tests {
		t.Run(test.name, func(t *testing.T) {
			require.Equal(t, test.less, test.left.Less(test.right))
		})
	}
}

func TestNewCurrentStaker(t *testing.T) {
	require := require.New(t)
	ctrl := gomock.NewController(t)
	defer ctrl.Finish()

	txID := ids.GenerateTestID()
	nodeID := ids.GenerateTestNodeID()
	sk, err := bls.NewSecretKey()
	require.NoError(err)
	publicKey := bls.PublicFromSecretKey(sk)
	subnetID := ids.GenerateTestID()
	weight := uint64(12345)
<<<<<<< HEAD
	startTime := time.Now().Truncate(time.Second)
	endTime := time.Now().Truncate(time.Second)
	duration := endTime.Sub(startTime)
=======
	startTime := time.Now()
	endTime := startTime.Add(time.Hour)
>>>>>>> d8e90060
	potentialReward := uint64(54321)
	currentPriority := txs.SubnetPermissionedValidatorCurrentPriority

	stakerTx := txs.NewMockStaker(ctrl)
	stakerTx.EXPECT().Duration().Return(duration)
	stakerTx.EXPECT().NodeID().Return(nodeID)
	stakerTx.EXPECT().PublicKey().Return(publicKey, true, nil)
	stakerTx.EXPECT().SubnetID().Return(subnetID)
	stakerTx.EXPECT().Weight().Return(weight)
	stakerTx.EXPECT().CurrentPriority().Return(currentPriority)

	staker, err := NewCurrentStaker(txID, stakerTx, startTime, potentialReward)
	require.NotNil(staker)
	require.NoError(err)
	require.Equal(txID, staker.TxID)
	require.Equal(nodeID, staker.NodeID)
	require.Equal(publicKey, staker.PublicKey)
	require.Equal(subnetID, staker.SubnetID)
	require.Equal(weight, staker.Weight)
	require.Equal(startTime, staker.StartTime)
	require.Equal(endTime, staker.EndTime)
	require.Equal(potentialReward, staker.PotentialReward)
	require.Equal(endTime, staker.NextTime)
	require.Equal(currentPriority, staker.Priority)

	stakerTx.EXPECT().PublicKey().Return(nil, false, errCustom)

	_, err = NewCurrentStaker(txID, stakerTx, startTime, potentialReward)
	require.ErrorIs(err, errCustom)
}

func TestNewPendingStaker(t *testing.T) {
	require := require.New(t)
	ctrl := gomock.NewController(t)
	defer ctrl.Finish()

	txID := ids.GenerateTestID()
	nodeID := ids.GenerateTestNodeID()
	sk, err := bls.NewSecretKey()
	require.NoError(err)
	publicKey := bls.PublicFromSecretKey(sk)
	subnetID := ids.GenerateTestID()
	weight := uint64(12345)
	startTime := time.Now()
	endTime := time.Now()
	pendingPriority := txs.SubnetPermissionedValidatorPendingPriority

	stakerTx := txs.NewMockPreContinuousStakingStaker(ctrl)
	stakerTx.EXPECT().NodeID().Return(nodeID)
	stakerTx.EXPECT().PublicKey().Return(publicKey, true, nil)
	stakerTx.EXPECT().SubnetID().Return(subnetID)
	stakerTx.EXPECT().Weight().Return(weight)
	stakerTx.EXPECT().StartTime().Return(startTime)
	stakerTx.EXPECT().EndTime().Return(endTime)
	stakerTx.EXPECT().PendingPriority().Return(pendingPriority)

	staker, err := NewPendingStaker(txID, stakerTx)
	require.NotNil(staker)
	require.NoError(err)
	require.Equal(txID, staker.TxID)
	require.Equal(nodeID, staker.NodeID)
	require.Equal(publicKey, staker.PublicKey)
	require.Equal(subnetID, staker.SubnetID)
	require.Equal(weight, staker.Weight)
	require.Equal(startTime, staker.StartTime)
	require.Equal(endTime, staker.EndTime)
	require.Zero(staker.PotentialReward)
	require.Equal(startTime, staker.NextTime)
	require.Equal(pendingPriority, staker.Priority)

	stakerTx.EXPECT().PublicKey().Return(nil, false, errCustom)

	_, err = NewPendingStaker(txID, stakerTx)
	require.ErrorIs(err, errCustom)
}<|MERGE_RESOLUTION|>--- conflicted
+++ resolved
@@ -144,14 +144,9 @@
 	publicKey := bls.PublicFromSecretKey(sk)
 	subnetID := ids.GenerateTestID()
 	weight := uint64(12345)
-<<<<<<< HEAD
-	startTime := time.Now().Truncate(time.Second)
-	endTime := time.Now().Truncate(time.Second)
-	duration := endTime.Sub(startTime)
-=======
 	startTime := time.Now()
-	endTime := startTime.Add(time.Hour)
->>>>>>> d8e90060
+	duration := time.Hour
+	endTime := startTime.Add(duration)
 	potentialReward := uint64(54321)
 	currentPriority := txs.SubnetPermissionedValidatorCurrentPriority
 
