--- conflicted
+++ resolved
@@ -4,6 +4,7 @@
 package state
 
 import (
+	"errors"
 	"fmt"
 	"time"
 
@@ -41,13 +42,11 @@
 	defaultValidateEndTime    = defaultValidateStartTime.Add(10 * defaultMinStakingDuration)
 	defaultTxFee              = uint64(100)
 
-<<<<<<< HEAD
 	errNonEmptyIteratorExpected = errors.New("expected non-empty iterator, got no elements")
 	errValidatorSetUpdate       = errors.New("inserted staker cannot be found in validator set")
-=======
+
 	pending stakerStatus = 0
 	current stakerStatus = 1
->>>>>>> 7ef586d0
 )
 
 type stakerStatus int
