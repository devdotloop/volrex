--- conflicted
+++ resolved
@@ -34,15 +34,12 @@
 type SubnetOnlyValidators interface {
 	// GetActiveSubnetOnlyValidatorsIterator returns an iterator of all the
 	// active subnet-only validators in increasing order of EndAccumulatedFee.
-<<<<<<< HEAD
-=======
 	//
 	// It is the caller's responsibility to call [Release] on the iterator after
 	// use.
 	//
 	// It is not guaranteed to be safe to modify the state while using the
 	// iterator. After releasing the iterator, the state may be safely modified.
->>>>>>> 9185ae79
 	GetActiveSubnetOnlyValidatorsIterator() (iterator.Iterator[SubnetOnlyValidator], error)
 
 	// NumActiveSubnetOnlyValidators returns the number of currently active
