// Copyright (C) 2019-2024, Ava Labs, Inc. All rights reserved.
// See the file LICENSE for licensing terms.

package state

import (
	"bytes"
	"errors"
	"fmt"

	"github.com/google/btree"

	"github.com/ava-labs/avalanchego/database"
	"github.com/ava-labs/avalanchego/ids"
	"github.com/ava-labs/avalanchego/utils"
	"github.com/ava-labs/avalanchego/utils/iterator"
	"github.com/ava-labs/avalanchego/utils/math"
	"github.com/ava-labs/avalanchego/vms/platformvm/block"

	"github.com/ava-labs/avalanchego/utils/iterator"
	safemath "github.com/ava-labs/avalanchego/utils/math"
)

var (
	_ btree.LessFunc[SubnetOnlyValidator] = SubnetOnlyValidator.Less
	_ utils.Sortable[SubnetOnlyValidator] = SubnetOnlyValidator{}

	ErrMutatedSubnetOnlyValidator     = errors.New("subnet only validator contains mutated constant fields")
	ErrConflictingSubnetOnlyValidator = errors.New("subnet only validator contains conflicting subnetID + nodeID pair")
	ErrDuplicateSubnetOnlyValidator   = errors.New("subnet only validator contains duplicate subnetID + nodeID pair")
)

type SubnetOnlyValidators interface {
	// GetActiveSubnetOnlyValidatorsIterator returns an iterator of all the
	// active subnet only validators in increasing order of EndAccumulatedFee.
	GetActiveSubnetOnlyValidatorsIterator() (iterator.Iterator[SubnetOnlyValidator], error)

	// NumActiveSubnetOnlyValidators returns the number of currently active
	// subnet only validators.
	NumActiveSubnetOnlyValidators() int

	// WeightOfSubnetOnlyValidators returns the total active and inactive weight
	// of subnet only validators on [subnetID].
	WeightOfSubnetOnlyValidators(subnetID ids.ID) (uint64, error)

	// GetSubnetOnlyValidator returns the validator with [validationID] if it
	// exists. If the validator does not exist, [err] will equal
	// [database.ErrNotFound].
	GetSubnetOnlyValidator(validationID ids.ID) (SubnetOnlyValidator, error)

	// HasSubnetOnlyValidator returns the validator with [validationID] if it
	// exists.
	HasSubnetOnlyValidator(subnetID ids.ID, nodeID ids.NodeID) (bool, error)

	// PutSubnetOnlyValidator inserts [sov] as a validator.
	//
	// If inserting this validator attempts to modify any of the constant fields
	// of the subnet only validator struct, an error will be returned.
	//
	// If inserting this validator would cause the mapping of subnetID+nodeID to
	// validationID to be non-unique, an error will be returned.
	PutSubnetOnlyValidator(sov SubnetOnlyValidator) error
}

// SubnetOnlyValidator defines an ACP-77 validator. For a given ValidationID, it
// is expected for SubnetID, NodeID, PublicKey, RemainingBalanceOwner, and
// StartTime to be constant.
type SubnetOnlyValidator struct {
	// ValidationID is not serialized because it is used as the key in the
	// database, so it doesn't need to be stored in the value.
	ValidationID ids.ID

	SubnetID ids.ID     `serialize:"true"`
	NodeID   ids.NodeID `serialize:"true"`

	// PublicKey is the uncompressed BLS public key of the validator. It is
	// guaranteed to be populated.
	PublicKey []byte `serialize:"true"`

	// RemainingBalanceOwner is the owner that will be used when returning the
	// balance of the validator after removing accrued fees.
	RemainingBalanceOwner []byte `serialize:"true"`

	// DeactivationOwner is the owner that can manually deactivate the
	// validator.
	DeactivationOwner []byte `serialize:"true"`

	// StartTime is the unix timestamp, in seconds, when this validator was
	// added to the set.
	StartTime uint64 `serialize:"true"`

	// Weight of this validator. It can be updated when the MinNonce is
	// increased. If the weight is being set to 0, the validator is being
	// removed.
	Weight uint64 `serialize:"true"`

	// MinNonce is the smallest nonce that can be used to modify this
	// validator's weight. It is initially set to 0 and is set to one higher
	// than the last nonce used. It is not valid to use nonce MaxUint64 unless
	// the weight is being set to 0, which removes the validator from the set.
	MinNonce uint64 `serialize:"true"`

	// EndAccumulatedFee is the amount of globally accumulated fees that can
	// accrue before this validator must be deactivated. It is equal to the
	// amount of fees this validator is willing to pay plus the amount of
	// globally accumulated fees when this validator started validating.
	//
	// If this value is 0, the validator is inactive.
	EndAccumulatedFee uint64 `serialize:"true"`
}

func (v SubnetOnlyValidator) Less(o SubnetOnlyValidator) bool {
	return v.Compare(o) == -1
}

// Compare determines a canonical ordering of SubnetOnlyValidators based on
// their EndAccumulatedFees and ValidationIDs. Lower EndAccumulatedFees result
// in an earlier ordering.
func (v SubnetOnlyValidator) Compare(o SubnetOnlyValidator) int {
	switch {
	case v.EndAccumulatedFee < o.EndAccumulatedFee:
		return -1
	case o.EndAccumulatedFee < v.EndAccumulatedFee:
		return 1
	default:
		return v.ValidationID.Compare(o.ValidationID)
	}
}

// constantsAreUnmodified returns true if the constants of this validator have
// not been modified compared to the other validator.
func (v SubnetOnlyValidator) constantsAreUnmodified(o SubnetOnlyValidator) bool {
	if v.ValidationID != o.ValidationID {
		return true
	}
	return v.SubnetID == o.SubnetID &&
		v.NodeID == o.NodeID &&
		bytes.Equal(v.PublicKey, o.PublicKey) &&
		bytes.Equal(v.RemainingBalanceOwner, o.RemainingBalanceOwner) &&
		bytes.Equal(v.DeactivationOwner, o.DeactivationOwner) &&
		v.StartTime == o.StartTime
}

func (v SubnetOnlyValidator) isDeleted() bool {
	return v.Weight == 0
}

func (v SubnetOnlyValidator) isActive() bool {
	return v.Weight != 0 && v.EndAccumulatedFee != 0
}

func (v SubnetOnlyValidator) isInactive() bool {
	return v.Weight != 0 && v.EndAccumulatedFee == 0
}

func getSubnetOnlyValidator(db database.KeyValueReader, validationID ids.ID) (SubnetOnlyValidator, error) {
	bytes, err := db.Get(validationID[:])
	if err != nil {
		return SubnetOnlyValidator{}, err
	}

	vdr := SubnetOnlyValidator{
		ValidationID: validationID,
	}
	if _, err := block.GenesisCodec.Unmarshal(bytes, &vdr); err != nil {
		return SubnetOnlyValidator{}, fmt.Errorf("failed to unmarshal SubnetOnlyValidator: %w", err)
	}
	return vdr, nil
}

func putSubnetOnlyValidator(db database.KeyValueWriter, vdr SubnetOnlyValidator) error {
	bytes, err := block.GenesisCodec.Marshal(block.CodecVersion, vdr)
	if err != nil {
		return fmt.Errorf("failed to marshal SubnetOnlyValidator: %w", err)
	}
	return db.Put(vdr.ValidationID[:], bytes)
}

func deleteSubnetOnlyValidator(db database.KeyValueDeleter, validationID ids.ID) error {
	return db.Delete(validationID[:])
}

<<<<<<< HEAD
type subnetIDNodeID struct {
	subnetID ids.ID
	nodeID   ids.NodeID
}

func (s *subnetIDNodeID) Marshal() []byte {
	data := make([]byte, subnetIDNodeIDEntryLength)
	copy(data, s.subnetID[:])
	copy(data[ids.IDLen:], s.nodeID[:])
	return data
}

func (s *subnetIDNodeID) Unmarshal(data []byte) error {
	if len(data) != subnetIDNodeIDEntryLength {
		return errUnexpectedSubnetIDNodeIDLength
	}

	copy(s.subnetID[:], data)
	copy(s.nodeID[:], data[ids.IDLen:])
	return nil
}

=======
>>>>>>> 99f3c979
type subnetOnlyValidatorsDiff struct {
	numAddedActive      int               // May be negative
	modifiedTotalWeight map[ids.ID]uint64 // subnetID -> totalWeight
	modified            map[ids.ID]SubnetOnlyValidator
	modifiedHasNodeIDs  map[subnetIDNodeID]bool
	active              *btree.BTreeG[SubnetOnlyValidator]
}

func newSubnetOnlyValidatorsDiff() *subnetOnlyValidatorsDiff {
	return &subnetOnlyValidatorsDiff{
		modifiedTotalWeight: make(map[ids.ID]uint64),
		modified:            make(map[ids.ID]SubnetOnlyValidator),
		modifiedHasNodeIDs:  make(map[subnetIDNodeID]bool),
		active:              btree.NewG(defaultTreeDegree, SubnetOnlyValidator.Less),
	}
}

<<<<<<< HEAD
=======
// getActiveSubnetOnlyValidatorsIterator takes in the parent iterator, removes
// all modified validators, and then adds all modified active validators.
>>>>>>> 99f3c979
func (d *subnetOnlyValidatorsDiff) getActiveSubnetOnlyValidatorsIterator(parentIterator iterator.Iterator[SubnetOnlyValidator]) iterator.Iterator[SubnetOnlyValidator] {
	return iterator.Merge(
		SubnetOnlyValidator.Less,
		iterator.Filter(parentIterator, func(sov SubnetOnlyValidator) bool {
			_, ok := d.modified[sov.ValidationID]
			return ok
		}),
		iterator.FromTree(d.active),
	)
}

func (d *subnetOnlyValidatorsDiff) hasSubnetOnlyValidator(subnetID ids.ID, nodeID ids.NodeID) (bool, bool) {
	subnetIDNodeID := subnetIDNodeID{
		subnetID: subnetID,
		nodeID:   nodeID,
	}
	has, modified := d.modifiedHasNodeIDs[subnetIDNodeID]
	return has, modified
}

<<<<<<< HEAD
func (d *subnetOnlyValidatorsDiff) putSubnetOnlyValidator(state SubnetOnlyValidators, sov SubnetOnlyValidator) error {
	var (
		prevWeight uint64
		prevActive bool
		newActive  = sov.Weight != 0 && sov.EndAccumulatedFee != 0
	)
	switch priorSOV, err := state.GetSubnetOnlyValidator(sov.ValidationID); err {
	case nil:
		if !priorSOV.validateConstants(sov) {
=======
func (d *subnetOnlyValidatorsDiff) putSubnetOnlyValidator(state Chain, sov SubnetOnlyValidator) error {
	var (
		prevWeight uint64
		prevActive bool
		newActive  = sov.isActive()
	)
	switch priorSOV, err := state.GetSubnetOnlyValidator(sov.ValidationID); err {
	case nil:
		if !priorSOV.constantsAreUnmodified(sov) {
>>>>>>> 99f3c979
			return ErrMutatedSubnetOnlyValidator
		}

		prevWeight = priorSOV.Weight
<<<<<<< HEAD
		prevActive = priorSOV.EndAccumulatedFee != 0
	case database.ErrNotFound:
=======
		prevActive = priorSOV.isActive()
	case database.ErrNotFound:
		// Verify that there is not a legacy subnet validator with the same
		// subnetID+nodeID as this L1 validator.
		_, err := state.GetCurrentValidator(sov.SubnetID, sov.NodeID)
		if err == nil {
			return ErrConflictingSubnetOnlyValidator
		}
		if err != database.ErrNotFound {
			return err
		}

>>>>>>> 99f3c979
		has, err := state.HasSubnetOnlyValidator(sov.SubnetID, sov.NodeID)
		if err != nil {
			return err
		}
		if has {
			return ErrDuplicateSubnetOnlyValidator
		}
	default:
		return err
	}

<<<<<<< HEAD
	switch {
	case prevWeight < sov.Weight:
=======
	if prevWeight != sov.Weight {
>>>>>>> 99f3c979
		weight, err := state.WeightOfSubnetOnlyValidators(sov.SubnetID)
		if err != nil {
			return err
		}

<<<<<<< HEAD
		weight, err = safemath.Add(weight, sov.Weight-prevWeight)
		if err != nil {
			return err
		}

		d.modifiedTotalWeight[sov.SubnetID] = weight
	case prevWeight > sov.Weight:
		weight, err := state.WeightOfSubnetOnlyValidators(sov.SubnetID)
		if err != nil {
			return err
		}

		weight, err = safemath.Sub(weight, prevWeight-sov.Weight)
=======
		weight, err = math.Sub(weight, prevWeight)
		if err != nil {
			return err
		}
		weight, err = math.Add(weight, sov.Weight)
>>>>>>> 99f3c979
		if err != nil {
			return err
		}

		d.modifiedTotalWeight[sov.SubnetID] = weight
	}

	switch {
	case prevActive && !newActive:
		d.numAddedActive--
	case !prevActive && newActive:
		d.numAddedActive++
	}

	if prevSOV, ok := d.modified[sov.ValidationID]; ok {
<<<<<<< HEAD
		prevSubnetIDNodeID := subnetIDNodeID{
			subnetID: prevSOV.SubnetID,
			nodeID:   prevSOV.NodeID,
		}
		d.modifiedHasNodeIDs[prevSubnetIDNodeID] = false
=======
>>>>>>> 99f3c979
		d.active.Delete(prevSOV)
	}
	d.modified[sov.ValidationID] = sov

	subnetIDNodeID := subnetIDNodeID{
		subnetID: sov.SubnetID,
		nodeID:   sov.NodeID,
	}
<<<<<<< HEAD
	isDeleted := sov.Weight == 0
	d.modifiedHasNodeIDs[subnetIDNodeID] = !isDeleted
	if isDeleted || sov.EndAccumulatedFee == 0 {
		// Validator is being deleted or is inactive
		return nil
	}
	d.active.ReplaceOrInsert(sov)
=======
	d.modifiedHasNodeIDs[subnetIDNodeID] = !sov.isDeleted()
	if sov.isActive() {
		d.active.ReplaceOrInsert(sov)
	}
>>>>>>> 99f3c979
	return nil
}<|MERGE_RESOLUTION|>--- conflicted
+++ resolved
@@ -16,9 +16,6 @@
 	"github.com/ava-labs/avalanchego/utils/iterator"
 	"github.com/ava-labs/avalanchego/utils/math"
 	"github.com/ava-labs/avalanchego/vms/platformvm/block"
-
-	"github.com/ava-labs/avalanchego/utils/iterator"
-	safemath "github.com/ava-labs/avalanchego/utils/math"
 )
 
 var (
@@ -180,31 +177,6 @@
 	return db.Delete(validationID[:])
 }
 
-<<<<<<< HEAD
-type subnetIDNodeID struct {
-	subnetID ids.ID
-	nodeID   ids.NodeID
-}
-
-func (s *subnetIDNodeID) Marshal() []byte {
-	data := make([]byte, subnetIDNodeIDEntryLength)
-	copy(data, s.subnetID[:])
-	copy(data[ids.IDLen:], s.nodeID[:])
-	return data
-}
-
-func (s *subnetIDNodeID) Unmarshal(data []byte) error {
-	if len(data) != subnetIDNodeIDEntryLength {
-		return errUnexpectedSubnetIDNodeIDLength
-	}
-
-	copy(s.subnetID[:], data)
-	copy(s.nodeID[:], data[ids.IDLen:])
-	return nil
-}
-
-=======
->>>>>>> 99f3c979
 type subnetOnlyValidatorsDiff struct {
 	numAddedActive      int               // May be negative
 	modifiedTotalWeight map[ids.ID]uint64 // subnetID -> totalWeight
@@ -222,11 +194,8 @@
 	}
 }
 
-<<<<<<< HEAD
-=======
 // getActiveSubnetOnlyValidatorsIterator takes in the parent iterator, removes
 // all modified validators, and then adds all modified active validators.
->>>>>>> 99f3c979
 func (d *subnetOnlyValidatorsDiff) getActiveSubnetOnlyValidatorsIterator(parentIterator iterator.Iterator[SubnetOnlyValidator]) iterator.Iterator[SubnetOnlyValidator] {
 	return iterator.Merge(
 		SubnetOnlyValidator.Less,
@@ -247,17 +216,6 @@
 	return has, modified
 }
 
-<<<<<<< HEAD
-func (d *subnetOnlyValidatorsDiff) putSubnetOnlyValidator(state SubnetOnlyValidators, sov SubnetOnlyValidator) error {
-	var (
-		prevWeight uint64
-		prevActive bool
-		newActive  = sov.Weight != 0 && sov.EndAccumulatedFee != 0
-	)
-	switch priorSOV, err := state.GetSubnetOnlyValidator(sov.ValidationID); err {
-	case nil:
-		if !priorSOV.validateConstants(sov) {
-=======
 func (d *subnetOnlyValidatorsDiff) putSubnetOnlyValidator(state Chain, sov SubnetOnlyValidator) error {
 	var (
 		prevWeight uint64
@@ -267,15 +225,10 @@
 	switch priorSOV, err := state.GetSubnetOnlyValidator(sov.ValidationID); err {
 	case nil:
 		if !priorSOV.constantsAreUnmodified(sov) {
->>>>>>> 99f3c979
 			return ErrMutatedSubnetOnlyValidator
 		}
 
 		prevWeight = priorSOV.Weight
-<<<<<<< HEAD
-		prevActive = priorSOV.EndAccumulatedFee != 0
-	case database.ErrNotFound:
-=======
 		prevActive = priorSOV.isActive()
 	case database.ErrNotFound:
 		// Verify that there is not a legacy subnet validator with the same
@@ -288,7 +241,6 @@
 			return err
 		}
 
->>>>>>> 99f3c979
 		has, err := state.HasSubnetOnlyValidator(sov.SubnetID, sov.NodeID)
 		if err != nil {
 			return err
@@ -300,38 +252,17 @@
 		return err
 	}
 
-<<<<<<< HEAD
-	switch {
-	case prevWeight < sov.Weight:
-=======
 	if prevWeight != sov.Weight {
->>>>>>> 99f3c979
 		weight, err := state.WeightOfSubnetOnlyValidators(sov.SubnetID)
 		if err != nil {
 			return err
 		}
 
-<<<<<<< HEAD
-		weight, err = safemath.Add(weight, sov.Weight-prevWeight)
-		if err != nil {
-			return err
-		}
-
-		d.modifiedTotalWeight[sov.SubnetID] = weight
-	case prevWeight > sov.Weight:
-		weight, err := state.WeightOfSubnetOnlyValidators(sov.SubnetID)
-		if err != nil {
-			return err
-		}
-
-		weight, err = safemath.Sub(weight, prevWeight-sov.Weight)
-=======
 		weight, err = math.Sub(weight, prevWeight)
 		if err != nil {
 			return err
 		}
 		weight, err = math.Add(weight, sov.Weight)
->>>>>>> 99f3c979
 		if err != nil {
 			return err
 		}
@@ -347,14 +278,6 @@
 	}
 
 	if prevSOV, ok := d.modified[sov.ValidationID]; ok {
-<<<<<<< HEAD
-		prevSubnetIDNodeID := subnetIDNodeID{
-			subnetID: prevSOV.SubnetID,
-			nodeID:   prevSOV.NodeID,
-		}
-		d.modifiedHasNodeIDs[prevSubnetIDNodeID] = false
-=======
->>>>>>> 99f3c979
 		d.active.Delete(prevSOV)
 	}
 	d.modified[sov.ValidationID] = sov
@@ -363,19 +286,9 @@
 		subnetID: sov.SubnetID,
 		nodeID:   sov.NodeID,
 	}
-<<<<<<< HEAD
-	isDeleted := sov.Weight == 0
-	d.modifiedHasNodeIDs[subnetIDNodeID] = !isDeleted
-	if isDeleted || sov.EndAccumulatedFee == 0 {
-		// Validator is being deleted or is inactive
-		return nil
-	}
-	d.active.ReplaceOrInsert(sov)
-=======
 	d.modifiedHasNodeIDs[subnetIDNodeID] = !sov.isDeleted()
 	if sov.isActive() {
 		d.active.ReplaceOrInsert(sov)
 	}
->>>>>>> 99f3c979
 	return nil
 }