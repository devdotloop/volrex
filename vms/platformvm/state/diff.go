// Copyright (C) 2019-2023, Ava Labs, Inc. All rights reserved.
// See the file LICENSE for licensing terms.

package state

import (
	"errors"
	"fmt"
	"time"

	"github.com/ava-labs/avalanchego/database"
	"github.com/ava-labs/avalanchego/ids"
	"github.com/ava-labs/avalanchego/vms/components/avax"
	"github.com/ava-labs/avalanchego/vms/platformvm/fx"
	"github.com/ava-labs/avalanchego/vms/platformvm/status"
	"github.com/ava-labs/avalanchego/vms/platformvm/txs"
)

var (
	_ Diff = (*diff)(nil)

	ErrMissingParentState    = errors.New("missing parent state")
	ErrUpdatingPendingStaker = errors.New("trying to update pending staker")
)

type Diff interface {
	Chain

	Apply(State) error
}

type diff struct {
	parentID      ids.ID
	stateVersions Versions

	timestamp time.Time

	// Subnet ID --> supply of native asset of the subnet
	currentSupply map[ids.ID]uint64

	currentStakerDiffs *diffStakers
	// map of subnetID -> nodeID -> total accrued delegatee rewards
	modifiedDelegateeRewards map[ids.ID]map[ids.NodeID]uint64
	pendingStakerDiffs       *diffStakers

	addedSubnets []*txs.Tx
	// Subnet ID --> Owner of the subnet
	subnetOwners map[ids.ID]fx.Owner
	// Subnet ID --> Tx that transforms the subnet
	transformedSubnets map[ids.ID]*txs.Tx
	cachedSubnets      []*txs.Tx

	addedChains  map[ids.ID][]*txs.Tx
	cachedChains map[ids.ID][]*txs.Tx

	addedRewardUTXOs map[ids.ID][]*avax.UTXO

	addedTxs map[ids.ID]*txAndStatus

	// map of modified UTXOID -> *UTXO if the UTXO is nil, it has been removed
	modifiedUTXOs map[ids.ID]*avax.UTXO
}

func NewDiff(
	parentID ids.ID,
	stateVersions Versions,
) (Diff, error) {
	parentState, ok := stateVersions.GetState(parentID)
	if !ok {
		return nil, fmt.Errorf("%w: %s", ErrMissingParentState, parentID)
	}
	return &diff{
<<<<<<< HEAD
		parentID:           parentID,
		stateVersions:      stateVersions,
		timestamp:          parentState.GetTimestamp(),
		currentStakerDiffs: newDiffStakers(),
		pendingStakerDiffs: newDiffStakers(),
=======
		parentID:      parentID,
		stateVersions: stateVersions,
		timestamp:     parentState.GetTimestamp(),
		subnetOwners:  make(map[ids.ID]fx.Owner),
>>>>>>> 50f131e8
	}, nil
}

func (d *diff) GetTimestamp() time.Time {
	return d.timestamp
}

func (d *diff) SetTimestamp(timestamp time.Time) {
	d.timestamp = timestamp
}

func (d *diff) GetCurrentSupply(subnetID ids.ID) (uint64, error) {
	supply, ok := d.currentSupply[subnetID]
	if ok {
		return supply, nil
	}

	// If the subnet supply wasn't modified in this diff, ask the parent state.
	parentState, ok := d.stateVersions.GetState(d.parentID)
	if !ok {
		return 0, fmt.Errorf("%w: %s", ErrMissingParentState, d.parentID)
	}
	return parentState.GetCurrentSupply(subnetID)
}

func (d *diff) SetCurrentSupply(subnetID ids.ID, currentSupply uint64) {
	if d.currentSupply == nil {
		d.currentSupply = map[ids.ID]uint64{
			subnetID: currentSupply,
		}
	} else {
		d.currentSupply[subnetID] = currentSupply
	}
}

func (d *diff) GetCurrentValidator(subnetID ids.ID, nodeID ids.NodeID) (*Staker, error) {
	// If the validator was modified in this diff, return the modified
	// validator.
	newValidator, status := d.currentStakerDiffs.GetValidator(subnetID, nodeID)
	switch status {
	case added, updated:
		return newValidator, nil
	case deleted:
		return nil, database.ErrNotFound
	default:
		// If the validator wasn't modified in this diff, ask the parent state.
		parentState, ok := d.stateVersions.GetState(d.parentID)
		if !ok {
			return nil, fmt.Errorf("%w: %s", ErrMissingParentState, d.parentID)
		}
		return parentState.GetCurrentValidator(subnetID, nodeID)
	}
}

func (d *diff) SetDelegateeReward(subnetID ids.ID, nodeID ids.NodeID, amount uint64) error {
	if d.modifiedDelegateeRewards == nil {
		d.modifiedDelegateeRewards = make(map[ids.ID]map[ids.NodeID]uint64)
	}
	nodes, ok := d.modifiedDelegateeRewards[subnetID]
	if !ok {
		nodes = make(map[ids.NodeID]uint64)
		d.modifiedDelegateeRewards[subnetID] = nodes
	}
	nodes[nodeID] = amount
	return nil
}

func (d *diff) GetDelegateeReward(subnetID ids.ID, nodeID ids.NodeID) (uint64, error) {
	amount, modified := d.modifiedDelegateeRewards[subnetID][nodeID]
	if modified {
		return amount, nil
	}
	parentState, ok := d.stateVersions.GetState(d.parentID)
	if !ok {
		return 0, fmt.Errorf("%w: %s", ErrMissingParentState, d.parentID)
	}
	return parentState.GetDelegateeReward(subnetID, nodeID)
}

func (d *diff) PutCurrentValidator(staker *Staker) {
	d.currentStakerDiffs.PutValidator(staker)
}

func (d *diff) UpdateCurrentValidator(staker *Staker) error {
	return d.currentStakerDiffs.UpdateValidator(staker)
}

func (d *diff) DeleteCurrentValidator(staker *Staker) {
	d.currentStakerDiffs.DeleteValidator(staker)
}

func (d *diff) GetCurrentDelegatorIterator(subnetID ids.ID, nodeID ids.NodeID) (StakerIterator, error) {
	parentState, ok := d.stateVersions.GetState(d.parentID)
	if !ok {
		return nil, fmt.Errorf("%w: %s", ErrMissingParentState, d.parentID)
	}

	parentIterator, err := parentState.GetCurrentDelegatorIterator(subnetID, nodeID)
	if err != nil {
		return nil, err
	}

	return d.currentStakerDiffs.GetDelegatorIterator(parentIterator, subnetID, nodeID), nil
}

func (d *diff) PutCurrentDelegator(staker *Staker) {
	d.currentStakerDiffs.PutDelegator(staker)
}

func (d *diff) UpdateCurrentDelegator(staker *Staker) error {
	return d.currentStakerDiffs.UpdateDelegator(staker)
}

func (d *diff) DeleteCurrentDelegator(staker *Staker) {
	d.currentStakerDiffs.DeleteDelegator(staker)
}

func (d *diff) GetCurrentStakerIterator() (StakerIterator, error) {
	parentState, ok := d.stateVersions.GetState(d.parentID)
	if !ok {
		return nil, fmt.Errorf("%w: %s", ErrMissingParentState, d.parentID)
	}

	parentIterator, err := parentState.GetCurrentStakerIterator()
	if err != nil {
		return nil, err
	}

	return d.currentStakerDiffs.GetStakerIterator(parentIterator), nil
}

func (d *diff) GetPendingValidator(subnetID ids.ID, nodeID ids.NodeID) (*Staker, error) {
	// If the validator was modified in this diff, return the modified
	// validator.
	newValidator, status := d.pendingStakerDiffs.GetValidator(subnetID, nodeID)
	switch status {
	case added:
		return newValidator, nil
	case deleted:
		return nil, database.ErrNotFound
	default:
		// If the validator wasn't modified in this diff, ask the parent state.
		parentState, ok := d.stateVersions.GetState(d.parentID)
		if !ok {
			return nil, fmt.Errorf("%w: %s", ErrMissingParentState, d.parentID)
		}
		return parentState.GetPendingValidator(subnetID, nodeID)
	}
}

func (d *diff) PutPendingValidator(staker *Staker) {
	d.pendingStakerDiffs.PutValidator(staker)
}

func (d *diff) DeletePendingValidator(staker *Staker) {
	d.pendingStakerDiffs.DeleteValidator(staker)
}

func (d *diff) GetPendingDelegatorIterator(subnetID ids.ID, nodeID ids.NodeID) (StakerIterator, error) {
	parentState, ok := d.stateVersions.GetState(d.parentID)
	if !ok {
		return nil, fmt.Errorf("%w: %s", ErrMissingParentState, d.parentID)
	}

	parentIterator, err := parentState.GetPendingDelegatorIterator(subnetID, nodeID)
	if err != nil {
		return nil, err
	}

	return d.pendingStakerDiffs.GetDelegatorIterator(parentIterator, subnetID, nodeID), nil
}

func (d *diff) PutPendingDelegator(staker *Staker) {
	d.pendingStakerDiffs.PutDelegator(staker)
}

func (d *diff) DeletePendingDelegator(staker *Staker) {
	d.pendingStakerDiffs.DeleteDelegator(staker)
}

func (d *diff) GetPendingStakerIterator() (StakerIterator, error) {
	parentState, ok := d.stateVersions.GetState(d.parentID)
	if !ok {
		return nil, fmt.Errorf("%w: %s", ErrMissingParentState, d.parentID)
	}

	parentIterator, err := parentState.GetPendingStakerIterator()
	if err != nil {
		return nil, err
	}

	return d.pendingStakerDiffs.GetStakerIterator(parentIterator), nil
}

func (d *diff) GetSubnets() ([]*txs.Tx, error) {
	if len(d.addedSubnets) == 0 {
		parentState, ok := d.stateVersions.GetState(d.parentID)
		if !ok {
			return nil, fmt.Errorf("%w: %s", ErrMissingParentState, d.parentID)
		}
		return parentState.GetSubnets()
	}

	if len(d.cachedSubnets) != 0 {
		return d.cachedSubnets, nil
	}

	parentState, ok := d.stateVersions.GetState(d.parentID)
	if !ok {
		return nil, fmt.Errorf("%w: %s", ErrMissingParentState, d.parentID)
	}
	subnets, err := parentState.GetSubnets()
	if err != nil {
		return nil, err
	}
	newSubnets := make([]*txs.Tx, len(subnets)+len(d.addedSubnets))
	copy(newSubnets, subnets)
	for i, subnet := range d.addedSubnets {
		newSubnets[i+len(subnets)] = subnet
	}
	d.cachedSubnets = newSubnets
	return newSubnets, nil
}

func (d *diff) AddSubnet(createSubnetTx *txs.Tx) {
	d.addedSubnets = append(d.addedSubnets, createSubnetTx)
	if d.cachedSubnets != nil {
		d.cachedSubnets = append(d.cachedSubnets, createSubnetTx)
	}
}

func (d *diff) GetSubnetOwner(subnetID ids.ID) (fx.Owner, error) {
	owner, exists := d.subnetOwners[subnetID]
	if exists {
		return owner, nil
	}

	// If the subnet owner was not assigned in this diff, ask the parent state.
	parentState, ok := d.stateVersions.GetState(d.parentID)
	if !ok {
		return nil, ErrMissingParentState
	}
	return parentState.GetSubnetOwner(subnetID)
}

func (d *diff) SetSubnetOwner(subnetID ids.ID, owner fx.Owner) {
	d.subnetOwners[subnetID] = owner
}

func (d *diff) GetSubnetTransformation(subnetID ids.ID) (*txs.Tx, error) {
	tx, exists := d.transformedSubnets[subnetID]
	if exists {
		return tx, nil
	}

	// If the subnet wasn't transformed in this diff, ask the parent state.
	parentState, ok := d.stateVersions.GetState(d.parentID)
	if !ok {
		return nil, ErrMissingParentState
	}
	return parentState.GetSubnetTransformation(subnetID)
}

func (d *diff) AddSubnetTransformation(transformSubnetTxIntf *txs.Tx) {
	transformSubnetTx := transformSubnetTxIntf.Unsigned.(*txs.TransformSubnetTx)
	if d.transformedSubnets == nil {
		d.transformedSubnets = map[ids.ID]*txs.Tx{
			transformSubnetTx.Subnet: transformSubnetTxIntf,
		}
	} else {
		d.transformedSubnets[transformSubnetTx.Subnet] = transformSubnetTxIntf
	}
}

func (d *diff) GetChains(subnetID ids.ID) ([]*txs.Tx, error) {
	addedChains := d.addedChains[subnetID]
	if len(addedChains) == 0 {
		// No chains have been added to this subnet
		parentState, ok := d.stateVersions.GetState(d.parentID)
		if !ok {
			return nil, fmt.Errorf("%w: %s", ErrMissingParentState, d.parentID)
		}
		return parentState.GetChains(subnetID)
	}

	// There have been chains added to the requested subnet

	if d.cachedChains == nil {
		// This is the first time we are going to be caching the subnet chains
		d.cachedChains = make(map[ids.ID][]*txs.Tx)
	}

	cachedChains, cached := d.cachedChains[subnetID]
	if cached {
		return cachedChains, nil
	}

	// This chain wasn't cached yet
	parentState, ok := d.stateVersions.GetState(d.parentID)
	if !ok {
		return nil, fmt.Errorf("%w: %s", ErrMissingParentState, d.parentID)
	}
	chains, err := parentState.GetChains(subnetID)
	if err != nil {
		return nil, err
	}

	newChains := make([]*txs.Tx, len(chains)+len(addedChains))
	copy(newChains, chains)
	for i, chain := range addedChains {
		newChains[i+len(chains)] = chain
	}
	d.cachedChains[subnetID] = newChains
	return newChains, nil
}

func (d *diff) AddChain(createChainTx *txs.Tx) {
	tx := createChainTx.Unsigned.(*txs.CreateChainTx)
	if d.addedChains == nil {
		d.addedChains = map[ids.ID][]*txs.Tx{
			tx.SubnetID: {createChainTx},
		}
	} else {
		d.addedChains[tx.SubnetID] = append(d.addedChains[tx.SubnetID], createChainTx)
	}

	cachedChains, cached := d.cachedChains[tx.SubnetID]
	if !cached {
		return
	}
	d.cachedChains[tx.SubnetID] = append(cachedChains, createChainTx)
}

func (d *diff) GetTx(txID ids.ID) (*txs.Tx, status.Status, error) {
	if tx, exists := d.addedTxs[txID]; exists {
		return tx.tx, tx.status, nil
	}

	parentState, ok := d.stateVersions.GetState(d.parentID)
	if !ok {
		return nil, status.Unknown, fmt.Errorf("%w: %s", ErrMissingParentState, d.parentID)
	}
	return parentState.GetTx(txID)
}

func (d *diff) AddTx(tx *txs.Tx, status status.Status) {
	txID := tx.ID()
	txStatus := &txAndStatus{
		tx:     tx,
		status: status,
	}
	if d.addedTxs == nil {
		d.addedTxs = map[ids.ID]*txAndStatus{
			txID: txStatus,
		}
	} else {
		d.addedTxs[txID] = txStatus
	}
}

func (d *diff) GetRewardUTXOs(txID ids.ID) ([]*avax.UTXO, error) {
	if utxos, exists := d.addedRewardUTXOs[txID]; exists {
		return utxos, nil
	}

	parentState, ok := d.stateVersions.GetState(d.parentID)
	if !ok {
		return nil, fmt.Errorf("%w: %s", ErrMissingParentState, d.parentID)
	}
	return parentState.GetRewardUTXOs(txID)
}

func (d *diff) AddRewardUTXO(txID ids.ID, utxo *avax.UTXO) {
	if d.addedRewardUTXOs == nil {
		d.addedRewardUTXOs = make(map[ids.ID][]*avax.UTXO)
	}
	d.addedRewardUTXOs[txID] = append(d.addedRewardUTXOs[txID], utxo)
}

func (d *diff) GetUTXO(utxoID ids.ID) (*avax.UTXO, error) {
	utxo, modified := d.modifiedUTXOs[utxoID]
	if !modified {
		parentState, ok := d.stateVersions.GetState(d.parentID)
		if !ok {
			return nil, fmt.Errorf("%w: %s", ErrMissingParentState, d.parentID)
		}
		return parentState.GetUTXO(utxoID)
	}
	if utxo == nil {
		return nil, database.ErrNotFound
	}
	return utxo, nil
}

func (d *diff) AddUTXO(utxo *avax.UTXO) {
	if d.modifiedUTXOs == nil {
		d.modifiedUTXOs = map[ids.ID]*avax.UTXO{
			utxo.InputID(): utxo,
		}
	} else {
		d.modifiedUTXOs[utxo.InputID()] = utxo
	}
}

func (d *diff) DeleteUTXO(utxoID ids.ID) {
	if d.modifiedUTXOs == nil {
		d.modifiedUTXOs = map[ids.ID]*avax.UTXO{
			utxoID: nil,
		}
	} else {
		d.modifiedUTXOs[utxoID] = nil
	}
}

func (d *diff) Apply(baseState State) error {
	baseState.SetTimestamp(d.timestamp)
	for subnetID, supply := range d.currentSupply {
		baseState.SetCurrentSupply(subnetID, supply)
	}
	for _, subnetValidatorDiffs := range d.currentStakerDiffs.validatorDiffs {
		for _, validatorDiff := range subnetValidatorDiffs {
			switch validatorDiff.validator.status {
			case added:
				baseState.PutCurrentValidator(validatorDiff.validator.staker)
			case updated:
				err := baseState.UpdateCurrentValidator(validatorDiff.validator.staker)
				if err != nil {
					return err
				}
			case deleted:
				baseState.DeleteCurrentValidator(validatorDiff.validator.staker)
			case unmodified:
				// nothing to do
			default:
				return ErrUnknownStakerStatus
			}

			for _, ds := range validatorDiff.delegators {
				delegator := ds.staker
				switch ds.status {
				case added:
					baseState.PutCurrentDelegator(delegator)
				case updated:
					err := baseState.UpdateCurrentDelegator(delegator)
					if err != nil {
						return err
					}
				case deleted:
					baseState.DeleteCurrentDelegator(delegator)
				case unmodified:
					// nothing to do
				default:
					return ErrUnknownStakerStatus
				}
			}
		}
	}
	for subnetID, nodes := range d.modifiedDelegateeRewards {
		for nodeID, amount := range nodes {
			if err := baseState.SetDelegateeReward(subnetID, nodeID, amount); err != nil {
				return err
			}
		}
	}
	for _, subnetValidatorDiffs := range d.pendingStakerDiffs.validatorDiffs {
		for _, validatorDiff := range subnetValidatorDiffs {
			switch validatorDiff.validator.status {
			case added:
				baseState.PutPendingValidator(validatorDiff.validator.staker)
			case updated:
				return ErrUpdatingPendingStaker
			case deleted:
				baseState.DeletePendingValidator(validatorDiff.validator.staker)
			case unmodified:
				// nothing to do
			default:
				return ErrUnknownStakerStatus
			}

			for _, ds := range validatorDiff.delegators {
				delegator := ds.staker
				switch ds.status {
				case added:
					baseState.PutPendingDelegator(delegator)
				case updated:
					return ErrUpdatingPendingStaker
				case deleted:
					baseState.DeletePendingDelegator(delegator)
				case unmodified:
					// nothing to do
				default:
					return ErrUnknownStakerStatus
				}
			}
		}
	}
	for _, subnet := range d.addedSubnets {
		baseState.AddSubnet(subnet)
	}
	for _, tx := range d.transformedSubnets {
		baseState.AddSubnetTransformation(tx)
	}
	for _, chains := range d.addedChains {
		for _, chain := range chains {
			baseState.AddChain(chain)
		}
	}
	for _, tx := range d.addedTxs {
		baseState.AddTx(tx.tx, tx.status)
	}
	for txID, utxos := range d.addedRewardUTXOs {
		for _, utxo := range utxos {
			baseState.AddRewardUTXO(txID, utxo)
		}
	}
	for utxoID, utxo := range d.modifiedUTXOs {
		if utxo != nil {
			baseState.AddUTXO(utxo)
		} else {
			baseState.DeleteUTXO(utxoID)
		}
	}
	for subnetID, owner := range d.subnetOwners {
		baseState.SetSubnetOwner(subnetID, owner)
	}
	return nil
}<|MERGE_RESOLUTION|>--- conflicted
+++ resolved
@@ -70,18 +70,12 @@
 		return nil, fmt.Errorf("%w: %s", ErrMissingParentState, parentID)
 	}
 	return &diff{
-<<<<<<< HEAD
 		parentID:           parentID,
 		stateVersions:      stateVersions,
 		timestamp:          parentState.GetTimestamp(),
 		currentStakerDiffs: newDiffStakers(),
 		pendingStakerDiffs: newDiffStakers(),
-=======
-		parentID:      parentID,
-		stateVersions: stateVersions,
-		timestamp:     parentState.GetTimestamp(),
-		subnetOwners:  make(map[ids.ID]fx.Owner),
->>>>>>> 50f131e8
+		subnetOwners:       make(map[ids.ID]fx.Owner),
 	}, nil
 }
 
