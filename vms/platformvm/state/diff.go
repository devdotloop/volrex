// Copyright (C) 2019-2024, Ava Labs, Inc. All rights reserved.
// See the file LICENSE for licensing terms.

package state

import (
	"errors"
	"fmt"
	"time"

	"github.com/ava-labs/avalanchego/database"
	"github.com/ava-labs/avalanchego/ids"
	"github.com/ava-labs/avalanchego/vms/components/avax"
	"github.com/ava-labs/avalanchego/vms/platformvm/fx"
	"github.com/ava-labs/avalanchego/vms/platformvm/status"
	"github.com/ava-labs/avalanchego/vms/platformvm/txs"

	commonfees "github.com/ava-labs/avalanchego/vms/components/fees"
)

var (
	_ Diff     = (*diff)(nil)
	_ Versions = stateGetter{}

	ErrMissingParentState = errors.New("missing parent state")
)

type Diff interface {
	Chain

	Apply(Chain) error
}

type diff struct {
	parentID      ids.ID
	stateVersions Versions

	timestamp time.Time

<<<<<<< HEAD
	excessComplexity *commonfees.Dimensions
=======
	currentGasCap *commonfees.Gas
>>>>>>> bb4c5918

	// Subnet ID --> supply of native asset of the subnet
	currentSupply map[ids.ID]uint64

	currentStakerDiffs diffStakers
	// map of subnetID -> nodeID -> total accrued delegatee rewards
	modifiedDelegateeRewards map[ids.ID]map[ids.NodeID]uint64
	pendingStakerDiffs       diffStakers

	addedSubnetIDs []ids.ID
	// Subnet ID --> Owner of the subnet
	subnetOwners map[ids.ID]fx.Owner
	// Subnet ID --> Tx that transforms the subnet
	transformedSubnets map[ids.ID]*txs.Tx

	addedChains map[ids.ID][]*txs.Tx

	addedRewardUTXOs map[ids.ID][]*avax.UTXO

	addedTxs map[ids.ID]*txAndStatus

	// map of modified UTXOID -> *UTXO if the UTXO is nil, it has been removed
	modifiedUTXOs map[ids.ID]*avax.UTXO
}

func NewDiff(
	parentID ids.ID,
	stateVersions Versions,
) (Diff, error) {
	parentState, ok := stateVersions.GetState(parentID)
	if !ok {
		return nil, fmt.Errorf("%w: %s", ErrMissingParentState, parentID)
	}
	return &diff{
		parentID:      parentID,
		stateVersions: stateVersions,
		timestamp:     parentState.GetTimestamp(),
		subnetOwners:  make(map[ids.ID]fx.Owner),
	}, nil
}

type stateGetter struct {
	state Chain
}

func (s stateGetter) GetState(ids.ID) (Chain, bool) {
	return s.state, true
}

func NewDiffOn(parentState Chain) (Diff, error) {
	return NewDiff(ids.Empty, stateGetter{
		state: parentState,
	})
}

<<<<<<< HEAD
func (d *diff) GetExcessComplexity() (commonfees.Dimensions, error) {
	if d.excessComplexity == nil {
		parentState, ok := d.stateVersions.GetState(d.parentID)
		if !ok {
			return commonfees.Empty, fmt.Errorf("%w: %s", ErrMissingParentState, d.parentID)
		}
		parentExcessComplexity, err := parentState.GetExcessComplexity()
		if err != nil {
			return commonfees.Empty, err
		}

		d.excessComplexity = new(commonfees.Dimensions)
		*d.excessComplexity = parentExcessComplexity
	}

	return *d.excessComplexity, nil
}

func (d *diff) SetExcessComplexity(complexity commonfees.Dimensions) {
	if d.excessComplexity == nil {
		d.excessComplexity = new(commonfees.Dimensions)
	}
	*d.excessComplexity = complexity
=======
func (d *diff) GetCurrentGasCap() (commonfees.Gas, error) {
	if d.currentGasCap == nil {
		parentState, ok := d.stateVersions.GetState(d.parentID)
		if !ok {
			return commonfees.ZeroGas, fmt.Errorf("%w: %s", ErrMissingParentState, d.parentID)
		}
		parentCurrentGasCap, err := parentState.GetCurrentGasCap()
		if err != nil {
			return commonfees.ZeroGas, err
		}

		d.currentGasCap = new(commonfees.Gas)
		*d.currentGasCap = parentCurrentGasCap
	}

	return *d.currentGasCap, nil
}

func (d *diff) SetCurrentGasCap(gasCap commonfees.Gas) {
	if d.currentGasCap == nil {
		d.currentGasCap = new(commonfees.Gas)
	}
	*d.currentGasCap = gasCap
>>>>>>> bb4c5918
}

func (d *diff) GetTimestamp() time.Time {
	return d.timestamp
}

func (d *diff) SetTimestamp(timestamp time.Time) {
	d.timestamp = timestamp
}

func (d *diff) GetCurrentSupply(subnetID ids.ID) (uint64, error) {
	supply, ok := d.currentSupply[subnetID]
	if ok {
		return supply, nil
	}

	// If the subnet supply wasn't modified in this diff, ask the parent state.
	parentState, ok := d.stateVersions.GetState(d.parentID)
	if !ok {
		return 0, fmt.Errorf("%w: %s", ErrMissingParentState, d.parentID)
	}
	return parentState.GetCurrentSupply(subnetID)
}

func (d *diff) SetCurrentSupply(subnetID ids.ID, currentSupply uint64) {
	if d.currentSupply == nil {
		d.currentSupply = map[ids.ID]uint64{
			subnetID: currentSupply,
		}
	} else {
		d.currentSupply[subnetID] = currentSupply
	}
}

func (d *diff) GetCurrentValidator(subnetID ids.ID, nodeID ids.NodeID) (*Staker, error) {
	// If the validator was modified in this diff, return the modified
	// validator.
	newValidator, status := d.currentStakerDiffs.GetValidator(subnetID, nodeID)
	switch status {
	case added:
		return newValidator, nil
	case deleted:
		return nil, database.ErrNotFound
	default:
		// If the validator wasn't modified in this diff, ask the parent state.
		parentState, ok := d.stateVersions.GetState(d.parentID)
		if !ok {
			return nil, fmt.Errorf("%w: %s", ErrMissingParentState, d.parentID)
		}
		return parentState.GetCurrentValidator(subnetID, nodeID)
	}
}

func (d *diff) SetDelegateeReward(subnetID ids.ID, nodeID ids.NodeID, amount uint64) error {
	if d.modifiedDelegateeRewards == nil {
		d.modifiedDelegateeRewards = make(map[ids.ID]map[ids.NodeID]uint64)
	}
	nodes, ok := d.modifiedDelegateeRewards[subnetID]
	if !ok {
		nodes = make(map[ids.NodeID]uint64)
		d.modifiedDelegateeRewards[subnetID] = nodes
	}
	nodes[nodeID] = amount
	return nil
}

func (d *diff) GetDelegateeReward(subnetID ids.ID, nodeID ids.NodeID) (uint64, error) {
	amount, modified := d.modifiedDelegateeRewards[subnetID][nodeID]
	if modified {
		return amount, nil
	}
	parentState, ok := d.stateVersions.GetState(d.parentID)
	if !ok {
		return 0, fmt.Errorf("%w: %s", ErrMissingParentState, d.parentID)
	}
	return parentState.GetDelegateeReward(subnetID, nodeID)
}

func (d *diff) PutCurrentValidator(staker *Staker) {
	d.currentStakerDiffs.PutValidator(staker)
}

func (d *diff) DeleteCurrentValidator(staker *Staker) {
	d.currentStakerDiffs.DeleteValidator(staker)
}

func (d *diff) GetCurrentDelegatorIterator(subnetID ids.ID, nodeID ids.NodeID) (StakerIterator, error) {
	parentState, ok := d.stateVersions.GetState(d.parentID)
	if !ok {
		return nil, fmt.Errorf("%w: %s", ErrMissingParentState, d.parentID)
	}

	parentIterator, err := parentState.GetCurrentDelegatorIterator(subnetID, nodeID)
	if err != nil {
		return nil, err
	}

	return d.currentStakerDiffs.GetDelegatorIterator(parentIterator, subnetID, nodeID), nil
}

func (d *diff) PutCurrentDelegator(staker *Staker) {
	d.currentStakerDiffs.PutDelegator(staker)
}

func (d *diff) DeleteCurrentDelegator(staker *Staker) {
	d.currentStakerDiffs.DeleteDelegator(staker)
}

func (d *diff) GetCurrentStakerIterator() (StakerIterator, error) {
	parentState, ok := d.stateVersions.GetState(d.parentID)
	if !ok {
		return nil, fmt.Errorf("%w: %s", ErrMissingParentState, d.parentID)
	}

	parentIterator, err := parentState.GetCurrentStakerIterator()
	if err != nil {
		return nil, err
	}

	return d.currentStakerDiffs.GetStakerIterator(parentIterator), nil
}

func (d *diff) GetPendingValidator(subnetID ids.ID, nodeID ids.NodeID) (*Staker, error) {
	// If the validator was modified in this diff, return the modified
	// validator.
	newValidator, status := d.pendingStakerDiffs.GetValidator(subnetID, nodeID)
	switch status {
	case added:
		return newValidator, nil
	case deleted:
		return nil, database.ErrNotFound
	default:
		// If the validator wasn't modified in this diff, ask the parent state.
		parentState, ok := d.stateVersions.GetState(d.parentID)
		if !ok {
			return nil, fmt.Errorf("%w: %s", ErrMissingParentState, d.parentID)
		}
		return parentState.GetPendingValidator(subnetID, nodeID)
	}
}

func (d *diff) PutPendingValidator(staker *Staker) {
	d.pendingStakerDiffs.PutValidator(staker)
}

func (d *diff) DeletePendingValidator(staker *Staker) {
	d.pendingStakerDiffs.DeleteValidator(staker)
}

func (d *diff) GetPendingDelegatorIterator(subnetID ids.ID, nodeID ids.NodeID) (StakerIterator, error) {
	parentState, ok := d.stateVersions.GetState(d.parentID)
	if !ok {
		return nil, fmt.Errorf("%w: %s", ErrMissingParentState, d.parentID)
	}

	parentIterator, err := parentState.GetPendingDelegatorIterator(subnetID, nodeID)
	if err != nil {
		return nil, err
	}

	return d.pendingStakerDiffs.GetDelegatorIterator(parentIterator, subnetID, nodeID), nil
}

func (d *diff) PutPendingDelegator(staker *Staker) {
	d.pendingStakerDiffs.PutDelegator(staker)
}

func (d *diff) DeletePendingDelegator(staker *Staker) {
	d.pendingStakerDiffs.DeleteDelegator(staker)
}

func (d *diff) GetPendingStakerIterator() (StakerIterator, error) {
	parentState, ok := d.stateVersions.GetState(d.parentID)
	if !ok {
		return nil, fmt.Errorf("%w: %s", ErrMissingParentState, d.parentID)
	}

	parentIterator, err := parentState.GetPendingStakerIterator()
	if err != nil {
		return nil, err
	}

	return d.pendingStakerDiffs.GetStakerIterator(parentIterator), nil
}

func (d *diff) AddSubnet(subnetID ids.ID) {
	d.addedSubnetIDs = append(d.addedSubnetIDs, subnetID)
}

func (d *diff) GetSubnetOwner(subnetID ids.ID) (fx.Owner, error) {
	owner, exists := d.subnetOwners[subnetID]
	if exists {
		return owner, nil
	}

	// If the subnet owner was not assigned in this diff, ask the parent state.
	parentState, ok := d.stateVersions.GetState(d.parentID)
	if !ok {
		return nil, ErrMissingParentState
	}
	return parentState.GetSubnetOwner(subnetID)
}

func (d *diff) SetSubnetOwner(subnetID ids.ID, owner fx.Owner) {
	d.subnetOwners[subnetID] = owner
}

func (d *diff) GetSubnetTransformation(subnetID ids.ID) (*txs.Tx, error) {
	tx, exists := d.transformedSubnets[subnetID]
	if exists {
		return tx, nil
	}

	// If the subnet wasn't transformed in this diff, ask the parent state.
	parentState, ok := d.stateVersions.GetState(d.parentID)
	if !ok {
		return nil, ErrMissingParentState
	}
	return parentState.GetSubnetTransformation(subnetID)
}

func (d *diff) AddSubnetTransformation(transformSubnetTxIntf *txs.Tx) {
	transformSubnetTx := transformSubnetTxIntf.Unsigned.(*txs.TransformSubnetTx)
	if d.transformedSubnets == nil {
		d.transformedSubnets = map[ids.ID]*txs.Tx{
			transformSubnetTx.Subnet: transformSubnetTxIntf,
		}
	} else {
		d.transformedSubnets[transformSubnetTx.Subnet] = transformSubnetTxIntf
	}
}

func (d *diff) AddChain(createChainTx *txs.Tx) {
	tx := createChainTx.Unsigned.(*txs.CreateChainTx)
	if d.addedChains == nil {
		d.addedChains = map[ids.ID][]*txs.Tx{
			tx.SubnetID: {createChainTx},
		}
	} else {
		d.addedChains[tx.SubnetID] = append(d.addedChains[tx.SubnetID], createChainTx)
	}
}

func (d *diff) GetTx(txID ids.ID) (*txs.Tx, status.Status, error) {
	if tx, exists := d.addedTxs[txID]; exists {
		return tx.tx, tx.status, nil
	}

	parentState, ok := d.stateVersions.GetState(d.parentID)
	if !ok {
		return nil, status.Unknown, fmt.Errorf("%w: %s", ErrMissingParentState, d.parentID)
	}
	return parentState.GetTx(txID)
}

func (d *diff) AddTx(tx *txs.Tx, status status.Status) {
	txID := tx.ID()
	txStatus := &txAndStatus{
		tx:     tx,
		status: status,
	}
	if d.addedTxs == nil {
		d.addedTxs = map[ids.ID]*txAndStatus{
			txID: txStatus,
		}
	} else {
		d.addedTxs[txID] = txStatus
	}
}

func (d *diff) AddRewardUTXO(txID ids.ID, utxo *avax.UTXO) {
	if d.addedRewardUTXOs == nil {
		d.addedRewardUTXOs = make(map[ids.ID][]*avax.UTXO)
	}
	d.addedRewardUTXOs[txID] = append(d.addedRewardUTXOs[txID], utxo)
}

func (d *diff) GetUTXO(utxoID ids.ID) (*avax.UTXO, error) {
	utxo, modified := d.modifiedUTXOs[utxoID]
	if !modified {
		parentState, ok := d.stateVersions.GetState(d.parentID)
		if !ok {
			return nil, fmt.Errorf("%w: %s", ErrMissingParentState, d.parentID)
		}
		return parentState.GetUTXO(utxoID)
	}
	if utxo == nil {
		return nil, database.ErrNotFound
	}
	return utxo, nil
}

func (d *diff) AddUTXO(utxo *avax.UTXO) {
	if d.modifiedUTXOs == nil {
		d.modifiedUTXOs = map[ids.ID]*avax.UTXO{
			utxo.InputID(): utxo,
		}
	} else {
		d.modifiedUTXOs[utxo.InputID()] = utxo
	}
}

func (d *diff) DeleteUTXO(utxoID ids.ID) {
	if d.modifiedUTXOs == nil {
		d.modifiedUTXOs = map[ids.ID]*avax.UTXO{
			utxoID: nil,
		}
	} else {
		d.modifiedUTXOs[utxoID] = nil
	}
}

func (d *diff) Apply(baseState Chain) error {
	baseState.SetTimestamp(d.timestamp)
<<<<<<< HEAD
	if d.excessComplexity != nil {
		baseState.SetExcessComplexity(*d.excessComplexity)
=======
	if d.currentGasCap != nil {
		baseState.SetCurrentGasCap(*d.currentGasCap)
>>>>>>> bb4c5918
	}
	for subnetID, supply := range d.currentSupply {
		baseState.SetCurrentSupply(subnetID, supply)
	}
	for _, subnetValidatorDiffs := range d.currentStakerDiffs.validatorDiffs {
		for _, validatorDiff := range subnetValidatorDiffs {
			switch validatorDiff.validatorStatus {
			case added:
				baseState.PutCurrentValidator(validatorDiff.validator)
			case deleted:
				baseState.DeleteCurrentValidator(validatorDiff.validator)
			}

			addedDelegatorIterator := NewTreeIterator(validatorDiff.addedDelegators)
			for addedDelegatorIterator.Next() {
				baseState.PutCurrentDelegator(addedDelegatorIterator.Value())
			}
			addedDelegatorIterator.Release()

			for _, delegator := range validatorDiff.deletedDelegators {
				baseState.DeleteCurrentDelegator(delegator)
			}
		}
	}
	for subnetID, nodes := range d.modifiedDelegateeRewards {
		for nodeID, amount := range nodes {
			if err := baseState.SetDelegateeReward(subnetID, nodeID, amount); err != nil {
				return err
			}
		}
	}
	for _, subnetValidatorDiffs := range d.pendingStakerDiffs.validatorDiffs {
		for _, validatorDiff := range subnetValidatorDiffs {
			switch validatorDiff.validatorStatus {
			case added:
				baseState.PutPendingValidator(validatorDiff.validator)
			case deleted:
				baseState.DeletePendingValidator(validatorDiff.validator)
			}

			addedDelegatorIterator := NewTreeIterator(validatorDiff.addedDelegators)
			for addedDelegatorIterator.Next() {
				baseState.PutPendingDelegator(addedDelegatorIterator.Value())
			}
			addedDelegatorIterator.Release()

			for _, delegator := range validatorDiff.deletedDelegators {
				baseState.DeletePendingDelegator(delegator)
			}
		}
	}
	for _, subnetID := range d.addedSubnetIDs {
		baseState.AddSubnet(subnetID)
	}
	for _, tx := range d.transformedSubnets {
		baseState.AddSubnetTransformation(tx)
	}
	for _, chains := range d.addedChains {
		for _, chain := range chains {
			baseState.AddChain(chain)
		}
	}
	for _, tx := range d.addedTxs {
		baseState.AddTx(tx.tx, tx.status)
	}
	for txID, utxos := range d.addedRewardUTXOs {
		for _, utxo := range utxos {
			baseState.AddRewardUTXO(txID, utxo)
		}
	}
	for utxoID, utxo := range d.modifiedUTXOs {
		if utxo != nil {
			baseState.AddUTXO(utxo)
		} else {
			baseState.DeleteUTXO(utxoID)
		}
	}
	for subnetID, owner := range d.subnetOwners {
		baseState.SetSubnetOwner(subnetID, owner)
	}
	return nil
}<|MERGE_RESOLUTION|>--- conflicted
+++ resolved
@@ -37,11 +37,8 @@
 
 	timestamp time.Time
 
-<<<<<<< HEAD
-	excessComplexity *commonfees.Dimensions
-=======
-	currentGasCap *commonfees.Gas
->>>>>>> bb4c5918
+	excessComplexity *commonfees.Gas
+	currentGasCap    *commonfees.Gas
 
 	// Subnet ID --> supply of native asset of the subnet
 	currentSupply map[ids.ID]uint64
@@ -97,31 +94,31 @@
 	})
 }
 
-<<<<<<< HEAD
-func (d *diff) GetExcessComplexity() (commonfees.Dimensions, error) {
+func (d *diff) GetExcessComplexity() (commonfees.Gas, error) {
 	if d.excessComplexity == nil {
 		parentState, ok := d.stateVersions.GetState(d.parentID)
 		if !ok {
-			return commonfees.Empty, fmt.Errorf("%w: %s", ErrMissingParentState, d.parentID)
+			return commonfees.ZeroGas, fmt.Errorf("%w: %s", ErrMissingParentState, d.parentID)
 		}
 		parentExcessComplexity, err := parentState.GetExcessComplexity()
 		if err != nil {
-			return commonfees.Empty, err
-		}
-
-		d.excessComplexity = new(commonfees.Dimensions)
+			return commonfees.ZeroGas, err
+		}
+
+		d.excessComplexity = new(commonfees.Gas)
 		*d.excessComplexity = parentExcessComplexity
 	}
 
 	return *d.excessComplexity, nil
 }
 
-func (d *diff) SetExcessComplexity(complexity commonfees.Dimensions) {
+func (d *diff) SetExcessComplexity(gas commonfees.Gas) {
 	if d.excessComplexity == nil {
-		d.excessComplexity = new(commonfees.Dimensions)
-	}
-	*d.excessComplexity = complexity
-=======
+		d.excessComplexity = new(commonfees.Gas)
+	}
+	*d.excessComplexity = gas
+}
+
 func (d *diff) GetCurrentGasCap() (commonfees.Gas, error) {
 	if d.currentGasCap == nil {
 		parentState, ok := d.stateVersions.GetState(d.parentID)
@@ -145,7 +142,6 @@
 		d.currentGasCap = new(commonfees.Gas)
 	}
 	*d.currentGasCap = gasCap
->>>>>>> bb4c5918
 }
 
 func (d *diff) GetTimestamp() time.Time {
@@ -460,13 +456,11 @@
 
 func (d *diff) Apply(baseState Chain) error {
 	baseState.SetTimestamp(d.timestamp)
-<<<<<<< HEAD
 	if d.excessComplexity != nil {
 		baseState.SetExcessComplexity(*d.excessComplexity)
-=======
+	}
 	if d.currentGasCap != nil {
 		baseState.SetCurrentGasCap(*d.currentGasCap)
->>>>>>> bb4c5918
 	}
 	for subnetID, supply := range d.currentSupply {
 		baseState.SetCurrentSupply(subnetID, supply)
