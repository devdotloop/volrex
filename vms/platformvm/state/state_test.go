// Copyright (C) 2019-2024, Ava Labs, Inc. All rights reserved.
// See the file LICENSE for licensing terms.

package state

import (
	"context"
	"fmt"
	"math"
	"math/rand"
	"sync"
	"testing"
	"time"

	"github.com/prometheus/client_golang/prometheus"
	"github.com/stretchr/testify/require"
	"go.uber.org/mock/gomock"

	"github.com/ava-labs/avalanchego/codec"
	"github.com/ava-labs/avalanchego/database"
	"github.com/ava-labs/avalanchego/database/memdb"
	"github.com/ava-labs/avalanchego/ids"
	"github.com/ava-labs/avalanchego/snow"
	"github.com/ava-labs/avalanchego/snow/choices"
	"github.com/ava-labs/avalanchego/snow/validators"
	"github.com/ava-labs/avalanchego/utils/constants"
	"github.com/ava-labs/avalanchego/utils/crypto/bls"
	"github.com/ava-labs/avalanchego/utils/logging"
	"github.com/ava-labs/avalanchego/utils/units"
	"github.com/ava-labs/avalanchego/utils/wrappers"
	"github.com/ava-labs/avalanchego/vms/components/avax"
	"github.com/ava-labs/avalanchego/vms/components/fee"
	"github.com/ava-labs/avalanchego/vms/platformvm/block"
	"github.com/ava-labs/avalanchego/vms/platformvm/config"
	"github.com/ava-labs/avalanchego/vms/platformvm/fx"
	"github.com/ava-labs/avalanchego/vms/platformvm/genesis"
	"github.com/ava-labs/avalanchego/vms/platformvm/metrics"
	"github.com/ava-labs/avalanchego/vms/platformvm/reward"
	"github.com/ava-labs/avalanchego/vms/platformvm/signer"
	"github.com/ava-labs/avalanchego/vms/platformvm/status"
	"github.com/ava-labs/avalanchego/vms/platformvm/txs"
	"github.com/ava-labs/avalanchego/vms/secp256k1fx"
	"github.com/ava-labs/avalanchego/vms/types"

	safemath "github.com/ava-labs/avalanchego/utils/math"
)

var (
	initialTxID             = ids.GenerateTestID()
	initialNodeID           = ids.GenerateTestNodeID()
	initialTime             = time.Now().Round(time.Second)
	initialValidatorEndTime = initialTime.Add(28 * 24 * time.Hour)
)

func TestStateInitialization(t *testing.T) {
	require := require.New(t)
	s, db := newUninitializedState(require)

	shouldInit, err := s.shouldInit()
	require.NoError(err)
	require.True(shouldInit)

	require.NoError(s.doneInit())
	require.NoError(s.Commit())

	s = newStateFromDB(require, db)

	shouldInit, err = s.shouldInit()
	require.NoError(err)
	require.False(shouldInit)
}

func TestStateSyncGenesis(t *testing.T) {
	require := require.New(t)
	state := newInitializedState(require)

	staker, err := state.GetCurrentValidator(constants.PrimaryNetworkID, initialNodeID)
	require.NoError(err)
	require.NotNil(staker)
	require.Equal(initialNodeID, staker.NodeID)

	delegatorIterator, err := state.GetCurrentDelegatorIterator(constants.PrimaryNetworkID, initialNodeID)
	require.NoError(err)
	assertIteratorsEqual(t, EmptyIterator, delegatorIterator)

	stakerIterator, err := state.GetCurrentStakerIterator()
	require.NoError(err)
	assertIteratorsEqual(t, NewSliceIterator(staker), stakerIterator)

	_, err = state.GetPendingValidator(constants.PrimaryNetworkID, initialNodeID)
	require.ErrorIs(err, database.ErrNotFound)

	delegatorIterator, err = state.GetPendingDelegatorIterator(constants.PrimaryNetworkID, initialNodeID)
	require.NoError(err)
	assertIteratorsEqual(t, EmptyIterator, delegatorIterator)
}

// Whenever we store a staker, a whole bunch a data structures are updated
// This test is meant to capture which updates are carried out
func TestPersistStakers(t *testing.T) {
	tests := map[string]struct {
		// Insert or delete a staker to state and store it
		storeStaker func(*require.Assertions, ids.ID /*=subnetID*/, *state) *Staker

		// Check that the staker is duly stored/removed in P-chain state
		checkStakerInState func(*require.Assertions, *state, *Staker)

		// Check whether validators are duly reported in the validator set,
		// with the right weight and showing the BLS key
		checkValidatorsSet func(*require.Assertions, *state, *Staker)

		// Check that node duly track stakers uptimes
		checkValidatorUptimes func(*require.Assertions, *state, *Staker)

		// Check whether weight/bls keys diffs are duly stored
		checkDiffs func(*require.Assertions, *state, *Staker, uint64)
	}{
		"add current validator": {
			storeStaker: func(r *require.Assertions, subnetID ids.ID, s *state) *Staker {
				var (
					startTime = time.Now().Unix()
					endTime   = time.Now().Add(14 * 24 * time.Hour).Unix()

					validatorsData = txs.Validator{
						NodeID: ids.GenerateTestNodeID(),
						End:    uint64(endTime),
						Wght:   1234,
					}
					validatorReward uint64 = 5678
				)

				utx := createPermissionlessValidatorTx(r, subnetID, validatorsData)
				addPermValTx := &txs.Tx{Unsigned: utx}
				r.NoError(addPermValTx.Initialize(txs.Codec))

				staker, err := NewCurrentStaker(
					addPermValTx.ID(),
					utx,
					time.Unix(startTime, 0),
					validatorReward,
				)
				r.NoError(err)

				s.PutCurrentValidator(staker)
				s.AddTx(addPermValTx, status.Committed) // this is currently needed to reload the staker
				r.NoError(s.Commit())
				return staker
			},
			checkStakerInState: func(r *require.Assertions, s *state, staker *Staker) {
				retrievedStaker, err := s.GetCurrentValidator(staker.SubnetID, staker.NodeID)
				r.NoError(err)
				r.Equal(staker, retrievedStaker)
			},
			checkValidatorsSet: func(r *require.Assertions, s *state, staker *Staker) {
				valsMap := s.cfg.Validators.GetMap(staker.SubnetID)
				r.Len(valsMap, 1)
				valOut, found := valsMap[staker.NodeID]
				r.True(found)
				r.Equal(&validators.GetValidatorOutput{
					NodeID:    staker.NodeID,
					PublicKey: staker.PublicKey,
					Weight:    staker.Weight,
				}, valOut)
			},
			checkValidatorUptimes: func(r *require.Assertions, s *state, staker *Staker) {
				upDuration, lastUpdated, err := s.GetUptime(staker.NodeID, staker.SubnetID)
				r.NoError(err)
				r.Equal(upDuration, time.Duration(0))
				r.Equal(lastUpdated, staker.StartTime)
			},
			checkDiffs: func(r *require.Assertions, s *state, staker *Staker, height uint64) {
				weightDiffBytes, err := s.validatorWeightDiffsDB.Get(marshalDiffKey(staker.SubnetID, height, staker.NodeID))
				r.NoError(err)
				weightDiff, err := unmarshalWeightDiff(weightDiffBytes)
				r.NoError(err)
				r.Equal(&ValidatorWeightDiff{
					Decrease: false,
					Amount:   staker.Weight,
				}, weightDiff)

				blsDiffBytes, err := s.validatorPublicKeyDiffsDB.Get(marshalDiffKey(staker.SubnetID, height, staker.NodeID))
				if staker.SubnetID == constants.PrimaryNetworkID {
					r.NoError(err)
					r.Nil(blsDiffBytes)
				} else {
					r.ErrorIs(err, database.ErrNotFound)
				}
			},
		},
		"add current delegator": {
			storeStaker: func(r *require.Assertions, subnetID ids.ID, s *state) *Staker {
				// insert the delegator and its validator
				var (
					valStartTime = time.Now().Truncate(time.Second).Unix()
					delStartTime = time.Unix(valStartTime, 0).Add(time.Hour).Unix()
					delEndTime   = time.Unix(delStartTime, 0).Add(30 * 24 * time.Hour).Unix()
					valEndTime   = time.Unix(valStartTime, 0).Add(365 * 24 * time.Hour).Unix()

					validatorsData = txs.Validator{
						NodeID: ids.GenerateTestNodeID(),
						End:    uint64(valEndTime),
						Wght:   1234,
					}
					validatorReward uint64 = 5678

					delegatorData = txs.Validator{
						NodeID: validatorsData.NodeID,
						End:    uint64(delEndTime),
						Wght:   validatorsData.Wght / 2,
					}
					delegatorReward uint64 = 5432
				)

				utxVal := createPermissionlessValidatorTx(r, subnetID, validatorsData)
				addPermValTx := &txs.Tx{Unsigned: utxVal}
				r.NoError(addPermValTx.Initialize(txs.Codec))

				val, err := NewCurrentStaker(
					addPermValTx.ID(),
					utxVal,
					time.Unix(valStartTime, 0),
					validatorReward,
				)
				r.NoError(err)

				utxDel := createPermissionlessDelegatorTx(subnetID, delegatorData)
				addPermDelTx := &txs.Tx{Unsigned: utxDel}
				r.NoError(addPermDelTx.Initialize(txs.Codec))

				del, err := NewCurrentStaker(
					addPermDelTx.ID(),
					utxDel,
					time.Unix(delStartTime, 0),
					delegatorReward,
				)
				r.NoError(err)

				s.PutCurrentValidator(val)
				s.AddTx(addPermValTx, status.Committed) // this is currently needed to reload the staker
				r.NoError(s.Commit())

				s.PutCurrentDelegator(del)
				s.AddTx(addPermDelTx, status.Committed) // this is currently needed to reload the staker
				r.NoError(s.Commit())
				return del
			},
			checkStakerInState: func(r *require.Assertions, s *state, staker *Staker) {
				delIt, err := s.GetCurrentDelegatorIterator(staker.SubnetID, staker.NodeID)
				r.NoError(err)
				r.True(delIt.Next())
				retrievedDelegator := delIt.Value()
				r.False(delIt.Next())
				delIt.Release()
				r.Equal(staker, retrievedDelegator)
			},
			checkValidatorsSet: func(r *require.Assertions, s *state, staker *Staker) {
				val, err := s.GetCurrentValidator(staker.SubnetID, staker.NodeID)
				r.NoError(err)

				valsMap := s.cfg.Validators.GetMap(staker.SubnetID)
				r.Len(valsMap, 1)
				valOut, found := valsMap[staker.NodeID]
				r.True(found)
				r.Equal(valOut.NodeID, staker.NodeID)
				r.Equal(valOut.Weight, val.Weight+staker.Weight)
			},
			checkValidatorUptimes: func(*require.Assertions, *state, *Staker) {},
			checkDiffs: func(r *require.Assertions, s *state, staker *Staker, height uint64) {
				// validator's weight must increase of delegator's weight amount
				weightDiffBytes, err := s.validatorWeightDiffsDB.Get(marshalDiffKey(staker.SubnetID, height, staker.NodeID))
				r.NoError(err)
				weightDiff, err := unmarshalWeightDiff(weightDiffBytes)
				r.NoError(err)
				r.Equal(&ValidatorWeightDiff{
					Decrease: false,
					Amount:   staker.Weight,
				}, weightDiff)
			},
		},
		"add pending validator": {
			storeStaker: func(r *require.Assertions, subnetID ids.ID, s *state) *Staker {
				var (
					startTime = time.Now().Unix()
					endTime   = time.Now().Add(14 * 24 * time.Hour).Unix()

					validatorsData = txs.Validator{
						NodeID: ids.GenerateTestNodeID(),
						Start:  uint64(startTime),
						End:    uint64(endTime),
						Wght:   1234,
					}
				)

				utx := createPermissionlessValidatorTx(r, subnetID, validatorsData)
				addPermValTx := &txs.Tx{Unsigned: utx}
				r.NoError(addPermValTx.Initialize(txs.Codec))

				staker, err := NewPendingStaker(
					addPermValTx.ID(),
					utx,
				)
				r.NoError(err)

				s.PutPendingValidator(staker)
				s.AddTx(addPermValTx, status.Committed) // this is currently needed to reload the staker
				r.NoError(s.Commit())
				return staker
			},
			checkStakerInState: func(r *require.Assertions, s *state, staker *Staker) {
				retrievedStaker, err := s.GetPendingValidator(staker.SubnetID, staker.NodeID)
				r.NoError(err)
				r.Equal(staker, retrievedStaker)
			},
			checkValidatorsSet: func(r *require.Assertions, s *state, staker *Staker) {
				// pending validators are not showed in validators set
				valsMap := s.cfg.Validators.GetMap(staker.SubnetID)
				r.Empty(valsMap)
			},
			checkValidatorUptimes: func(r *require.Assertions, s *state, staker *Staker) {
				// pending validators uptime is not tracked
				_, _, err := s.GetUptime(staker.NodeID, staker.SubnetID)
				r.ErrorIs(err, database.ErrNotFound)
			},
			checkDiffs: func(r *require.Assertions, s *state, staker *Staker, height uint64) {
				// pending validators weight diff and bls diffs are not stored
				_, err := s.validatorWeightDiffsDB.Get(marshalDiffKey(staker.SubnetID, height, staker.NodeID))
				r.ErrorIs(err, database.ErrNotFound)

				_, err = s.validatorPublicKeyDiffsDB.Get(marshalDiffKey(staker.SubnetID, height, staker.NodeID))
				r.ErrorIs(err, database.ErrNotFound)
			},
		},
		"add pending delegator": {
			storeStaker: func(r *require.Assertions, subnetID ids.ID, s *state) *Staker {
				// insert the delegator and its validator
				var (
					valStartTime = time.Now().Truncate(time.Second).Unix()
					delStartTime = time.Unix(valStartTime, 0).Add(time.Hour).Unix()
					delEndTime   = time.Unix(delStartTime, 0).Add(30 * 24 * time.Hour).Unix()
					valEndTime   = time.Unix(valStartTime, 0).Add(365 * 24 * time.Hour).Unix()

					validatorsData = txs.Validator{
						NodeID: ids.GenerateTestNodeID(),
						Start:  uint64(valStartTime),
						End:    uint64(valEndTime),
						Wght:   1234,
					}

					delegatorData = txs.Validator{
						NodeID: validatorsData.NodeID,
						Start:  uint64(delStartTime),
						End:    uint64(delEndTime),
						Wght:   validatorsData.Wght / 2,
					}
				)

				utxVal := createPermissionlessValidatorTx(r, subnetID, validatorsData)
				addPermValTx := &txs.Tx{Unsigned: utxVal}
				r.NoError(addPermValTx.Initialize(txs.Codec))

				val, err := NewPendingStaker(addPermValTx.ID(), utxVal)
				r.NoError(err)

				utxDel := createPermissionlessDelegatorTx(subnetID, delegatorData)
				addPermDelTx := &txs.Tx{Unsigned: utxDel}
				r.NoError(addPermDelTx.Initialize(txs.Codec))

				del, err := NewPendingStaker(addPermDelTx.ID(), utxDel)
				r.NoError(err)

				s.PutPendingValidator(val)
				s.AddTx(addPermValTx, status.Committed) // this is currently needed to reload the staker
				r.NoError(s.Commit())

				s.PutPendingDelegator(del)
				s.AddTx(addPermDelTx, status.Committed) // this is currently needed to reload the staker
				r.NoError(s.Commit())

				return del
			},
			checkStakerInState: func(r *require.Assertions, s *state, staker *Staker) {
				delIt, err := s.GetPendingDelegatorIterator(staker.SubnetID, staker.NodeID)
				r.NoError(err)
				r.True(delIt.Next())
				retrievedDelegator := delIt.Value()
				r.False(delIt.Next())
				delIt.Release()
				r.Equal(staker, retrievedDelegator)
			},
			checkValidatorsSet: func(r *require.Assertions, s *state, staker *Staker) {
				valsMap := s.cfg.Validators.GetMap(staker.SubnetID)
				r.Empty(valsMap)
			},
			checkValidatorUptimes: func(*require.Assertions, *state, *Staker) {},
			checkDiffs:            func(*require.Assertions, *state, *Staker, uint64) {},
		},
		"delete current validator": {
			storeStaker: func(r *require.Assertions, subnetID ids.ID, s *state) *Staker {
				// add them remove the validator
				var (
					startTime = time.Now().Unix()
					endTime   = time.Now().Add(14 * 24 * time.Hour).Unix()

					validatorsData = txs.Validator{
						NodeID: ids.GenerateTestNodeID(),
						End:    uint64(endTime),
						Wght:   1234,
					}
					validatorReward uint64 = 5678
				)

				utx := createPermissionlessValidatorTx(r, subnetID, validatorsData)
				addPermValTx := &txs.Tx{Unsigned: utx}
				r.NoError(addPermValTx.Initialize(txs.Codec))

				staker, err := NewCurrentStaker(
					addPermValTx.ID(),
					utx,
					time.Unix(startTime, 0),
					validatorReward,
				)
				r.NoError(err)

				s.PutCurrentValidator(staker)
				s.AddTx(addPermValTx, status.Committed) // this is currently needed to reload the staker
				r.NoError(s.Commit())

				s.DeleteCurrentValidator(staker)
				r.NoError(s.Commit())
				return staker
			},
			checkStakerInState: func(r *require.Assertions, s *state, staker *Staker) {
				_, err := s.GetCurrentValidator(staker.SubnetID, staker.NodeID)
				r.ErrorIs(err, database.ErrNotFound)
			},
			checkValidatorsSet: func(r *require.Assertions, s *state, staker *Staker) {
				// deleted validators are not showed in the validators set anymore
				valsMap := s.cfg.Validators.GetMap(staker.SubnetID)
				r.Empty(valsMap)
			},
			checkValidatorUptimes: func(r *require.Assertions, s *state, staker *Staker) {
				// uptimes of delete validators are dropped
				_, _, err := s.GetUptime(staker.NodeID, staker.SubnetID)
				r.ErrorIs(err, database.ErrNotFound)
			},
			checkDiffs: func(r *require.Assertions, s *state, staker *Staker, height uint64) {
				weightDiffBytes, err := s.validatorWeightDiffsDB.Get(marshalDiffKey(staker.SubnetID, height, staker.NodeID))
				r.NoError(err)
				weightDiff, err := unmarshalWeightDiff(weightDiffBytes)
				r.NoError(err)
				r.Equal(&ValidatorWeightDiff{
					Decrease: true,
					Amount:   staker.Weight,
				}, weightDiff)

				blsDiffBytes, err := s.validatorPublicKeyDiffsDB.Get(marshalDiffKey(staker.SubnetID, height, staker.NodeID))
				if staker.SubnetID == constants.PrimaryNetworkID {
					r.NoError(err)
					r.Equal(bls.PublicKeyFromValidUncompressedBytes(blsDiffBytes), staker.PublicKey)
				} else {
					r.ErrorIs(err, database.ErrNotFound)
				}
			},
		},
		"delete current delegator": {
			storeStaker: func(r *require.Assertions, subnetID ids.ID, s *state) *Staker {
				// insert validator and delegator, then remove the delegator
				var (
					valStartTime = time.Now().Truncate(time.Second).Unix()
					delStartTime = time.Unix(valStartTime, 0).Add(time.Hour).Unix()
					delEndTime   = time.Unix(delStartTime, 0).Add(30 * 24 * time.Hour).Unix()
					valEndTime   = time.Unix(valStartTime, 0).Add(365 * 24 * time.Hour).Unix()

					validatorsData = txs.Validator{
						NodeID: ids.GenerateTestNodeID(),
						End:    uint64(valEndTime),
						Wght:   1234,
					}
					validatorReward uint64 = 5678

					delegatorData = txs.Validator{
						NodeID: validatorsData.NodeID,
						End:    uint64(delEndTime),
						Wght:   validatorsData.Wght / 2,
					}
					delegatorReward uint64 = 5432
				)

				utxVal := createPermissionlessValidatorTx(r, subnetID, validatorsData)
				addPermValTx := &txs.Tx{Unsigned: utxVal}
				r.NoError(addPermValTx.Initialize(txs.Codec))

				val, err := NewCurrentStaker(
					addPermValTx.ID(),
					utxVal,
					time.Unix(valStartTime, 0),
					validatorReward,
				)
				r.NoError(err)

				utxDel := createPermissionlessDelegatorTx(subnetID, delegatorData)
				addPermDelTx := &txs.Tx{Unsigned: utxDel}
				r.NoError(addPermDelTx.Initialize(txs.Codec))

				del, err := NewCurrentStaker(
					addPermDelTx.ID(),
					utxDel,
					time.Unix(delStartTime, 0),
					delegatorReward,
				)
				r.NoError(err)

				s.PutCurrentValidator(val)
				s.AddTx(addPermValTx, status.Committed) // this is currently needed to reload the staker

				s.PutCurrentDelegator(del)
				s.AddTx(addPermDelTx, status.Committed) // this is currently needed to reload the staker
				r.NoError(s.Commit())

				s.DeleteCurrentDelegator(del)
				r.NoError(s.Commit())

				return del
			},
			checkStakerInState: func(r *require.Assertions, s *state, staker *Staker) {
				delIt, err := s.GetCurrentDelegatorIterator(staker.SubnetID, staker.NodeID)
				r.NoError(err)
				r.False(delIt.Next())
				delIt.Release()
			},
			checkValidatorsSet: func(r *require.Assertions, s *state, staker *Staker) {
				val, err := s.GetCurrentValidator(staker.SubnetID, staker.NodeID)
				r.NoError(err)

				valsMap := s.cfg.Validators.GetMap(staker.SubnetID)
				r.Len(valsMap, 1)
				valOut, found := valsMap[staker.NodeID]
				r.True(found)
				r.Equal(valOut.NodeID, staker.NodeID)
				r.Equal(valOut.Weight, val.Weight)
			},
			checkValidatorUptimes: func(*require.Assertions, *state, *Staker) {},
			checkDiffs: func(r *require.Assertions, s *state, staker *Staker, height uint64) {
				// validator's weight must decrease of delegator's weight amount
				weightDiffBytes, err := s.validatorWeightDiffsDB.Get(marshalDiffKey(staker.SubnetID, height, staker.NodeID))
				r.NoError(err)
				weightDiff, err := unmarshalWeightDiff(weightDiffBytes)
				r.NoError(err)
				r.Equal(&ValidatorWeightDiff{
					Decrease: true,
					Amount:   staker.Weight,
				}, weightDiff)
			},
		},
		"delete pending validator": {
			storeStaker: func(r *require.Assertions, subnetID ids.ID, s *state) *Staker {
				var (
					startTime = time.Now().Unix()
					endTime   = time.Now().Add(14 * 24 * time.Hour).Unix()

					validatorsData = txs.Validator{
						NodeID: ids.GenerateTestNodeID(),
						Start:  uint64(startTime),
						End:    uint64(endTime),
						Wght:   1234,
					}
				)

				utx := createPermissionlessValidatorTx(r, subnetID, validatorsData)
				addPermValTx := &txs.Tx{Unsigned: utx}
				r.NoError(addPermValTx.Initialize(txs.Codec))

				staker, err := NewPendingStaker(
					addPermValTx.ID(),
					utx,
				)
				r.NoError(err)

				s.PutPendingValidator(staker)
				s.AddTx(addPermValTx, status.Committed) // this is currently needed to reload the staker
				r.NoError(s.Commit())

				s.DeletePendingValidator(staker)
				r.NoError(s.Commit())

				return staker
			},
			checkStakerInState: func(r *require.Assertions, s *state, staker *Staker) {
				_, err := s.GetPendingValidator(staker.SubnetID, staker.NodeID)
				r.ErrorIs(err, database.ErrNotFound)
			},
			checkValidatorsSet: func(r *require.Assertions, s *state, staker *Staker) {
				valsMap := s.cfg.Validators.GetMap(staker.SubnetID)
				r.Empty(valsMap)
			},
			checkValidatorUptimes: func(r *require.Assertions, s *state, staker *Staker) {
				_, _, err := s.GetUptime(staker.NodeID, staker.SubnetID)
				r.ErrorIs(err, database.ErrNotFound)
			},
			checkDiffs: func(r *require.Assertions, s *state, staker *Staker, height uint64) {
				_, err := s.validatorWeightDiffsDB.Get(marshalDiffKey(staker.SubnetID, height, staker.NodeID))
				r.ErrorIs(err, database.ErrNotFound)

				_, err = s.validatorPublicKeyDiffsDB.Get(marshalDiffKey(staker.SubnetID, height, staker.NodeID))
				r.ErrorIs(err, database.ErrNotFound)
			},
		},
		"delete pending delegator": {
			storeStaker: func(r *require.Assertions, subnetID ids.ID, s *state) *Staker {
				// insert validator and delegator the remove the validator
				var (
					valStartTime = time.Now().Truncate(time.Second).Unix()
					delStartTime = time.Unix(valStartTime, 0).Add(time.Hour).Unix()
					delEndTime   = time.Unix(delStartTime, 0).Add(30 * 24 * time.Hour).Unix()
					valEndTime   = time.Unix(valStartTime, 0).Add(365 * 24 * time.Hour).Unix()

					validatorsData = txs.Validator{
						NodeID: ids.GenerateTestNodeID(),
						Start:  uint64(valStartTime),
						End:    uint64(valEndTime),
						Wght:   1234,
					}

					delegatorData = txs.Validator{
						NodeID: validatorsData.NodeID,
						Start:  uint64(delStartTime),
						End:    uint64(delEndTime),
						Wght:   validatorsData.Wght / 2,
					}
				)

				utxVal := createPermissionlessValidatorTx(r, subnetID, validatorsData)
				addPermValTx := &txs.Tx{Unsigned: utxVal}
				r.NoError(addPermValTx.Initialize(txs.Codec))

				val, err := NewPendingStaker(addPermValTx.ID(), utxVal)
				r.NoError(err)

				utxDel := createPermissionlessDelegatorTx(subnetID, delegatorData)
				addPermDelTx := &txs.Tx{Unsigned: utxDel}
				r.NoError(addPermDelTx.Initialize(txs.Codec))

				del, err := NewPendingStaker(addPermDelTx.ID(), utxDel)
				r.NoError(err)

				s.PutPendingValidator(val)
				s.AddTx(addPermValTx, status.Committed) // this is currently needed to reload the staker

				s.PutPendingDelegator(del)
				s.AddTx(addPermDelTx, status.Committed) // this is currently needed to reload the staker
				r.NoError(s.Commit())

				s.DeletePendingDelegator(del)
				r.NoError(s.Commit())
				return del
			},
			checkStakerInState: func(r *require.Assertions, s *state, staker *Staker) {
				delIt, err := s.GetPendingDelegatorIterator(staker.SubnetID, staker.NodeID)
				r.NoError(err)
				r.False(delIt.Next())
				delIt.Release()
			},
			checkValidatorsSet: func(r *require.Assertions, s *state, staker *Staker) {
				valsMap := s.cfg.Validators.GetMap(staker.SubnetID)
				r.Empty(valsMap)
			},
			checkValidatorUptimes: func(*require.Assertions, *state, *Staker) {},
			checkDiffs:            func(*require.Assertions, *state, *Staker, uint64) {},
		},
	}

	subnetIDs := []ids.ID{constants.PrimaryNetworkID, ids.GenerateTestID()}
	for _, subnetID := range subnetIDs {
		for name, test := range tests {
			t.Run(fmt.Sprintf("%s - subnetID %s", name, subnetID), func(t *testing.T) {
				require := require.New(t)

				state, db := newUninitializedState(require)

				// create and store the staker
				staker := test.storeStaker(require, subnetID, state)

				// check all relevant data are stored
				test.checkStakerInState(require, state, staker)
				test.checkValidatorsSet(require, state, staker)
				test.checkValidatorUptimes(require, state, staker)
				test.checkDiffs(require, state, staker, 0 /*height*/)

				// rebuild the state
				rebuiltState := newStateFromDB(require, db)

				// load relevant quantities
				require.NoError(rebuiltState.loadCurrentValidators())
				require.NoError(rebuiltState.loadPendingValidators())
				require.NoError(rebuiltState.initValidatorSets())

				// check again that all relevant data are still available in rebuilt state
				test.checkStakerInState(require, state, staker)
				test.checkValidatorsSet(require, state, staker)
				test.checkValidatorUptimes(require, state, staker)
				test.checkDiffs(require, state, staker, 0 /*height*/)
			})
		}
	}
}

func newInitializedState(require *require.Assertions) State {
	s, _ := newUninitializedState(require)
	initializeState(require, s)
	return s
}

func newUninitializedState(require *require.Assertions) (*state, database.Database) {
	db := memdb.New()
	return newStateFromDB(require, db), db
}

func initializeState(require *require.Assertions, s *state) {
	initialValidator := &txs.AddValidatorTx{
		Validator: txs.Validator{
			NodeID: initialNodeID,
			Start:  uint64(initialTime.Unix()),
			End:    uint64(initialValidatorEndTime.Unix()),
			Wght:   units.Avax,
		},
		StakeOuts: []*avax.TransferableOutput{
			{
				Asset: avax.Asset{ID: initialTxID},
				Out: &secp256k1fx.TransferOutput{
					Amt: units.Avax,
				},
			},
		},
		RewardsOwner:     &secp256k1fx.OutputOwners{},
		DelegationShares: reward.PercentDenominator,
	}
	initialValidatorTx := &txs.Tx{Unsigned: initialValidator}
	require.NoError(initialValidatorTx.Initialize(txs.Codec))

	initialChain := &txs.CreateChainTx{
		SubnetID:   constants.PrimaryNetworkID,
		ChainName:  "x",
		VMID:       constants.AVMID,
		SubnetAuth: &secp256k1fx.Input{},
	}
	initialChainTx := &txs.Tx{Unsigned: initialChain}
	require.NoError(initialChainTx.Initialize(txs.Codec))

	genesisBlkID := ids.GenerateTestID()
	genesisState := &genesis.Genesis{
		UTXOs: []*genesis.UTXO{
			{
				UTXO: avax.UTXO{
					UTXOID: avax.UTXOID{
						TxID:        initialTxID,
						OutputIndex: 0,
					},
					Asset: avax.Asset{ID: initialTxID},
					Out: &secp256k1fx.TransferOutput{
						Amt: units.Schmeckle,
					},
				},
				Message: nil,
			},
		},
		Validators: []*txs.Tx{
			initialValidatorTx,
		},
		Chains: []*txs.Tx{
			initialChainTx,
		},
		Timestamp:     uint64(initialTime.Unix()),
		InitialSupply: units.Schmeckle + units.Avax,
	}

	genesisBlk, err := block.NewApricotCommitBlock(genesisBlkID, 0)
	require.NoError(err)
	require.NoError(s.syncGenesis(genesisBlk, genesisState))
}

func newStateFromDB(require *require.Assertions, db database.Database) *state {
	execCfg, _ := config.GetExecutionConfig(nil)
	state, err := newState(
		db,
		metrics.Noop,
		&config.Config{
			Validators: validators.NewManager(),
		},
		execCfg,
		&snow.Context{},
		prometheus.NewRegistry(),
		reward.NewCalculator(reward.Config{
			MaxConsumptionRate: .12 * reward.PercentDenominator,
			MinConsumptionRate: .1 * reward.PercentDenominator,
			MintingPeriod:      365 * 24 * time.Hour,
			SupplyCap:          720 * units.MegaAvax,
		}),
	)
	require.NoError(err)
	require.NotNil(state)
	return state
}

func createPermissionlessValidatorTx(r *require.Assertions, subnetID ids.ID, validatorsData txs.Validator) *txs.AddPermissionlessValidatorTx {
	var sig signer.Signer = &signer.Empty{}
	if subnetID == constants.PrimaryNetworkID {
		sk, err := bls.NewSecretKey()
		r.NoError(err)
		sig = signer.NewProofOfPossession(sk)
	}

	return &txs.AddPermissionlessValidatorTx{
		BaseTx: txs.BaseTx{
			BaseTx: avax.BaseTx{
				NetworkID:    constants.MainnetID,
				BlockchainID: constants.PlatformChainID,
				Outs:         []*avax.TransferableOutput{},
				Ins: []*avax.TransferableInput{
					{
						UTXOID: avax.UTXOID{
							TxID:        ids.GenerateTestID(),
							OutputIndex: 1,
						},
						Asset: avax.Asset{
							ID: ids.GenerateTestID(),
						},
						In: &secp256k1fx.TransferInput{
							Amt: 2 * units.KiloAvax,
							Input: secp256k1fx.Input{
								SigIndices: []uint32{1},
							},
						},
					},
				},
				Memo: types.JSONByteSlice{},
			},
		},
		Validator: validatorsData,
		Subnet:    subnetID,
		Signer:    sig,

		StakeOuts: []*avax.TransferableOutput{
			{
				Asset: avax.Asset{
					ID: ids.GenerateTestID(),
				},
				Out: &secp256k1fx.TransferOutput{
					Amt: 2 * units.KiloAvax,
					OutputOwners: secp256k1fx.OutputOwners{
						Locktime:  0,
						Threshold: 1,
						Addrs: []ids.ShortID{
							ids.GenerateTestShortID(),
						},
					},
				},
			},
		},
		ValidatorRewardsOwner: &secp256k1fx.OutputOwners{
			Locktime:  0,
			Threshold: 1,
			Addrs: []ids.ShortID{
				ids.GenerateTestShortID(),
			},
		},
		DelegatorRewardsOwner: &secp256k1fx.OutputOwners{
			Locktime:  0,
			Threshold: 1,
			Addrs: []ids.ShortID{
				ids.GenerateTestShortID(),
			},
		},
		DelegationShares: reward.PercentDenominator,
	}
}

func createPermissionlessDelegatorTx(subnetID ids.ID, delegatorData txs.Validator) *txs.AddPermissionlessDelegatorTx {
	return &txs.AddPermissionlessDelegatorTx{
		BaseTx: txs.BaseTx{
			BaseTx: avax.BaseTx{
				NetworkID:    constants.MainnetID,
				BlockchainID: constants.PlatformChainID,
				Outs:         []*avax.TransferableOutput{},
				Ins: []*avax.TransferableInput{
					{
						UTXOID: avax.UTXOID{
							TxID:        ids.GenerateTestID(),
							OutputIndex: 1,
						},
						Asset: avax.Asset{
							ID: ids.GenerateTestID(),
						},
						In: &secp256k1fx.TransferInput{
							Amt: 2 * units.KiloAvax,
							Input: secp256k1fx.Input{
								SigIndices: []uint32{1},
							},
						},
					},
				},
				Memo: types.JSONByteSlice{},
			},
		},
		Validator: delegatorData,
		Subnet:    subnetID,

		StakeOuts: []*avax.TransferableOutput{
			{
				Asset: avax.Asset{
					ID: ids.GenerateTestID(),
				},
				Out: &secp256k1fx.TransferOutput{
					Amt: 2 * units.KiloAvax,
					OutputOwners: secp256k1fx.OutputOwners{
						Locktime:  0,
						Threshold: 1,
						Addrs: []ids.ShortID{
							ids.GenerateTestShortID(),
						},
					},
				},
			},
		},
		DelegationRewardsOwner: &secp256k1fx.OutputOwners{
			Locktime:  0,
			Threshold: 1,
			Addrs: []ids.ShortID{
				ids.GenerateTestShortID(),
			},
		},
	}
}

func TestValidatorWeightDiff(t *testing.T) {
	type test struct {
		name        string
		ops         []func(*ValidatorWeightDiff) error
		expected    *ValidatorWeightDiff
		expectedErr error
	}

	tests := []test{
		{
			name:        "no ops",
			ops:         []func(*ValidatorWeightDiff) error{},
			expected:    &ValidatorWeightDiff{},
			expectedErr: nil,
		},
		{
			name: "simple decrease",
			ops: []func(*ValidatorWeightDiff) error{
				func(d *ValidatorWeightDiff) error {
					return d.Add(true, 1)
				},
				func(d *ValidatorWeightDiff) error {
					return d.Add(true, 1)
				},
			},
			expected: &ValidatorWeightDiff{
				Decrease: true,
				Amount:   2,
			},
			expectedErr: nil,
		},
		{
			name: "decrease overflow",
			ops: []func(*ValidatorWeightDiff) error{
				func(d *ValidatorWeightDiff) error {
					return d.Add(true, math.MaxUint64)
				},
				func(d *ValidatorWeightDiff) error {
					return d.Add(true, 1)
				},
			},
			expected:    &ValidatorWeightDiff{},
			expectedErr: safemath.ErrOverflow,
		},
		{
			name: "simple increase",
			ops: []func(*ValidatorWeightDiff) error{
				func(d *ValidatorWeightDiff) error {
					return d.Add(false, 1)
				},
				func(d *ValidatorWeightDiff) error {
					return d.Add(false, 1)
				},
			},
			expected: &ValidatorWeightDiff{
				Decrease: false,
				Amount:   2,
			},
			expectedErr: nil,
		},
		{
			name: "increase overflow",
			ops: []func(*ValidatorWeightDiff) error{
				func(d *ValidatorWeightDiff) error {
					return d.Add(false, math.MaxUint64)
				},
				func(d *ValidatorWeightDiff) error {
					return d.Add(false, 1)
				},
			},
			expected:    &ValidatorWeightDiff{},
			expectedErr: safemath.ErrOverflow,
		},
		{
			name: "varied use",
			ops: []func(*ValidatorWeightDiff) error{
				// Add to 0
				func(d *ValidatorWeightDiff) error {
					return d.Add(false, 2) // Value 2
				},
				// Subtract from positive number
				func(d *ValidatorWeightDiff) error {
					return d.Add(true, 1) // Value 1
				},
				// Subtract from positive number
				// to make it negative
				func(d *ValidatorWeightDiff) error {
					return d.Add(true, 3) // Value -2
				},
				// Subtract from a negative number
				func(d *ValidatorWeightDiff) error {
					return d.Add(true, 3) // Value -5
				},
				// Add to a negative number
				func(d *ValidatorWeightDiff) error {
					return d.Add(false, 1) // Value -4
				},
				// Add to a negative number
				// to make it positive
				func(d *ValidatorWeightDiff) error {
					return d.Add(false, 5) // Value 1
				},
				// Add to a positive number
				func(d *ValidatorWeightDiff) error {
					return d.Add(false, 1) // Value 2
				},
				// Get to zero
				func(d *ValidatorWeightDiff) error {
					return d.Add(true, 2) // Value 0
				},
				// Subtract from zero
				func(d *ValidatorWeightDiff) error {
					return d.Add(true, 2) // Value -2
				},
			},
			expected: &ValidatorWeightDiff{
				Decrease: true,
				Amount:   2,
			},
			expectedErr: nil,
		},
	}

	for _, tt := range tests {
		t.Run(tt.name, func(t *testing.T) {
			require := require.New(t)
			diff := &ValidatorWeightDiff{}
			errs := wrappers.Errs{}
			for _, op := range tt.ops {
				errs.Add(op(diff))
			}
			require.ErrorIs(errs.Err, tt.expectedErr)
			if tt.expectedErr != nil {
				return
			}
			require.Equal(tt.expected, diff)
		})
	}
}

// Tests PutCurrentValidator, DeleteCurrentValidator, GetCurrentValidator,
// ApplyValidatorWeightDiffs, ApplyValidatorPublicKeyDiffs
func TestStateAddRemoveValidator(t *testing.T) {
	require := require.New(t)

	state := newInitializedState(require)

	var (
		numNodes  = 3
		subnetID  = ids.GenerateTestID()
		startTime = time.Now()
		endTime   = startTime.Add(24 * time.Hour)
		stakers   = make([]Staker, numNodes)
	)
	for i := 0; i < numNodes; i++ {
		stakers[i] = Staker{
			TxID:            ids.GenerateTestID(),
			NodeID:          ids.GenerateTestNodeID(),
			Weight:          uint64(i + 1),
			StartTime:       startTime.Add(time.Duration(i) * time.Second),
			EndTime:         endTime.Add(time.Duration(i) * time.Second),
			PotentialReward: uint64(i + 1),
		}
		if i%2 == 0 {
			stakers[i].SubnetID = subnetID
		} else {
			sk, err := bls.NewSecretKey()
			require.NoError(err)
			stakers[i].PublicKey = bls.PublicFromSecretKey(sk)
			stakers[i].SubnetID = constants.PrimaryNetworkID
		}
	}

	type diff struct {
		addedValidators   []Staker
		addedDelegators   []Staker
		removedDelegators []Staker
		removedValidators []Staker

		expectedPrimaryValidatorSet map[ids.NodeID]*validators.GetValidatorOutput
		expectedSubnetValidatorSet  map[ids.NodeID]*validators.GetValidatorOutput
	}
	diffs := []diff{
		{
			// Do nothing
			expectedPrimaryValidatorSet: map[ids.NodeID]*validators.GetValidatorOutput{},
			expectedSubnetValidatorSet:  map[ids.NodeID]*validators.GetValidatorOutput{},
		},
		{
			// Add a subnet validator
			addedValidators:             []Staker{stakers[0]},
			expectedPrimaryValidatorSet: map[ids.NodeID]*validators.GetValidatorOutput{},
			expectedSubnetValidatorSet: map[ids.NodeID]*validators.GetValidatorOutput{
				stakers[0].NodeID: {
					NodeID: stakers[0].NodeID,
					Weight: stakers[0].Weight,
				},
			},
		},
		{
			// Remove a subnet validator
			removedValidators:           []Staker{stakers[0]},
			expectedPrimaryValidatorSet: map[ids.NodeID]*validators.GetValidatorOutput{},
			expectedSubnetValidatorSet:  map[ids.NodeID]*validators.GetValidatorOutput{},
		},
		{ // Add a primary network validator
			addedValidators: []Staker{stakers[1]},
			expectedPrimaryValidatorSet: map[ids.NodeID]*validators.GetValidatorOutput{
				stakers[1].NodeID: {
					NodeID:    stakers[1].NodeID,
					PublicKey: stakers[1].PublicKey,
					Weight:    stakers[1].Weight,
				},
			},
			expectedSubnetValidatorSet: map[ids.NodeID]*validators.GetValidatorOutput{},
		},
		{
			// Do nothing
			expectedPrimaryValidatorSet: map[ids.NodeID]*validators.GetValidatorOutput{
				stakers[1].NodeID: {
					NodeID:    stakers[1].NodeID,
					PublicKey: stakers[1].PublicKey,
					Weight:    stakers[1].Weight,
				},
			},
			expectedSubnetValidatorSet: map[ids.NodeID]*validators.GetValidatorOutput{},
		},
		{ // Remove a primary network validator
			removedValidators:           []Staker{stakers[1]},
			expectedPrimaryValidatorSet: map[ids.NodeID]*validators.GetValidatorOutput{},
			expectedSubnetValidatorSet:  map[ids.NodeID]*validators.GetValidatorOutput{},
		},
		{
			// Add 2 subnet validators and a primary network validator
			addedValidators: []Staker{stakers[0], stakers[1], stakers[2]},
			expectedPrimaryValidatorSet: map[ids.NodeID]*validators.GetValidatorOutput{
				stakers[1].NodeID: {
					NodeID:    stakers[1].NodeID,
					PublicKey: stakers[1].PublicKey,
					Weight:    stakers[1].Weight,
				},
			},
			expectedSubnetValidatorSet: map[ids.NodeID]*validators.GetValidatorOutput{
				stakers[0].NodeID: {
					NodeID: stakers[0].NodeID,
					Weight: stakers[0].Weight,
				},
				stakers[2].NodeID: {
					NodeID: stakers[2].NodeID,
					Weight: stakers[2].Weight,
				},
			},
		},
		{
			// Remove 2 subnet validators and a primary network validator.
			removedValidators:           []Staker{stakers[0], stakers[1], stakers[2]},
			expectedPrimaryValidatorSet: map[ids.NodeID]*validators.GetValidatorOutput{},
			expectedSubnetValidatorSet:  map[ids.NodeID]*validators.GetValidatorOutput{},
		},
	}
	for currentIndex, diff := range diffs {
		for _, added := range diff.addedValidators {
			added := added
			state.PutCurrentValidator(&added)
		}
		for _, added := range diff.addedDelegators {
			added := added
			state.PutCurrentDelegator(&added)
		}
		for _, removed := range diff.removedDelegators {
			removed := removed
			state.DeleteCurrentDelegator(&removed)
		}
		for _, removed := range diff.removedValidators {
			removed := removed
			state.DeleteCurrentValidator(&removed)
		}

		currentHeight := uint64(currentIndex + 1)
		state.SetHeight(currentHeight)

		require.NoError(state.Commit())

		for _, added := range diff.addedValidators {
			gotValidator, err := state.GetCurrentValidator(added.SubnetID, added.NodeID)
			require.NoError(err)
			require.Equal(added, *gotValidator)
		}

		for _, removed := range diff.removedValidators {
			_, err := state.GetCurrentValidator(removed.SubnetID, removed.NodeID)
			require.ErrorIs(err, database.ErrNotFound)
		}

		for i := 0; i < currentIndex; i++ {
			prevDiff := diffs[i]
			prevHeight := uint64(i + 1)

			primaryValidatorSet := copyValidatorSet(diff.expectedPrimaryValidatorSet)
			require.NoError(state.ApplyValidatorWeightDiffs(
				context.Background(),
				primaryValidatorSet,
				currentHeight,
				prevHeight+1,
				constants.PrimaryNetworkID,
			))
			requireEqualWeightsValidatorSet(require, prevDiff.expectedPrimaryValidatorSet, primaryValidatorSet)

			require.NoError(state.ApplyValidatorPublicKeyDiffs(
				context.Background(),
				primaryValidatorSet,
				currentHeight,
				prevHeight+1,
			))
			requireEqualPublicKeysValidatorSet(require, prevDiff.expectedPrimaryValidatorSet, primaryValidatorSet)

			subnetValidatorSet := copyValidatorSet(diff.expectedSubnetValidatorSet)
			require.NoError(state.ApplyValidatorWeightDiffs(
				context.Background(),
				subnetValidatorSet,
				currentHeight,
				prevHeight+1,
				subnetID,
			))
			requireEqualWeightsValidatorSet(require, prevDiff.expectedSubnetValidatorSet, subnetValidatorSet)
		}
	}
}

func copyValidatorSet(
	input map[ids.NodeID]*validators.GetValidatorOutput,
) map[ids.NodeID]*validators.GetValidatorOutput {
	result := make(map[ids.NodeID]*validators.GetValidatorOutput, len(input))
	for nodeID, vdr := range input {
		vdrCopy := *vdr
		result[nodeID] = &vdrCopy
	}
	return result
}

func requireEqualWeightsValidatorSet(
	require *require.Assertions,
	expected map[ids.NodeID]*validators.GetValidatorOutput,
	actual map[ids.NodeID]*validators.GetValidatorOutput,
) {
	require.Len(actual, len(expected))
	for nodeID, expectedVdr := range expected {
		require.Contains(actual, nodeID)

		actualVdr := actual[nodeID]
		require.Equal(expectedVdr.NodeID, actualVdr.NodeID)
		require.Equal(expectedVdr.Weight, actualVdr.Weight)
	}
}

func requireEqualPublicKeysValidatorSet(
	require *require.Assertions,
	expected map[ids.NodeID]*validators.GetValidatorOutput,
	actual map[ids.NodeID]*validators.GetValidatorOutput,
) {
	require.Len(actual, len(expected))
	for nodeID, expectedVdr := range expected {
		require.Contains(actual, nodeID)

		actualVdr := actual[nodeID]
		require.Equal(expectedVdr.NodeID, actualVdr.NodeID)
		require.Equal(expectedVdr.PublicKey, actualVdr.PublicKey)
	}
}

func TestParsedStateBlock(t *testing.T) {
	var (
		require = require.New(t)
		blks    = makeBlocks(require)
	)

	for _, blk := range blks {
		stBlk := stateBlk{
			Bytes:  blk.Bytes(),
			Status: choices.Accepted,
		}

		stBlkBytes, err := block.GenesisCodec.Marshal(block.CodecVersion, &stBlk)
		require.NoError(err)

		gotBlk, isStateBlk, err := parseStoredBlock(stBlkBytes)
		require.NoError(err)
		require.True(isStateBlk)
		require.Equal(blk.ID(), gotBlk.ID())

		gotBlk, isStateBlk, err = parseStoredBlock(blk.Bytes())
		require.NoError(err)
		require.False(isStateBlk)
		require.Equal(blk.ID(), gotBlk.ID())
	}
}

func TestReindexBlocks(t *testing.T) {
	var (
		require = require.New(t)
		s       = newInitializedState(require).(*state)
		blks    = makeBlocks(require)
	)

	// Populate the blocks using the legacy format.
	for _, blk := range blks {
		stBlk := stateBlk{
			Bytes:  blk.Bytes(),
			Status: choices.Accepted,
		}
		stBlkBytes, err := block.GenesisCodec.Marshal(block.CodecVersion, &stBlk)
		require.NoError(err)

		blkID := blk.ID()
		require.NoError(s.blockDB.Put(blkID[:], stBlkBytes))
	}

	// Convert the indices to the new format.
	require.NoError(s.ReindexBlocks(&sync.Mutex{}, logging.NoLog{}))

	// Verify that the blocks are stored in the new format.
	for _, blk := range blks {
		blkID := blk.ID()
		blkBytes, err := s.blockDB.Get(blkID[:])
		require.NoError(err)

		parsedBlk, err := block.Parse(block.GenesisCodec, blkBytes)
		require.NoError(err)
		require.Equal(blkID, parsedBlk.ID())
	}

	// Verify that the flag has been written to disk to allow skipping future
	// reindexings.
	reindexed, err := s.singletonDB.Has(BlocksReindexedKey)
	require.NoError(err)
	require.True(reindexed)
}

func TestStateSubnetOwner(t *testing.T) {
	require := require.New(t)

	state := newInitializedState(require)
	ctrl := gomock.NewController(t)

	var (
		owner1 = fx.NewMockOwner(ctrl)
		owner2 = fx.NewMockOwner(ctrl)

		createSubnetTx = &txs.Tx{
			Unsigned: &txs.CreateSubnetTx{
				BaseTx: txs.BaseTx{},
				Owner:  owner1,
			},
		}

		subnetID = createSubnetTx.ID()
	)

	owner, err := state.GetSubnetOwner(subnetID)
	require.ErrorIs(err, database.ErrNotFound)
	require.Nil(owner)

	state.AddSubnet(subnetID)
	state.SetSubnetOwner(subnetID, owner1)

	owner, err = state.GetSubnetOwner(subnetID)
	require.NoError(err)
	require.Equal(owner1, owner)

	state.SetSubnetOwner(subnetID, owner2)
	owner, err = state.GetSubnetOwner(subnetID)
	require.NoError(err)
	require.Equal(owner2, owner)
}

func TestStateSubnetManager(t *testing.T) {
<<<<<<< HEAD
	require := require.New(t)

	state := newInitializedState(require)

	subnetID := ids.GenerateTestID()

	chainID, addr, err := state.GetSubnetManager(subnetID)
	require.ErrorIs(err, database.ErrNotFound)
	require.Equal(ids.Empty, chainID)
	require.Nil(addr)

	expectedChainID := ids.GenerateTestID()
	expectedAddr := []byte{'a', 'd', 'd', 'r'}
	state.SetSubnetManager(subnetID, expectedChainID, expectedAddr)

	chainID, addr, err = state.GetSubnetManager(subnetID)
	require.NoError(err)
	require.Equal(expectedChainID, chainID)
	require.Equal(expectedAddr, addr)
=======
	tests := []struct {
		name  string
		setup func(t *testing.T, s State, subnetID ids.ID, chainID ids.ID, addr []byte)
	}{
		{
			name: "in-memory",
			setup: func(_ *testing.T, s State, subnetID ids.ID, chainID ids.ID, addr []byte) {
				s.SetSubnetManager(subnetID, chainID, addr)
			},
		},
		{
			name: "cache",
			setup: func(t *testing.T, s State, subnetID ids.ID, chainID ids.ID, addr []byte) {
				subnetManagerCache := s.(*state).subnetManagerCache

				require.Zero(t, subnetManagerCache.Len())
				subnetManagerCache.Put(subnetID, chainIDAndAddr{
					ChainID: chainID,
					Addr:    addr,
				})
				require.Equal(t, 1, subnetManagerCache.Len())
			},
		},
	}
	for _, test := range tests {
		t.Run(test.name, func(t *testing.T) {
			require := require.New(t)

			initializedState := newInitializedState(require)

			subnetID := ids.GenerateTestID()
			chainID, addr, err := initializedState.GetSubnetManager(subnetID)
			require.ErrorIs(err, database.ErrNotFound)
			require.Equal(ids.Empty, chainID)
			require.Nil(addr)

			expectedChainID := ids.GenerateTestID()
			expectedAddr := []byte{'a', 'd', 'd', 'r'}

			test.setup(t, initializedState, subnetID, expectedChainID, expectedAddr)

			chainID, addr, err = initializedState.GetSubnetManager(subnetID)
			require.NoError(err)
			require.Equal(expectedChainID, chainID)
			require.Equal(expectedAddr, addr)
		})
	}
>>>>>>> 479145a6
}

func makeBlocks(require *require.Assertions) []block.Block {
	var blks []block.Block
	{
		blk, err := block.NewApricotAbortBlock(ids.GenerateTestID(), 1000)
		require.NoError(err)
		blks = append(blks, blk)
	}

	{
		blk, err := block.NewApricotAtomicBlock(ids.GenerateTestID(), 1000, &txs.Tx{
			Unsigned: &txs.AdvanceTimeTx{
				Time: 1000,
			},
		})
		require.NoError(err)
		blks = append(blks, blk)
	}

	{
		blk, err := block.NewApricotCommitBlock(ids.GenerateTestID(), 1000)
		require.NoError(err)
		blks = append(blks, blk)
	}

	{
		tx := &txs.Tx{
			Unsigned: &txs.RewardValidatorTx{
				TxID: ids.GenerateTestID(),
			},
		}
		require.NoError(tx.Initialize(txs.Codec))
		blk, err := block.NewApricotProposalBlock(ids.GenerateTestID(), 1000, tx)
		require.NoError(err)
		blks = append(blks, blk)
	}

	{
		tx := &txs.Tx{
			Unsigned: &txs.RewardValidatorTx{
				TxID: ids.GenerateTestID(),
			},
		}
		require.NoError(tx.Initialize(txs.Codec))
		blk, err := block.NewApricotStandardBlock(ids.GenerateTestID(), 1000, []*txs.Tx{tx})
		require.NoError(err)
		blks = append(blks, blk)
	}

	{
		blk, err := block.NewBanffAbortBlock(time.Now(), ids.GenerateTestID(), 1000)
		require.NoError(err)
		blks = append(blks, blk)
	}

	{
		blk, err := block.NewBanffCommitBlock(time.Now(), ids.GenerateTestID(), 1000)
		require.NoError(err)
		blks = append(blks, blk)
	}

	{
		tx := &txs.Tx{
			Unsigned: &txs.RewardValidatorTx{
				TxID: ids.GenerateTestID(),
			},
		}
		require.NoError(tx.Initialize(txs.Codec))

		blk, err := block.NewBanffProposalBlock(time.Now(), ids.GenerateTestID(), 1000, tx, []*txs.Tx{})
		require.NoError(err)
		blks = append(blks, blk)
	}

	{
		tx := &txs.Tx{
			Unsigned: &txs.RewardValidatorTx{
				TxID: ids.GenerateTestID(),
			},
		}
		require.NoError(tx.Initialize(txs.Codec))

		blk, err := block.NewBanffStandardBlock(time.Now(), ids.GenerateTestID(), 1000, []*txs.Tx{tx})
		require.NoError(err)
		blks = append(blks, blk)
	}
	return blks
}

// Verify that committing the state writes the fee state to the database and
// that loading the state fetches the fee state from the database.
func TestStateFeeStateCommitAndLoad(t *testing.T) {
	require := require.New(t)

	s, db := newUninitializedState(require)
	initializeState(require, s)

	expectedFeeState := fee.State{
		Capacity: 1,
		Excess:   2,
	}
	s.SetFeeState(expectedFeeState)
	require.NoError(s.Commit())

	s = newStateFromDB(require, db)
	require.NoError(s.load())
	require.Equal(expectedFeeState, s.GetFeeState())
}

// Verify that reading from the database returns the same value that was written
// to it.
func TestPutAndGetFeeState(t *testing.T) {
	require := require.New(t)

	db := memdb.New()
	defaultFeeState, err := getFeeState(db)
	require.NoError(err)
	require.Equal(fee.State{}, defaultFeeState)

	//nolint:gosec // This does not require a secure random number generator
	expectedFeeState := fee.State{
		Capacity: fee.Gas(rand.Uint64()),
		Excess:   fee.Gas(rand.Uint64()),
	}
	require.NoError(putFeeState(db, expectedFeeState))

	actualFeeState, err := getFeeState(db)
	require.NoError(err)
	require.Equal(expectedFeeState, actualFeeState)
}

func TestGetFeeStateErrors(t *testing.T) {
	tests := []struct {
		value       []byte
		expectedErr error
	}{
		{
			value: []byte{
				// truncated codec version
				0x00,
			},
			expectedErr: codec.ErrCantUnpackVersion,
		},
		{
			value: []byte{
				// codec version
				0x00, 0x00,
				// truncated capacity
				0x12, 0x34, 0x56, 0x78,
			},
			expectedErr: wrappers.ErrInsufficientLength,
		},
		{
			value: []byte{
				// codec version
				0x00, 0x00,
				// capacity
				0x12, 0x34, 0x56, 0x78, 0x12, 0x34, 0x56, 0x78,
				// excess
				0x12, 0x34, 0x56, 0x78, 0x12, 0x34, 0x56, 0x78,
				// extra bytes
				0x00,
			},
			expectedErr: codec.ErrExtraSpace,
		},
	}
	for _, test := range tests {
		t.Run(test.expectedErr.Error(), func(t *testing.T) {
			var (
				require = require.New(t)
				db      = memdb.New()
			)
			require.NoError(db.Put(FeeStateKey, test.value))

			actualState, err := getFeeState(db)
			require.Equal(fee.State{}, actualState)
			require.ErrorIs(err, test.expectedErr)
		})
	}
}<|MERGE_RESOLUTION|>--- conflicted
+++ resolved
@@ -1407,27 +1407,6 @@
 }
 
 func TestStateSubnetManager(t *testing.T) {
-<<<<<<< HEAD
-	require := require.New(t)
-
-	state := newInitializedState(require)
-
-	subnetID := ids.GenerateTestID()
-
-	chainID, addr, err := state.GetSubnetManager(subnetID)
-	require.ErrorIs(err, database.ErrNotFound)
-	require.Equal(ids.Empty, chainID)
-	require.Nil(addr)
-
-	expectedChainID := ids.GenerateTestID()
-	expectedAddr := []byte{'a', 'd', 'd', 'r'}
-	state.SetSubnetManager(subnetID, expectedChainID, expectedAddr)
-
-	chainID, addr, err = state.GetSubnetManager(subnetID)
-	require.NoError(err)
-	require.Equal(expectedChainID, chainID)
-	require.Equal(expectedAddr, addr)
-=======
 	tests := []struct {
 		name  string
 		setup func(t *testing.T, s State, subnetID ids.ID, chainID ids.ID, addr []byte)
@@ -1475,7 +1454,6 @@
 			require.Equal(expectedAddr, addr)
 		})
 	}
->>>>>>> 479145a6
 }
 
 func makeBlocks(require *require.Assertions) []block.Block {
