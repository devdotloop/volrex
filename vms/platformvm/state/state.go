// Copyright (C) 2019-2024, Ava Labs, Inc. All rights reserved.
// See the file LICENSE for licensing terms.

package state

import (
	"context"
	"errors"
	"fmt"
	"math"
	"sync"
	"time"

	"github.com/google/btree"
	"github.com/prometheus/client_golang/prometheus"
	"go.uber.org/zap"

	"github.com/ava-labs/avalanchego/cache"
	"github.com/ava-labs/avalanchego/cache/metercacher"
	"github.com/ava-labs/avalanchego/database"
	"github.com/ava-labs/avalanchego/database/linkeddb"
	"github.com/ava-labs/avalanchego/database/prefixdb"
	"github.com/ava-labs/avalanchego/database/versiondb"
	"github.com/ava-labs/avalanchego/ids"
	"github.com/ava-labs/avalanchego/snow"
	"github.com/ava-labs/avalanchego/snow/choices"
	"github.com/ava-labs/avalanchego/snow/uptime"
	"github.com/ava-labs/avalanchego/snow/validators"
	"github.com/ava-labs/avalanchego/utils"
	"github.com/ava-labs/avalanchego/utils/constants"
	"github.com/ava-labs/avalanchego/utils/crypto/bls"
	"github.com/ava-labs/avalanchego/utils/hashing"
	"github.com/ava-labs/avalanchego/utils/logging"
	"github.com/ava-labs/avalanchego/utils/timer"
	"github.com/ava-labs/avalanchego/utils/wrappers"
	"github.com/ava-labs/avalanchego/vms/components/avax"
	"github.com/ava-labs/avalanchego/vms/platformvm/block"
	"github.com/ava-labs/avalanchego/vms/platformvm/config"
	"github.com/ava-labs/avalanchego/vms/platformvm/fx"
	"github.com/ava-labs/avalanchego/vms/platformvm/genesis"
	"github.com/ava-labs/avalanchego/vms/platformvm/metrics"
	"github.com/ava-labs/avalanchego/vms/platformvm/reward"
	"github.com/ava-labs/avalanchego/vms/platformvm/status"
	"github.com/ava-labs/avalanchego/vms/platformvm/txs"
	"github.com/ava-labs/avalanchego/vms/platformvm/txs/fee"

	safemath "github.com/ava-labs/avalanchego/utils/math"
	commonfees "github.com/ava-labs/avalanchego/vms/components/fees"
)

const (
	indexIterationLimit           = 4096
	indexIterationSleepMultiplier = 5
	indexIterationSleepCap        = 10 * time.Second
	indexLogFrequency             = 30 * time.Second
)

var (
	_ State = (*state)(nil)

	errValidatorSetAlreadyPopulated = errors.New("validator set already populated")
	errIsNotSubnet                  = errors.New("is not a subnet")

	BlockIDPrefix                 = []byte("blockID")
	BlockPrefix                   = []byte("block")
	ValidatorsPrefix              = []byte("validators")
	CurrentPrefix                 = []byte("current")
	PendingPrefix                 = []byte("pending")
	ValidatorPrefix               = []byte("validator")
	DelegatorPrefix               = []byte("delegator")
	SubnetValidatorPrefix         = []byte("subnetValidator")
	SubnetDelegatorPrefix         = []byte("subnetDelegator")
	ValidatorWeightDiffsPrefix    = []byte("flatValidatorDiffs")
	ValidatorPublicKeyDiffsPrefix = []byte("flatPublicKeyDiffs")
	TxPrefix                      = []byte("tx")
	RewardUTXOsPrefix             = []byte("rewardUTXOs")
	UTXOPrefix                    = []byte("utxo")
	SubnetPrefix                  = []byte("subnet")
	SubnetOwnerPrefix             = []byte("subnetOwner")
	TransformedSubnetPrefix       = []byte("transformedSubnet")
	SupplyPrefix                  = []byte("supply")
	ChainPrefix                   = []byte("chain")
	SingletonPrefix               = []byte("singleton")

<<<<<<< HEAD
	TimestampKey        = []byte("timestamp")
	CurrentSupplyKey    = []byte("current supply")
	LastAcceptedKey     = []byte("last accepted")
	HeightsIndexedKey   = []byte("heights indexed")
	FeeRatesKey         = []byte("fee rates")
	ExcessComplexityKey = []byte("last complexity")
	InitializedKey      = []byte("initialized")
	BlocksReindexedKey  = []byte("blocks reindexed")
=======
	TimestampKey       = []byte("timestamp")
	CurrentSupplyKey   = []byte("current supply")
	LastAcceptedKey    = []byte("last accepted")
	HeightsIndexedKey  = []byte("heights indexed")
	CurrentGasCapKey   = []byte("gas cap")
	InitializedKey     = []byte("initialized")
	BlocksReindexedKey = []byte("blocks reindexed")
>>>>>>> bb4c5918
)

// Chain collects all methods to manage the state of the chain for block
// execution.
type Chain interface {
	Stakers
	avax.UTXOAdder
	avax.UTXOGetter
	avax.UTXODeleter

<<<<<<< HEAD
	GetExcessComplexity() (commonfees.Dimensions, error)
	SetExcessComplexity(commonfees.Dimensions)
=======
	GetCurrentGasCap() (commonfees.Gas, error)
	SetCurrentGasCap(commonfees.Gas)
>>>>>>> bb4c5918

	GetTimestamp() time.Time
	SetTimestamp(tm time.Time)

	GetCurrentSupply(subnetID ids.ID) (uint64, error)
	SetCurrentSupply(subnetID ids.ID, cs uint64)

	AddRewardUTXO(txID ids.ID, utxo *avax.UTXO)

	AddSubnet(subnetID ids.ID)

	GetSubnetOwner(subnetID ids.ID) (fx.Owner, error)
	SetSubnetOwner(subnetID ids.ID, owner fx.Owner)

	GetSubnetTransformation(subnetID ids.ID) (*txs.Tx, error)
	AddSubnetTransformation(transformSubnetTx *txs.Tx)

	AddChain(createChainTx *txs.Tx)

	GetTx(txID ids.ID) (*txs.Tx, status.Status, error)
	AddTx(tx *txs.Tx, status status.Status)
}

type State interface {
	Chain
	uptime.State
	avax.UTXOReader

	GetLastAccepted() ids.ID
	SetLastAccepted(blkID ids.ID)

	GetStatelessBlock(blockID ids.ID) (block.Block, error)

	// Invariant: [block] is an accepted block.
	AddStatelessBlock(block block.Block)

	GetBlockIDAtHeight(height uint64) (ids.ID, error)

	GetRewardUTXOs(txID ids.ID) ([]*avax.UTXO, error)
	GetSubnetIDs() ([]ids.ID, error)
	GetChains(subnetID ids.ID) ([]*txs.Tx, error)

	// ApplyValidatorWeightDiffs iterates from [startHeight] towards the genesis
	// block until it has applied all of the diffs up to and including
	// [endHeight]. Applying the diffs modifies [validators].
	//
	// Invariant: If attempting to generate the validator set for
	// [endHeight - 1], [validators] must initially contain the validator
	// weights for [startHeight].
	//
	// Note: Because this function iterates towards the genesis, [startHeight]
	// will typically be greater than or equal to [endHeight]. If [startHeight]
	// is less than [endHeight], no diffs will be applied.
	ApplyValidatorWeightDiffs(
		ctx context.Context,
		validators map[ids.NodeID]*validators.GetValidatorOutput,
		startHeight uint64,
		endHeight uint64,
		subnetID ids.ID,
	) error

	// ApplyValidatorPublicKeyDiffs iterates from [startHeight] towards the
	// genesis block until it has applied all of the diffs up to and including
	// [endHeight]. Applying the diffs modifies [validators].
	//
	// Invariant: If attempting to generate the validator set for
	// [endHeight - 1], [validators] must initially contain the validator
	// weights for [startHeight].
	//
	// Note: Because this function iterates towards the genesis, [startHeight]
	// will typically be greater than or equal to [endHeight]. If [startHeight]
	// is less than [endHeight], no diffs will be applied.
	ApplyValidatorPublicKeyDiffs(
		ctx context.Context,
		validators map[ids.NodeID]*validators.GetValidatorOutput,
		startHeight uint64,
		endHeight uint64,
	) error

	SetHeight(height uint64)

	// Discard uncommitted changes to the database.
	Abort()

	// ReindexBlocks converts any block indices using the legacy storage format
	// to the new format. If this database has already updated the indices,
	// this function will return immediately, without iterating over the
	// database.
	//
	// TODO: Remove after v1.12.x is activated
	ReindexBlocks(lock sync.Locker, log logging.Logger) error

	// Commit changes to the base database.
	Commit() error

	// Returns a batch of unwritten changes that, when written, will commit all
	// pending changes to the base database.
	CommitBatch() (database.Batch, error)

	Checksum() ids.ID

	Close() error
}

// Prior to https://github.com/ava-labs/avalanchego/pull/1719, blocks were
// stored as a map from blkID to stateBlk. Nodes synced prior to this PR may
// still have blocks partially stored using this legacy format.
//
// TODO: Remove after v1.12.x is activated
type stateBlk struct {
	Bytes  []byte         `serialize:"true"`
	Status choices.Status `serialize:"true"`
}

/*
 * VMDB
 * |-. validators
 * | |-. current
 * | | |-. validator
 * | | | '-. list
 * | | |   '-- txID -> uptime + potential reward + potential delegatee reward
 * | | |-. delegator
 * | | | '-. list
 * | | |   '-- txID -> potential reward
 * | | |-. subnetValidator
 * | | | '-. list
 * | | |   '-- txID -> uptime + potential reward + potential delegatee reward
 * | | '-. subnetDelegator
 * | |   '-. list
 * | |     '-- txID -> potential reward
 * | |-. pending
 * | | |-. validator
 * | | | '-. list
 * | | |   '-- txID -> nil
 * | | |-. delegator
 * | | | '-. list
 * | | |   '-- txID -> nil
 * | | |-. subnetValidator
 * | | | '-. list
 * | | |   '-- txID -> nil
 * | | '-. subnetDelegator
 * | |   '-. list
 * | |     '-- txID -> nil
 * | |-. weight diffs
 * | | '-- subnet+height+nodeID -> weightChange
 * | '-. pub key diffs
 * |   '-- subnet+height+nodeID -> uncompressed public key or nil
 * |-. blockIDs
 * | '-- height -> blockID
 * |-. blocks
 * | '-- blockID -> block bytes
 * |-. txs
 * | '-- txID -> tx bytes + tx status
 * |- rewardUTXOs
 * | '-. txID
 * |   '-. list
 * |     '-- utxoID -> utxo bytes
 * |- utxos
 * | '-- utxoDB
 * |-. subnets
 * | '-. list
 * |   '-- txID -> nil
 * |-. subnetOwners
 * | '-. subnetID -> owner
 * |-. chains
 * | '-. subnetID
 * |   '-. list
 * |     '-- txID -> nil
 * '-. singletons
 *   |-- initializedKey -> nil
 *   |-- blocksReindexedKey -> nil
 *   |-- timestampKey -> timestamp
 *   |-- currentSupplyKey -> currentSupply
 *   |-- lastAcceptedKey -> lastAccepted
 *   '-- heightsIndexKey -> startIndexHeight + endIndexHeight
 */
type state struct {
	validatorState

	validators validators.Manager
	ctx        *snow.Context
	cfg        *config.Config
	metrics    metrics.Metrics
	rewards    reward.Calculator

	baseDB *versiondb.Database

	currentStakers *baseStakers
	pendingStakers *baseStakers

	currentHeight uint64

	addedBlockIDs map[uint64]ids.ID            // map of height -> blockID
	blockIDCache  cache.Cacher[uint64, ids.ID] // cache of height -> blockID. If the entry is ids.Empty, it is not in the database
	blockIDDB     database.Database

	addedBlocks map[ids.ID]block.Block            // map of blockID -> Block
	blockCache  cache.Cacher[ids.ID, block.Block] // cache of blockID -> Block. If the entry is nil, it is not in the database
	blockDB     database.Database

	validatorsDB                 database.Database
	currentValidatorsDB          database.Database
	currentValidatorBaseDB       database.Database
	currentValidatorList         linkeddb.LinkedDB
	currentDelegatorBaseDB       database.Database
	currentDelegatorList         linkeddb.LinkedDB
	currentSubnetValidatorBaseDB database.Database
	currentSubnetValidatorList   linkeddb.LinkedDB
	currentSubnetDelegatorBaseDB database.Database
	currentSubnetDelegatorList   linkeddb.LinkedDB
	pendingValidatorsDB          database.Database
	pendingValidatorBaseDB       database.Database
	pendingValidatorList         linkeddb.LinkedDB
	pendingDelegatorBaseDB       database.Database
	pendingDelegatorList         linkeddb.LinkedDB
	pendingSubnetValidatorBaseDB database.Database
	pendingSubnetValidatorList   linkeddb.LinkedDB
	pendingSubnetDelegatorBaseDB database.Database
	pendingSubnetDelegatorList   linkeddb.LinkedDB

	validatorWeightDiffsDB    database.Database
	validatorPublicKeyDiffsDB database.Database

	addedTxs map[ids.ID]*txAndStatus            // map of txID -> {*txs.Tx, Status}
	txCache  cache.Cacher[ids.ID, *txAndStatus] // txID -> {*txs.Tx, Status}. If the entry is nil, it isn't in the database
	txDB     database.Database

	addedRewardUTXOs map[ids.ID][]*avax.UTXO            // map of txID -> []*UTXO
	rewardUTXOsCache cache.Cacher[ids.ID, []*avax.UTXO] // txID -> []*UTXO
	rewardUTXODB     database.Database

	modifiedUTXOs map[ids.ID]*avax.UTXO // map of modified UTXOID -> *UTXO if the UTXO is nil, it has been removed
	utxoDB        database.Database
	utxoState     avax.UTXOState

	cachedSubnetIDs []ids.ID // nil if the subnets haven't been loaded
	addedSubnetIDs  []ids.ID
	subnetBaseDB    database.Database
	subnetDB        linkeddb.LinkedDB

	// Subnet ID --> Owner of the subnet
	subnetOwners     map[ids.ID]fx.Owner
	subnetOwnerCache cache.Cacher[ids.ID, fxOwnerAndSize] // cache of subnetID -> owner if the entry is nil, it is not in the database
	subnetOwnerDB    database.Database

	transformedSubnets     map[ids.ID]*txs.Tx            // map of subnetID -> transformSubnetTx
	transformedSubnetCache cache.Cacher[ids.ID, *txs.Tx] // cache of subnetID -> transformSubnetTx if the entry is nil, it is not in the database
	transformedSubnetDB    database.Database

	modifiedSupplies map[ids.ID]uint64             // map of subnetID -> current supply
	supplyCache      cache.Cacher[ids.ID, *uint64] // cache of subnetID -> current supply if the entry is nil, it is not in the database
	supplyDB         database.Database

	addedChains  map[ids.ID][]*txs.Tx                    // maps subnetID -> the newly added chains to the subnet
	chainCache   cache.Cacher[ids.ID, []*txs.Tx]         // cache of subnetID -> the chains after all local modifications []*txs.Tx
	chainDBCache cache.Cacher[ids.ID, linkeddb.LinkedDB] // cache of subnetID -> linkedDB
	chainDB      database.Database

	// The persisted fields represent the current database value
	timestamp, persistedTimestamp         time.Time
<<<<<<< HEAD
	excessComplexity                      commonfees.Dimensions
=======
	currentGasCap                         *commonfees.Gas
>>>>>>> bb4c5918
	currentSupply, persistedCurrentSupply uint64
	// [lastAccepted] is the most recently accepted block.
	lastAccepted, persistedLastAccepted ids.ID
	// TODO: Remove indexedHeights once v1.11.3 has been released.
	indexedHeights *heightRange
	singletonDB    database.Database
}

// heightRange is used to track which heights are safe to use the native DB
// iterator for querying validator diffs.
//
// TODO: Remove once we are guaranteed nodes can not rollback to not support the
// new indexing mechanism.
type heightRange struct {
	LowerBound uint64 `serialize:"true"`
	UpperBound uint64 `serialize:"true"`
}

type ValidatorWeightDiff struct {
	Decrease bool   `serialize:"true"`
	Amount   uint64 `serialize:"true"`
}

func (v *ValidatorWeightDiff) Add(negative bool, amount uint64) error {
	if v.Decrease == negative {
		var err error
		v.Amount, err = safemath.Add64(v.Amount, amount)
		return err
	}

	if v.Amount > amount {
		v.Amount -= amount
	} else {
		v.Amount = safemath.AbsDiff(v.Amount, amount)
		v.Decrease = negative
	}
	return nil
}

type txBytesAndStatus struct {
	Tx     []byte        `serialize:"true"`
	Status status.Status `serialize:"true"`
}

type txAndStatus struct {
	tx     *txs.Tx
	status status.Status
}

type fxOwnerAndSize struct {
	owner fx.Owner
	size  int
}

func txSize(_ ids.ID, tx *txs.Tx) int {
	if tx == nil {
		return ids.IDLen + constants.PointerOverhead
	}
	return ids.IDLen + len(tx.Bytes()) + constants.PointerOverhead
}

func txAndStatusSize(_ ids.ID, t *txAndStatus) int {
	if t == nil {
		return ids.IDLen + constants.PointerOverhead
	}
	return ids.IDLen + len(t.tx.Bytes()) + wrappers.IntLen + 2*constants.PointerOverhead
}

func blockSize(_ ids.ID, blk block.Block) int {
	if blk == nil {
		return ids.IDLen + constants.PointerOverhead
	}
	return ids.IDLen + len(blk.Bytes()) + constants.PointerOverhead
}

func New(
	db database.Database,
	genesisBytes []byte,
	metricsReg prometheus.Registerer,
	cfg *config.Config,
	execCfg *config.ExecutionConfig,
	ctx *snow.Context,
	metrics metrics.Metrics,
	rewards reward.Calculator,
) (State, error) {
	s, err := newState(
		db,
		metrics,
		cfg,
		execCfg,
		ctx,
		metricsReg,
		rewards,
	)
	if err != nil {
		return nil, err
	}

	if err := s.sync(genesisBytes); err != nil {
		// Drop any errors on close to return the first error
		_ = s.Close()

		return nil, err
	}

	return s, nil
}

func newState(
	db database.Database,
	metrics metrics.Metrics,
	cfg *config.Config,
	execCfg *config.ExecutionConfig,
	ctx *snow.Context,
	metricsReg prometheus.Registerer,
	rewards reward.Calculator,
) (*state, error) {
	blockIDCache, err := metercacher.New[uint64, ids.ID](
		"block_id_cache",
		metricsReg,
		&cache.LRU[uint64, ids.ID]{Size: execCfg.BlockIDCacheSize},
	)
	if err != nil {
		return nil, err
	}

	blockCache, err := metercacher.New[ids.ID, block.Block](
		"block_cache",
		metricsReg,
		cache.NewSizedLRU[ids.ID, block.Block](execCfg.BlockCacheSize, blockSize),
	)
	if err != nil {
		return nil, err
	}

	baseDB := versiondb.New(db)

	validatorsDB := prefixdb.New(ValidatorsPrefix, baseDB)

	currentValidatorsDB := prefixdb.New(CurrentPrefix, validatorsDB)
	currentValidatorBaseDB := prefixdb.New(ValidatorPrefix, currentValidatorsDB)
	currentDelegatorBaseDB := prefixdb.New(DelegatorPrefix, currentValidatorsDB)
	currentSubnetValidatorBaseDB := prefixdb.New(SubnetValidatorPrefix, currentValidatorsDB)
	currentSubnetDelegatorBaseDB := prefixdb.New(SubnetDelegatorPrefix, currentValidatorsDB)

	pendingValidatorsDB := prefixdb.New(PendingPrefix, validatorsDB)
	pendingValidatorBaseDB := prefixdb.New(ValidatorPrefix, pendingValidatorsDB)
	pendingDelegatorBaseDB := prefixdb.New(DelegatorPrefix, pendingValidatorsDB)
	pendingSubnetValidatorBaseDB := prefixdb.New(SubnetValidatorPrefix, pendingValidatorsDB)
	pendingSubnetDelegatorBaseDB := prefixdb.New(SubnetDelegatorPrefix, pendingValidatorsDB)

	validatorWeightDiffsDB := prefixdb.New(ValidatorWeightDiffsPrefix, validatorsDB)
	validatorPublicKeyDiffsDB := prefixdb.New(ValidatorPublicKeyDiffsPrefix, validatorsDB)

	txCache, err := metercacher.New(
		"tx_cache",
		metricsReg,
		cache.NewSizedLRU[ids.ID, *txAndStatus](execCfg.TxCacheSize, txAndStatusSize),
	)
	if err != nil {
		return nil, err
	}

	rewardUTXODB := prefixdb.New(RewardUTXOsPrefix, baseDB)
	rewardUTXOsCache, err := metercacher.New[ids.ID, []*avax.UTXO](
		"reward_utxos_cache",
		metricsReg,
		&cache.LRU[ids.ID, []*avax.UTXO]{Size: execCfg.RewardUTXOsCacheSize},
	)
	if err != nil {
		return nil, err
	}

	utxoDB := prefixdb.New(UTXOPrefix, baseDB)
	utxoState, err := avax.NewMeteredUTXOState(utxoDB, txs.GenesisCodec, metricsReg, execCfg.ChecksumsEnabled)
	if err != nil {
		return nil, err
	}

	subnetBaseDB := prefixdb.New(SubnetPrefix, baseDB)

	subnetOwnerDB := prefixdb.New(SubnetOwnerPrefix, baseDB)
	subnetOwnerCache, err := metercacher.New[ids.ID, fxOwnerAndSize](
		"subnet_owner_cache",
		metricsReg,
		cache.NewSizedLRU[ids.ID, fxOwnerAndSize](execCfg.FxOwnerCacheSize, func(_ ids.ID, f fxOwnerAndSize) int {
			return ids.IDLen + f.size
		}),
	)
	if err != nil {
		return nil, err
	}

	transformedSubnetCache, err := metercacher.New(
		"transformed_subnet_cache",
		metricsReg,
		cache.NewSizedLRU[ids.ID, *txs.Tx](execCfg.TransformedSubnetTxCacheSize, txSize),
	)
	if err != nil {
		return nil, err
	}

	supplyCache, err := metercacher.New[ids.ID, *uint64](
		"supply_cache",
		metricsReg,
		&cache.LRU[ids.ID, *uint64]{Size: execCfg.ChainCacheSize},
	)
	if err != nil {
		return nil, err
	}

	chainCache, err := metercacher.New[ids.ID, []*txs.Tx](
		"chain_cache",
		metricsReg,
		&cache.LRU[ids.ID, []*txs.Tx]{Size: execCfg.ChainCacheSize},
	)
	if err != nil {
		return nil, err
	}

	chainDBCache, err := metercacher.New[ids.ID, linkeddb.LinkedDB](
		"chain_db_cache",
		metricsReg,
		&cache.LRU[ids.ID, linkeddb.LinkedDB]{Size: execCfg.ChainDBCacheSize},
	)
	if err != nil {
		return nil, err
	}

	return &state{
		validatorState: newValidatorState(),

		validators: cfg.Validators,
		ctx:        ctx,
		cfg:        cfg,
		metrics:    metrics,
		rewards:    rewards,
		baseDB:     baseDB,

		addedBlockIDs: make(map[uint64]ids.ID),
		blockIDCache:  blockIDCache,
		blockIDDB:     prefixdb.New(BlockIDPrefix, baseDB),

		addedBlocks: make(map[ids.ID]block.Block),
		blockCache:  blockCache,
		blockDB:     prefixdb.New(BlockPrefix, baseDB),

		currentStakers: newBaseStakers(),
		pendingStakers: newBaseStakers(),

		validatorsDB:                 validatorsDB,
		currentValidatorsDB:          currentValidatorsDB,
		currentValidatorBaseDB:       currentValidatorBaseDB,
		currentValidatorList:         linkeddb.NewDefault(currentValidatorBaseDB),
		currentDelegatorBaseDB:       currentDelegatorBaseDB,
		currentDelegatorList:         linkeddb.NewDefault(currentDelegatorBaseDB),
		currentSubnetValidatorBaseDB: currentSubnetValidatorBaseDB,
		currentSubnetValidatorList:   linkeddb.NewDefault(currentSubnetValidatorBaseDB),
		currentSubnetDelegatorBaseDB: currentSubnetDelegatorBaseDB,
		currentSubnetDelegatorList:   linkeddb.NewDefault(currentSubnetDelegatorBaseDB),
		pendingValidatorsDB:          pendingValidatorsDB,
		pendingValidatorBaseDB:       pendingValidatorBaseDB,
		pendingValidatorList:         linkeddb.NewDefault(pendingValidatorBaseDB),
		pendingDelegatorBaseDB:       pendingDelegatorBaseDB,
		pendingDelegatorList:         linkeddb.NewDefault(pendingDelegatorBaseDB),
		pendingSubnetValidatorBaseDB: pendingSubnetValidatorBaseDB,
		pendingSubnetValidatorList:   linkeddb.NewDefault(pendingSubnetValidatorBaseDB),
		pendingSubnetDelegatorBaseDB: pendingSubnetDelegatorBaseDB,
		pendingSubnetDelegatorList:   linkeddb.NewDefault(pendingSubnetDelegatorBaseDB),
		validatorWeightDiffsDB:       validatorWeightDiffsDB,
		validatorPublicKeyDiffsDB:    validatorPublicKeyDiffsDB,

		addedTxs: make(map[ids.ID]*txAndStatus),
		txDB:     prefixdb.New(TxPrefix, baseDB),
		txCache:  txCache,

		addedRewardUTXOs: make(map[ids.ID][]*avax.UTXO),
		rewardUTXODB:     rewardUTXODB,
		rewardUTXOsCache: rewardUTXOsCache,

		modifiedUTXOs: make(map[ids.ID]*avax.UTXO),
		utxoDB:        utxoDB,
		utxoState:     utxoState,

		subnetBaseDB: subnetBaseDB,
		subnetDB:     linkeddb.NewDefault(subnetBaseDB),

		subnetOwners:     make(map[ids.ID]fx.Owner),
		subnetOwnerDB:    subnetOwnerDB,
		subnetOwnerCache: subnetOwnerCache,

		transformedSubnets:     make(map[ids.ID]*txs.Tx),
		transformedSubnetCache: transformedSubnetCache,
		transformedSubnetDB:    prefixdb.New(TransformedSubnetPrefix, baseDB),

		modifiedSupplies: make(map[ids.ID]uint64),
		supplyCache:      supplyCache,
		supplyDB:         prefixdb.New(SupplyPrefix, baseDB),

		addedChains:  make(map[ids.ID][]*txs.Tx),
		chainDB:      prefixdb.New(ChainPrefix, baseDB),
		chainCache:   chainCache,
		chainDBCache: chainDBCache,

		singletonDB: prefixdb.New(SingletonPrefix, baseDB),
	}, nil
}

func (s *state) GetCurrentValidator(subnetID ids.ID, nodeID ids.NodeID) (*Staker, error) {
	return s.currentStakers.GetValidator(subnetID, nodeID)
}

func (s *state) PutCurrentValidator(staker *Staker) {
	s.currentStakers.PutValidator(staker)
}

func (s *state) DeleteCurrentValidator(staker *Staker) {
	s.currentStakers.DeleteValidator(staker)
}

func (s *state) GetCurrentDelegatorIterator(subnetID ids.ID, nodeID ids.NodeID) (StakerIterator, error) {
	return s.currentStakers.GetDelegatorIterator(subnetID, nodeID), nil
}

func (s *state) PutCurrentDelegator(staker *Staker) {
	s.currentStakers.PutDelegator(staker)
}

func (s *state) DeleteCurrentDelegator(staker *Staker) {
	s.currentStakers.DeleteDelegator(staker)
}

func (s *state) GetCurrentStakerIterator() (StakerIterator, error) {
	return s.currentStakers.GetStakerIterator(), nil
}

func (s *state) GetPendingValidator(subnetID ids.ID, nodeID ids.NodeID) (*Staker, error) {
	return s.pendingStakers.GetValidator(subnetID, nodeID)
}

func (s *state) PutPendingValidator(staker *Staker) {
	s.pendingStakers.PutValidator(staker)
}

func (s *state) DeletePendingValidator(staker *Staker) {
	s.pendingStakers.DeleteValidator(staker)
}

func (s *state) GetPendingDelegatorIterator(subnetID ids.ID, nodeID ids.NodeID) (StakerIterator, error) {
	return s.pendingStakers.GetDelegatorIterator(subnetID, nodeID), nil
}

func (s *state) PutPendingDelegator(staker *Staker) {
	s.pendingStakers.PutDelegator(staker)
}

func (s *state) DeletePendingDelegator(staker *Staker) {
	s.pendingStakers.DeleteDelegator(staker)
}

func (s *state) GetPendingStakerIterator() (StakerIterator, error) {
	return s.pendingStakers.GetStakerIterator(), nil
}

func (s *state) shouldInit() (bool, error) {
	has, err := s.singletonDB.Has(InitializedKey)
	return !has, err
}

func (s *state) doneInit() error {
	return s.singletonDB.Put(InitializedKey, nil)
}

func (s *state) GetSubnetIDs() ([]ids.ID, error) {
	if s.cachedSubnetIDs != nil {
		return s.cachedSubnetIDs, nil
	}

	subnetDBIt := s.subnetDB.NewIterator()
	defer subnetDBIt.Release()

	subnetIDs := []ids.ID{}
	for subnetDBIt.Next() {
		subnetIDBytes := subnetDBIt.Key()
		subnetID, err := ids.ToID(subnetIDBytes)
		if err != nil {
			return nil, err
		}
		subnetIDs = append(subnetIDs, subnetID)
	}
	if err := subnetDBIt.Error(); err != nil {
		return nil, err
	}
	subnetIDs = append(subnetIDs, s.addedSubnetIDs...)
	s.cachedSubnetIDs = subnetIDs
	return subnetIDs, nil
}

func (s *state) AddSubnet(subnetID ids.ID) {
	s.addedSubnetIDs = append(s.addedSubnetIDs, subnetID)
	if s.cachedSubnetIDs != nil {
		s.cachedSubnetIDs = append(s.cachedSubnetIDs, subnetID)
	}
}

func (s *state) GetSubnetOwner(subnetID ids.ID) (fx.Owner, error) {
	if owner, exists := s.subnetOwners[subnetID]; exists {
		return owner, nil
	}

	if ownerAndSize, cached := s.subnetOwnerCache.Get(subnetID); cached {
		if ownerAndSize.owner == nil {
			return nil, database.ErrNotFound
		}
		return ownerAndSize.owner, nil
	}

	ownerBytes, err := s.subnetOwnerDB.Get(subnetID[:])
	if err == nil {
		var owner fx.Owner
		if _, err := block.GenesisCodec.Unmarshal(ownerBytes, &owner); err != nil {
			return nil, err
		}
		s.subnetOwnerCache.Put(subnetID, fxOwnerAndSize{
			owner: owner,
			size:  len(ownerBytes),
		})
		return owner, nil
	}
	if err != database.ErrNotFound {
		return nil, err
	}

	subnetIntf, _, err := s.GetTx(subnetID)
	if err != nil {
		if err == database.ErrNotFound {
			s.subnetOwnerCache.Put(subnetID, fxOwnerAndSize{})
		}
		return nil, err
	}

	subnet, ok := subnetIntf.Unsigned.(*txs.CreateSubnetTx)
	if !ok {
		return nil, fmt.Errorf("%q %w", subnetID, errIsNotSubnet)
	}

	s.SetSubnetOwner(subnetID, subnet.Owner)
	return subnet.Owner, nil
}

func (s *state) SetSubnetOwner(subnetID ids.ID, owner fx.Owner) {
	s.subnetOwners[subnetID] = owner
}

func (s *state) GetSubnetTransformation(subnetID ids.ID) (*txs.Tx, error) {
	if tx, exists := s.transformedSubnets[subnetID]; exists {
		return tx, nil
	}

	if tx, cached := s.transformedSubnetCache.Get(subnetID); cached {
		if tx == nil {
			return nil, database.ErrNotFound
		}
		return tx, nil
	}

	transformSubnetTxID, err := database.GetID(s.transformedSubnetDB, subnetID[:])
	if err == database.ErrNotFound {
		s.transformedSubnetCache.Put(subnetID, nil)
		return nil, database.ErrNotFound
	}
	if err != nil {
		return nil, err
	}

	transformSubnetTx, _, err := s.GetTx(transformSubnetTxID)
	if err != nil {
		return nil, err
	}
	s.transformedSubnetCache.Put(subnetID, transformSubnetTx)
	return transformSubnetTx, nil
}

func (s *state) AddSubnetTransformation(transformSubnetTxIntf *txs.Tx) {
	transformSubnetTx := transformSubnetTxIntf.Unsigned.(*txs.TransformSubnetTx)
	s.transformedSubnets[transformSubnetTx.Subnet] = transformSubnetTxIntf
}

func (s *state) GetChains(subnetID ids.ID) ([]*txs.Tx, error) {
	if chains, cached := s.chainCache.Get(subnetID); cached {
		return chains, nil
	}
	chainDB := s.getChainDB(subnetID)
	chainDBIt := chainDB.NewIterator()
	defer chainDBIt.Release()

	txs := []*txs.Tx(nil)
	for chainDBIt.Next() {
		chainIDBytes := chainDBIt.Key()
		chainID, err := ids.ToID(chainIDBytes)
		if err != nil {
			return nil, err
		}
		chainTx, _, err := s.GetTx(chainID)
		if err != nil {
			return nil, err
		}
		txs = append(txs, chainTx)
	}
	if err := chainDBIt.Error(); err != nil {
		return nil, err
	}
	txs = append(txs, s.addedChains[subnetID]...)
	s.chainCache.Put(subnetID, txs)
	return txs, nil
}

func (s *state) AddChain(createChainTxIntf *txs.Tx) {
	createChainTx := createChainTxIntf.Unsigned.(*txs.CreateChainTx)
	subnetID := createChainTx.SubnetID
	s.addedChains[subnetID] = append(s.addedChains[subnetID], createChainTxIntf)
	if chains, cached := s.chainCache.Get(subnetID); cached {
		chains = append(chains, createChainTxIntf)
		s.chainCache.Put(subnetID, chains)
	}
}

func (s *state) getChainDB(subnetID ids.ID) linkeddb.LinkedDB {
	if chainDB, cached := s.chainDBCache.Get(subnetID); cached {
		return chainDB
	}
	rawChainDB := prefixdb.New(subnetID[:], s.chainDB)
	chainDB := linkeddb.NewDefault(rawChainDB)
	s.chainDBCache.Put(subnetID, chainDB)
	return chainDB
}

func (s *state) GetTx(txID ids.ID) (*txs.Tx, status.Status, error) {
	if tx, exists := s.addedTxs[txID]; exists {
		return tx.tx, tx.status, nil
	}
	if tx, cached := s.txCache.Get(txID); cached {
		if tx == nil {
			return nil, status.Unknown, database.ErrNotFound
		}
		return tx.tx, tx.status, nil
	}
	txBytes, err := s.txDB.Get(txID[:])
	if err == database.ErrNotFound {
		s.txCache.Put(txID, nil)
		return nil, status.Unknown, database.ErrNotFound
	} else if err != nil {
		return nil, status.Unknown, err
	}

	stx := txBytesAndStatus{}
	if _, err := txs.GenesisCodec.Unmarshal(txBytes, &stx); err != nil {
		return nil, status.Unknown, err
	}

	tx, err := txs.Parse(txs.GenesisCodec, stx.Tx)
	if err != nil {
		return nil, status.Unknown, err
	}

	ptx := &txAndStatus{
		tx:     tx,
		status: stx.Status,
	}

	s.txCache.Put(txID, ptx)
	return ptx.tx, ptx.status, nil
}

func (s *state) AddTx(tx *txs.Tx, status status.Status) {
	s.addedTxs[tx.ID()] = &txAndStatus{
		tx:     tx,
		status: status,
	}
}

func (s *state) GetRewardUTXOs(txID ids.ID) ([]*avax.UTXO, error) {
	if utxos, exists := s.addedRewardUTXOs[txID]; exists {
		return utxos, nil
	}
	if utxos, exists := s.rewardUTXOsCache.Get(txID); exists {
		return utxos, nil
	}

	rawTxDB := prefixdb.New(txID[:], s.rewardUTXODB)
	txDB := linkeddb.NewDefault(rawTxDB)
	it := txDB.NewIterator()
	defer it.Release()

	utxos := []*avax.UTXO(nil)
	for it.Next() {
		utxo := &avax.UTXO{}
		if _, err := txs.Codec.Unmarshal(it.Value(), utxo); err != nil {
			return nil, err
		}
		utxos = append(utxos, utxo)
	}
	if err := it.Error(); err != nil {
		return nil, err
	}

	s.rewardUTXOsCache.Put(txID, utxos)
	return utxos, nil
}

func (s *state) AddRewardUTXO(txID ids.ID, utxo *avax.UTXO) {
	s.addedRewardUTXOs[txID] = append(s.addedRewardUTXOs[txID], utxo)
}

func (s *state) GetUTXO(utxoID ids.ID) (*avax.UTXO, error) {
	if utxo, exists := s.modifiedUTXOs[utxoID]; exists {
		if utxo == nil {
			return nil, database.ErrNotFound
		}
		return utxo, nil
	}
	return s.utxoState.GetUTXO(utxoID)
}

func (s *state) UTXOIDs(addr []byte, start ids.ID, limit int) ([]ids.ID, error) {
	return s.utxoState.UTXOIDs(addr, start, limit)
}

func (s *state) AddUTXO(utxo *avax.UTXO) {
	s.modifiedUTXOs[utxo.InputID()] = utxo
}

func (s *state) DeleteUTXO(utxoID ids.ID) {
	s.modifiedUTXOs[utxoID] = nil
}

func (s *state) GetStartTime(nodeID ids.NodeID, subnetID ids.ID) (time.Time, error) {
	staker, err := s.currentStakers.GetValidator(subnetID, nodeID)
	if err != nil {
		return time.Time{}, err
	}
	return staker.StartTime, nil
}

<<<<<<< HEAD
func (s *state) GetExcessComplexity() (commonfees.Dimensions, error) {
	return s.excessComplexity, nil
}

func (s *state) SetExcessComplexity(complexity commonfees.Dimensions) {
	s.excessComplexity = complexity
=======
func (s *state) GetCurrentGasCap() (commonfees.Gas, error) {
	if s.currentGasCap == nil {
		return commonfees.ZeroGas, nil
	}
	return *s.currentGasCap, nil
}

func (s *state) SetCurrentGasCap(gasCap commonfees.Gas) {
	if s.currentGasCap == nil {
		s.currentGasCap = new(commonfees.Gas)
	}
	*s.currentGasCap = gasCap
>>>>>>> bb4c5918
}

func (s *state) GetTimestamp() time.Time {
	return s.timestamp
}

func (s *state) SetTimestamp(tm time.Time) {
	s.timestamp = tm
}

func (s *state) GetLastAccepted() ids.ID {
	return s.lastAccepted
}

func (s *state) SetLastAccepted(lastAccepted ids.ID) {
	s.lastAccepted = lastAccepted
}

func (s *state) GetCurrentSupply(subnetID ids.ID) (uint64, error) {
	if subnetID == constants.PrimaryNetworkID {
		return s.currentSupply, nil
	}

	supply, ok := s.modifiedSupplies[subnetID]
	if ok {
		return supply, nil
	}

	cachedSupply, ok := s.supplyCache.Get(subnetID)
	if ok {
		if cachedSupply == nil {
			return 0, database.ErrNotFound
		}
		return *cachedSupply, nil
	}

	supply, err := database.GetUInt64(s.supplyDB, subnetID[:])
	if err == database.ErrNotFound {
		s.supplyCache.Put(subnetID, nil)
		return 0, database.ErrNotFound
	}
	if err != nil {
		return 0, err
	}

	s.supplyCache.Put(subnetID, &supply)
	return supply, nil
}

func (s *state) SetCurrentSupply(subnetID ids.ID, cs uint64) {
	if subnetID == constants.PrimaryNetworkID {
		s.currentSupply = cs
	} else {
		s.modifiedSupplies[subnetID] = cs
	}
}

func (s *state) ApplyValidatorWeightDiffs(
	ctx context.Context,
	validators map[ids.NodeID]*validators.GetValidatorOutput,
	startHeight uint64,
	endHeight uint64,
	subnetID ids.ID,
) error {
	diffIter := s.validatorWeightDiffsDB.NewIteratorWithStartAndPrefix(
		marshalStartDiffKey(subnetID, startHeight),
		subnetID[:],
	)
	defer diffIter.Release()

	prevHeight := startHeight + 1
	for diffIter.Next() {
		if err := ctx.Err(); err != nil {
			return err
		}

		_, parsedHeight, nodeID, err := unmarshalDiffKey(diffIter.Key())
		if err != nil {
			return err
		}

		if parsedHeight > prevHeight {
			s.ctx.Log.Error("unexpected parsed height",
				zap.Stringer("subnetID", subnetID),
				zap.Uint64("parsedHeight", parsedHeight),
				zap.Stringer("nodeID", nodeID),
				zap.Uint64("prevHeight", prevHeight),
				zap.Uint64("startHeight", startHeight),
				zap.Uint64("endHeight", endHeight),
			)
		}

		// If the parsedHeight is less than our target endHeight, then we have
		// fully processed the diffs from startHeight through endHeight.
		if parsedHeight < endHeight {
			return diffIter.Error()
		}

		prevHeight = parsedHeight

		weightDiff, err := unmarshalWeightDiff(diffIter.Value())
		if err != nil {
			return err
		}

		if err := applyWeightDiff(validators, nodeID, weightDiff); err != nil {
			return err
		}
	}
	return diffIter.Error()
}

func applyWeightDiff(
	vdrs map[ids.NodeID]*validators.GetValidatorOutput,
	nodeID ids.NodeID,
	weightDiff *ValidatorWeightDiff,
) error {
	vdr, ok := vdrs[nodeID]
	if !ok {
		// This node isn't in the current validator set.
		vdr = &validators.GetValidatorOutput{
			NodeID: nodeID,
		}
		vdrs[nodeID] = vdr
	}

	// The weight of this node changed at this block.
	var err error
	if weightDiff.Decrease {
		// The validator's weight was decreased at this block, so in the
		// prior block it was higher.
		vdr.Weight, err = safemath.Add64(vdr.Weight, weightDiff.Amount)
	} else {
		// The validator's weight was increased at this block, so in the
		// prior block it was lower.
		vdr.Weight, err = safemath.Sub(vdr.Weight, weightDiff.Amount)
	}
	if err != nil {
		return err
	}

	if vdr.Weight == 0 {
		// The validator's weight was 0 before this block so they weren't in the
		// validator set.
		delete(vdrs, nodeID)
	}
	return nil
}

func (s *state) ApplyValidatorPublicKeyDiffs(
	ctx context.Context,
	validators map[ids.NodeID]*validators.GetValidatorOutput,
	startHeight uint64,
	endHeight uint64,
) error {
	diffIter := s.validatorPublicKeyDiffsDB.NewIteratorWithStartAndPrefix(
		marshalStartDiffKey(constants.PrimaryNetworkID, startHeight),
		constants.PrimaryNetworkID[:],
	)
	defer diffIter.Release()

	for diffIter.Next() {
		if err := ctx.Err(); err != nil {
			return err
		}

		_, parsedHeight, nodeID, err := unmarshalDiffKey(diffIter.Key())
		if err != nil {
			return err
		}
		// If the parsedHeight is less than our target endHeight, then we have
		// fully processed the diffs from startHeight through endHeight.
		if parsedHeight < endHeight {
			break
		}

		vdr, ok := validators[nodeID]
		if !ok {
			continue
		}

		pkBytes := diffIter.Value()
		if len(pkBytes) == 0 {
			vdr.PublicKey = nil
			continue
		}

		vdr.PublicKey = bls.PublicKeyFromValidUncompressedBytes(pkBytes)
	}

	// Note: this does not fallback to the linkeddb index because the linkeddb
	// index does not contain entries for when to remove the public key.
	//
	// Nodes may see inconsistent public keys for heights before the new public
	// key index was populated.
	return diffIter.Error()
}

func (s *state) syncGenesis(genesisBlk block.Block, genesis *genesis.Genesis) error {
	genesisBlkID := genesisBlk.ID()
	s.SetLastAccepted(genesisBlkID)
	s.SetTimestamp(time.Unix(int64(genesis.Timestamp), 0))
	s.SetCurrentSupply(constants.PrimaryNetworkID, genesis.InitialSupply)
	s.AddStatelessBlock(genesisBlk)

	// Persist UTXOs that exist at genesis
	for _, utxo := range genesis.UTXOs {
		avaxUTXO := utxo.UTXO
		s.AddUTXO(&avaxUTXO)
	}

	// Persist primary network validator set at genesis
	for _, vdrTx := range genesis.Validators {
		// We expect genesis validator txs to be either AddValidatorTx or
		// AddPermissionlessValidatorTx.
		//
		// TODO: Enforce stricter type check
		validatorTx, ok := vdrTx.Unsigned.(txs.ScheduledStaker)
		if !ok {
			return fmt.Errorf("expected a scheduled staker but got %T", vdrTx.Unsigned)
		}

		stakeAmount := validatorTx.Weight()
		// Note: We use [StartTime()] here because genesis transactions are
		// guaranteed to be pre-Durango activation.
		startTime := validatorTx.StartTime()
		stakeDuration := validatorTx.EndTime().Sub(startTime)
		currentSupply, err := s.GetCurrentSupply(constants.PrimaryNetworkID)
		if err != nil {
			return err
		}

		potentialReward := s.rewards.Calculate(
			stakeDuration,
			stakeAmount,
			currentSupply,
		)
		newCurrentSupply, err := safemath.Add64(currentSupply, potentialReward)
		if err != nil {
			return err
		}

		staker, err := NewCurrentStaker(vdrTx.ID(), validatorTx, startTime, potentialReward)
		if err != nil {
			return err
		}

		s.PutCurrentValidator(staker)
		s.AddTx(vdrTx, status.Committed)
		s.SetCurrentSupply(constants.PrimaryNetworkID, newCurrentSupply)
	}

	for _, chain := range genesis.Chains {
		unsignedChain, ok := chain.Unsigned.(*txs.CreateChainTx)
		if !ok {
			return fmt.Errorf("expected tx type *txs.CreateChainTx but got %T", chain.Unsigned)
		}

		// Ensure all chains that the genesis bytes say to create have the right
		// network ID
		if unsignedChain.NetworkID != s.ctx.NetworkID {
			return avax.ErrWrongNetworkID
		}

		s.AddChain(chain)
		s.AddTx(chain, status.Committed)
	}

	// updateValidators is set to false here to maintain the invariant that the
	// primary network's validator set is empty before the validator sets are
	// initialized.
	return s.write(false /*=updateValidators*/, 0)
}

// Load pulls data previously stored on disk that is expected to be in memory.
func (s *state) load() error {
	return utils.Err(
		s.loadMetadata(),
		s.loadCurrentValidators(),
		s.loadPendingValidators(),
		s.initValidatorSets(),
	)
}

func (s *state) loadMetadata() error {
	timestamp, err := database.GetTimestamp(s.singletonDB, TimestampKey)
	if err != nil {
		return err
	}
	s.persistedTimestamp = timestamp
	s.SetTimestamp(timestamp)

<<<<<<< HEAD
	switch excessComplexityBytes, err := s.singletonDB.Get(ExcessComplexityKey); err {
	case nil:
		if err := s.excessComplexity.FromBytes(excessComplexityBytes); err != nil {
			return err
		}
=======
	switch currentGasCapBytes, err := s.singletonDB.Get(CurrentGasCapKey); err {
	case nil:
		gas, err := database.ParseUInt64(currentGasCapBytes)
		if err != nil {
			return err
		}
		s.currentGasCap = new(commonfees.Gas)
		*s.currentGasCap = commonfees.Gas(gas)
>>>>>>> bb4c5918

	case database.ErrNotFound:
		// fork introducing dynamic fees may not be active yet,
		// hence we may have never stored fees windows. Set to nil
		// TODO: remove once fork is active
<<<<<<< HEAD
		s.excessComplexity = commonfees.Empty
=======
		feesCfg, err := fee.GetDynamicConfig(true /*isEActive*/)
		if err != nil {
			return fmt.Errorf("failed retrieving dynamic fees config: %w", err)
		}
		s.currentGasCap = new(commonfees.Gas)
		*s.currentGasCap = feesCfg.MaxGasPerSecond
>>>>>>> bb4c5918

	default:
		return err
	}

	currentSupply, err := database.GetUInt64(s.singletonDB, CurrentSupplyKey)
	if err != nil {
		return err
	}
	s.persistedCurrentSupply = currentSupply
	s.SetCurrentSupply(constants.PrimaryNetworkID, currentSupply)

	lastAccepted, err := database.GetID(s.singletonDB, LastAcceptedKey)
	if err != nil {
		return err
	}
	s.persistedLastAccepted = lastAccepted
	s.lastAccepted = lastAccepted

	// Lookup the most recently indexed range on disk. If we haven't started
	// indexing the weights, then we keep the indexed heights as nil.
	indexedHeightsBytes, err := s.singletonDB.Get(HeightsIndexedKey)
	if err == database.ErrNotFound {
		return nil
	}
	if err != nil {
		return err
	}

	indexedHeights := &heightRange{}
	_, err = block.GenesisCodec.Unmarshal(indexedHeightsBytes, indexedHeights)
	if err != nil {
		return err
	}

	// If the indexed range is not up to date, then we will act as if the range
	// doesn't exist.
	lastAcceptedBlock, err := s.GetStatelessBlock(lastAccepted)
	if err != nil {
		return err
	}
	if indexedHeights.UpperBound != lastAcceptedBlock.Height() {
		return nil
	}
	s.indexedHeights = indexedHeights
	return nil
}

func (s *state) loadCurrentValidators() error {
	s.currentStakers = newBaseStakers()

	validatorIt := s.currentValidatorList.NewIterator()
	defer validatorIt.Release()
	for validatorIt.Next() {
		txIDBytes := validatorIt.Key()
		txID, err := ids.ToID(txIDBytes)
		if err != nil {
			return err
		}
		tx, _, err := s.GetTx(txID)
		if err != nil {
			return fmt.Errorf("failed loading validator transaction txID %s, %w", txID, err)
		}

		stakerTx, ok := tx.Unsigned.(txs.Staker)
		if !ok {
			return fmt.Errorf("expected tx type txs.Staker but got %T", tx.Unsigned)
		}

		metadataBytes := validatorIt.Value()
		metadata := &validatorMetadata{
			txID: txID,
		}
		if scheduledStakerTx, ok := tx.Unsigned.(txs.ScheduledStaker); ok {
			// Populate [StakerStartTime] using the tx as a default in the event
			// it was added pre-durango and is not stored in the database.
			//
			// Note: We do not populate [LastUpdated] since it is expected to
			// always be present on disk.
			metadata.StakerStartTime = uint64(scheduledStakerTx.StartTime().Unix())
		}
		if err := parseValidatorMetadata(metadataBytes, metadata); err != nil {
			return err
		}

		staker, err := NewCurrentStaker(
			txID,
			stakerTx,
			time.Unix(int64(metadata.StakerStartTime), 0),
			metadata.PotentialReward)
		if err != nil {
			return err
		}

		validator := s.currentStakers.getOrCreateValidator(staker.SubnetID, staker.NodeID)
		validator.validator = staker

		s.currentStakers.stakers.ReplaceOrInsert(staker)

		s.validatorState.LoadValidatorMetadata(staker.NodeID, staker.SubnetID, metadata)
	}

	subnetValidatorIt := s.currentSubnetValidatorList.NewIterator()
	defer subnetValidatorIt.Release()
	for subnetValidatorIt.Next() {
		txIDBytes := subnetValidatorIt.Key()
		txID, err := ids.ToID(txIDBytes)
		if err != nil {
			return err
		}
		tx, _, err := s.GetTx(txID)
		if err != nil {
			return err
		}

		stakerTx, ok := tx.Unsigned.(txs.Staker)
		if !ok {
			return fmt.Errorf("expected tx type txs.Staker but got %T", tx.Unsigned)
		}

		metadataBytes := subnetValidatorIt.Value()
		metadata := &validatorMetadata{
			txID: txID,
		}
		if scheduledStakerTx, ok := tx.Unsigned.(txs.ScheduledStaker); ok {
			// Populate [StakerStartTime] and [LastUpdated] using the tx as a
			// default in the event they are not stored in the database.
			startTime := uint64(scheduledStakerTx.StartTime().Unix())
			metadata.StakerStartTime = startTime
			metadata.LastUpdated = startTime
		}
		if err := parseValidatorMetadata(metadataBytes, metadata); err != nil {
			return err
		}

		staker, err := NewCurrentStaker(
			txID,
			stakerTx,
			time.Unix(int64(metadata.StakerStartTime), 0),
			metadata.PotentialReward,
		)
		if err != nil {
			return err
		}
		validator := s.currentStakers.getOrCreateValidator(staker.SubnetID, staker.NodeID)
		validator.validator = staker

		s.currentStakers.stakers.ReplaceOrInsert(staker)

		s.validatorState.LoadValidatorMetadata(staker.NodeID, staker.SubnetID, metadata)
	}

	delegatorIt := s.currentDelegatorList.NewIterator()
	defer delegatorIt.Release()

	subnetDelegatorIt := s.currentSubnetDelegatorList.NewIterator()
	defer subnetDelegatorIt.Release()

	for _, delegatorIt := range []database.Iterator{delegatorIt, subnetDelegatorIt} {
		for delegatorIt.Next() {
			txIDBytes := delegatorIt.Key()
			txID, err := ids.ToID(txIDBytes)
			if err != nil {
				return err
			}
			tx, _, err := s.GetTx(txID)
			if err != nil {
				return err
			}

			stakerTx, ok := tx.Unsigned.(txs.Staker)
			if !ok {
				return fmt.Errorf("expected tx type txs.Staker but got %T", tx.Unsigned)
			}

			metadataBytes := delegatorIt.Value()
			metadata := &delegatorMetadata{
				txID: txID,
			}
			if scheduledStakerTx, ok := tx.Unsigned.(txs.ScheduledStaker); ok {
				// Populate [StakerStartTime] using the tx as a default in the
				// event it was added pre-durango and is not stored in the
				// database.
				metadata.StakerStartTime = uint64(scheduledStakerTx.StartTime().Unix())
			}
			err = parseDelegatorMetadata(metadataBytes, metadata)
			if err != nil {
				return err
			}

			staker, err := NewCurrentStaker(
				txID,
				stakerTx,
				time.Unix(int64(metadata.StakerStartTime), 0),
				metadata.PotentialReward,
			)
			if err != nil {
				return err
			}

			validator := s.currentStakers.getOrCreateValidator(staker.SubnetID, staker.NodeID)
			if validator.delegators == nil {
				validator.delegators = btree.NewG(defaultTreeDegree, (*Staker).Less)
			}
			validator.delegators.ReplaceOrInsert(staker)

			s.currentStakers.stakers.ReplaceOrInsert(staker)
		}
	}

	return utils.Err(
		validatorIt.Error(),
		subnetValidatorIt.Error(),
		delegatorIt.Error(),
		subnetDelegatorIt.Error(),
	)
}

func (s *state) loadPendingValidators() error {
	s.pendingStakers = newBaseStakers()

	validatorIt := s.pendingValidatorList.NewIterator()
	defer validatorIt.Release()

	subnetValidatorIt := s.pendingSubnetValidatorList.NewIterator()
	defer subnetValidatorIt.Release()

	for _, validatorIt := range []database.Iterator{validatorIt, subnetValidatorIt} {
		for validatorIt.Next() {
			txIDBytes := validatorIt.Key()
			txID, err := ids.ToID(txIDBytes)
			if err != nil {
				return err
			}
			tx, _, err := s.GetTx(txID)
			if err != nil {
				return err
			}

			stakerTx, ok := tx.Unsigned.(txs.ScheduledStaker)
			if !ok {
				return fmt.Errorf("expected tx type txs.Staker but got %T", tx.Unsigned)
			}

			staker, err := NewPendingStaker(txID, stakerTx)
			if err != nil {
				return err
			}

			validator := s.pendingStakers.getOrCreateValidator(staker.SubnetID, staker.NodeID)
			validator.validator = staker

			s.pendingStakers.stakers.ReplaceOrInsert(staker)
		}
	}

	delegatorIt := s.pendingDelegatorList.NewIterator()
	defer delegatorIt.Release()

	subnetDelegatorIt := s.pendingSubnetDelegatorList.NewIterator()
	defer subnetDelegatorIt.Release()

	for _, delegatorIt := range []database.Iterator{delegatorIt, subnetDelegatorIt} {
		for delegatorIt.Next() {
			txIDBytes := delegatorIt.Key()
			txID, err := ids.ToID(txIDBytes)
			if err != nil {
				return err
			}
			tx, _, err := s.GetTx(txID)
			if err != nil {
				return err
			}

			stakerTx, ok := tx.Unsigned.(txs.ScheduledStaker)
			if !ok {
				return fmt.Errorf("expected tx type txs.Staker but got %T", tx.Unsigned)
			}

			staker, err := NewPendingStaker(txID, stakerTx)
			if err != nil {
				return err
			}

			validator := s.pendingStakers.getOrCreateValidator(staker.SubnetID, staker.NodeID)
			if validator.delegators == nil {
				validator.delegators = btree.NewG(defaultTreeDegree, (*Staker).Less)
			}
			validator.delegators.ReplaceOrInsert(staker)

			s.pendingStakers.stakers.ReplaceOrInsert(staker)
		}
	}

	return utils.Err(
		validatorIt.Error(),
		subnetValidatorIt.Error(),
		delegatorIt.Error(),
		subnetDelegatorIt.Error(),
	)
}

// Invariant: initValidatorSets requires loadCurrentValidators to have already
// been called.
func (s *state) initValidatorSets() error {
	for subnetID, validators := range s.currentStakers.validators {
		if s.validators.Count(subnetID) != 0 {
			// Enforce the invariant that the validator set is empty here.
			return fmt.Errorf("%w: %s", errValidatorSetAlreadyPopulated, subnetID)
		}

		for nodeID, validator := range validators {
			validatorStaker := validator.validator
			if err := s.validators.AddStaker(subnetID, nodeID, validatorStaker.PublicKey, validatorStaker.TxID, validatorStaker.Weight); err != nil {
				return err
			}

			delegatorIterator := NewTreeIterator(validator.delegators)
			for delegatorIterator.Next() {
				delegatorStaker := delegatorIterator.Value()
				if err := s.validators.AddWeight(subnetID, nodeID, delegatorStaker.Weight); err != nil {
					delegatorIterator.Release()
					return err
				}
			}
			delegatorIterator.Release()
		}
	}

	s.metrics.SetLocalStake(s.validators.GetWeight(constants.PrimaryNetworkID, s.ctx.NodeID))
	totalWeight, err := s.validators.TotalWeight(constants.PrimaryNetworkID)
	if err != nil {
		return fmt.Errorf("failed to get total weight of primary network validators: %w", err)
	}
	s.metrics.SetTotalStake(totalWeight)
	return nil
}

func (s *state) write(updateValidators bool, height uint64) error {
	codecVersion := CodecVersion1
	if !s.cfg.UpgradeConfig.IsDurangoActivated(s.GetTimestamp()) {
		codecVersion = CodecVersion0
	}

	return utils.Err(
		s.writeBlocks(),
		s.writeCurrentStakers(updateValidators, height, codecVersion),
		s.writePendingStakers(),
		s.WriteValidatorMetadata(s.currentValidatorList, s.currentSubnetValidatorList, codecVersion), // Must be called after writeCurrentStakers
		s.writeTXs(),
		s.writeRewardUTXOs(),
		s.writeUTXOs(),
		s.writeSubnets(),
		s.writeSubnetOwners(),
		s.writeTransformedSubnets(),
		s.writeSubnetSupplies(),
		s.writeChains(),
		s.writeMetadata(),
	)
}

func (s *state) Close() error {
	return utils.Err(
		s.pendingSubnetValidatorBaseDB.Close(),
		s.pendingSubnetDelegatorBaseDB.Close(),
		s.pendingDelegatorBaseDB.Close(),
		s.pendingValidatorBaseDB.Close(),
		s.pendingValidatorsDB.Close(),
		s.currentSubnetValidatorBaseDB.Close(),
		s.currentSubnetDelegatorBaseDB.Close(),
		s.currentDelegatorBaseDB.Close(),
		s.currentValidatorBaseDB.Close(),
		s.currentValidatorsDB.Close(),
		s.validatorsDB.Close(),
		s.txDB.Close(),
		s.rewardUTXODB.Close(),
		s.utxoDB.Close(),
		s.subnetBaseDB.Close(),
		s.transformedSubnetDB.Close(),
		s.supplyDB.Close(),
		s.chainDB.Close(),
		s.singletonDB.Close(),
		s.blockDB.Close(),
		s.blockIDDB.Close(),
	)
}

func (s *state) sync(genesis []byte) error {
	shouldInit, err := s.shouldInit()
	if err != nil {
		return fmt.Errorf(
			"failed to check if the database is initialized: %w",
			err,
		)
	}

	// If the database is empty, create the platform chain anew using the
	// provided genesis state
	if shouldInit {
		if err := s.init(genesis); err != nil {
			return fmt.Errorf(
				"failed to initialize the database: %w",
				err,
			)
		}
	}

	if err := s.load(); err != nil {
		return fmt.Errorf(
			"failed to load the database state: %w",
			err,
		)
	}
	return nil
}

func (s *state) init(genesisBytes []byte) error {
	// Create the genesis block and save it as being accepted (We don't do
	// genesisBlock.Accept() because then it'd look for genesisBlock's
	// non-existent parent)
	genesisID := hashing.ComputeHash256Array(genesisBytes)
	genesisBlock, err := block.NewApricotCommitBlock(genesisID, 0 /*height*/)
	if err != nil {
		return err
	}

	genesis, err := genesis.Parse(genesisBytes)
	if err != nil {
		return err
	}
	if err := s.syncGenesis(genesisBlock, genesis); err != nil {
		return err
	}

	if err := s.doneInit(); err != nil {
		return err
	}

	return s.Commit()
}

func (s *state) AddStatelessBlock(block block.Block) {
	blkID := block.ID()
	s.addedBlockIDs[block.Height()] = blkID
	s.addedBlocks[blkID] = block
}

func (s *state) SetHeight(height uint64) {
	if s.indexedHeights == nil {
		// If indexedHeights hasn't been created yet, then we are newly tracking
		// the range. This means we should initialize the LowerBound to the
		// current height.
		s.indexedHeights = &heightRange{
			LowerBound: height,
		}
	}

	s.indexedHeights.UpperBound = height
	s.currentHeight = height
}

func (s *state) Commit() error {
	defer s.Abort()
	batch, err := s.CommitBatch()
	if err != nil {
		return err
	}
	return batch.Write()
}

func (s *state) Abort() {
	s.baseDB.Abort()
}

func (s *state) Checksum() ids.ID {
	return s.utxoState.Checksum()
}

func (s *state) CommitBatch() (database.Batch, error) {
	// updateValidators is set to true here so that the validator manager is
	// kept up to date with the last accepted state.
	if err := s.write(true /*=updateValidators*/, s.currentHeight); err != nil {
		return nil, err
	}
	return s.baseDB.CommitBatch()
}

func (s *state) writeBlocks() error {
	for blkID, blk := range s.addedBlocks {
		blkID := blkID
		blkBytes := blk.Bytes()
		blkHeight := blk.Height()
		heightKey := database.PackUInt64(blkHeight)

		delete(s.addedBlockIDs, blkHeight)
		s.blockIDCache.Put(blkHeight, blkID)
		if err := database.PutID(s.blockIDDB, heightKey, blkID); err != nil {
			return fmt.Errorf("failed to add blockID: %w", err)
		}

		delete(s.addedBlocks, blkID)
		// Note: Evict is used rather than Put here because blk may end up
		// referencing additional data (because of shared byte slices) that
		// would not be properly accounted for in the cache sizing.
		s.blockCache.Evict(blkID)
		if err := s.blockDB.Put(blkID[:], blkBytes); err != nil {
			return fmt.Errorf("failed to write block %s: %w", blkID, err)
		}
	}
	return nil
}

func (s *state) GetStatelessBlock(blockID ids.ID) (block.Block, error) {
	if blk, exists := s.addedBlocks[blockID]; exists {
		return blk, nil
	}
	if blk, cached := s.blockCache.Get(blockID); cached {
		if blk == nil {
			return nil, database.ErrNotFound
		}

		return blk, nil
	}

	blkBytes, err := s.blockDB.Get(blockID[:])
	if err == database.ErrNotFound {
		s.blockCache.Put(blockID, nil)
		return nil, database.ErrNotFound
	}
	if err != nil {
		return nil, err
	}

	blk, _, err := parseStoredBlock(blkBytes)
	if err != nil {
		return nil, err
	}

	s.blockCache.Put(blockID, blk)
	return blk, nil
}

func (s *state) GetBlockIDAtHeight(height uint64) (ids.ID, error) {
	if blkID, exists := s.addedBlockIDs[height]; exists {
		return blkID, nil
	}
	if blkID, cached := s.blockIDCache.Get(height); cached {
		if blkID == ids.Empty {
			return ids.Empty, database.ErrNotFound
		}

		return blkID, nil
	}

	heightKey := database.PackUInt64(height)

	blkID, err := database.GetID(s.blockIDDB, heightKey)
	if err == database.ErrNotFound {
		s.blockIDCache.Put(height, ids.Empty)
		return ids.Empty, database.ErrNotFound
	}
	if err != nil {
		return ids.Empty, err
	}

	s.blockIDCache.Put(height, blkID)
	return blkID, nil
}

func (s *state) writeCurrentStakers(updateValidators bool, height uint64, codecVersion uint16) error {
	for subnetID, validatorDiffs := range s.currentStakers.validatorDiffs {
		delete(s.currentStakers.validatorDiffs, subnetID)

		// Select db to write to
		validatorDB := s.currentSubnetValidatorList
		delegatorDB := s.currentSubnetDelegatorList
		if subnetID == constants.PrimaryNetworkID {
			validatorDB = s.currentValidatorList
			delegatorDB = s.currentDelegatorList
		}

		// Record the change in weight and/or public key for each validator.
		for nodeID, validatorDiff := range validatorDiffs {
			// Copy [nodeID] so it doesn't get overwritten next iteration.
			nodeID := nodeID

			weightDiff := &ValidatorWeightDiff{
				Decrease: validatorDiff.validatorStatus == deleted,
			}
			switch validatorDiff.validatorStatus {
			case added:
				staker := validatorDiff.validator
				weightDiff.Amount = staker.Weight

				// Invariant: Only the Primary Network contains non-nil public
				// keys.
				if staker.PublicKey != nil {
					// Record that the public key for the validator is being
					// added. This means the prior value for the public key was
					// nil.
					err := s.validatorPublicKeyDiffsDB.Put(
						marshalDiffKey(constants.PrimaryNetworkID, height, nodeID),
						nil,
					)
					if err != nil {
						return err
					}
				}

				// The validator is being added.
				//
				// Invariant: It's impossible for a delegator to have been
				// rewarded in the same block that the validator was added.
				startTime := uint64(staker.StartTime.Unix())
				metadata := &validatorMetadata{
					txID:        staker.TxID,
					lastUpdated: staker.StartTime,

					UpDuration:               0,
					LastUpdated:              startTime,
					StakerStartTime:          startTime,
					PotentialReward:          staker.PotentialReward,
					PotentialDelegateeReward: 0,
				}

				metadataBytes, err := MetadataCodec.Marshal(codecVersion, metadata)
				if err != nil {
					return fmt.Errorf("failed to serialize current validator: %w", err)
				}

				if err = validatorDB.Put(staker.TxID[:], metadataBytes); err != nil {
					return fmt.Errorf("failed to write current validator to list: %w", err)
				}

				s.validatorState.LoadValidatorMetadata(nodeID, subnetID, metadata)
			case deleted:
				staker := validatorDiff.validator
				weightDiff.Amount = staker.Weight

				// Invariant: Only the Primary Network contains non-nil public
				// keys.
				if staker.PublicKey != nil {
					// Record that the public key for the validator is being
					// removed. This means we must record the prior value of the
					// public key.
					//
					// Note: We store the uncompressed public key here as it is
					// significantly more efficient to parse when applying
					// diffs.
					err := s.validatorPublicKeyDiffsDB.Put(
						marshalDiffKey(constants.PrimaryNetworkID, height, nodeID),
						bls.PublicKeyToUncompressedBytes(staker.PublicKey),
					)
					if err != nil {
						return err
					}
				}

				if err := validatorDB.Delete(staker.TxID[:]); err != nil {
					return fmt.Errorf("failed to delete current staker: %w", err)
				}

				s.validatorState.DeleteValidatorMetadata(nodeID, subnetID)
			}

			err := writeCurrentDelegatorDiff(
				delegatorDB,
				weightDiff,
				validatorDiff,
				codecVersion,
			)
			if err != nil {
				return err
			}

			if weightDiff.Amount == 0 {
				// No weight change to record; go to next validator.
				continue
			}

			err = s.validatorWeightDiffsDB.Put(
				marshalDiffKey(subnetID, height, nodeID),
				marshalWeightDiff(weightDiff),
			)
			if err != nil {
				return err
			}

			// TODO: Move the validator set management out of the state package
			if !updateValidators {
				continue
			}

			if weightDiff.Decrease {
				err = s.validators.RemoveWeight(subnetID, nodeID, weightDiff.Amount)
			} else {
				if validatorDiff.validatorStatus == added {
					staker := validatorDiff.validator
					err = s.validators.AddStaker(
						subnetID,
						nodeID,
						staker.PublicKey,
						staker.TxID,
						weightDiff.Amount,
					)
				} else {
					err = s.validators.AddWeight(subnetID, nodeID, weightDiff.Amount)
				}
			}
			if err != nil {
				return fmt.Errorf("failed to update validator weight: %w", err)
			}
		}
	}

	// TODO: Move validator set management out of the state package
	//
	// Attempt to update the stake metrics
	if !updateValidators {
		return nil
	}

	totalWeight, err := s.validators.TotalWeight(constants.PrimaryNetworkID)
	if err != nil {
		return fmt.Errorf("failed to get total weight of primary network: %w", err)
	}

	s.metrics.SetLocalStake(s.validators.GetWeight(constants.PrimaryNetworkID, s.ctx.NodeID))
	s.metrics.SetTotalStake(totalWeight)
	return nil
}

func writeCurrentDelegatorDiff(
	currentDelegatorList linkeddb.LinkedDB,
	weightDiff *ValidatorWeightDiff,
	validatorDiff *diffValidator,
	codecVersion uint16,
) error {
	addedDelegatorIterator := NewTreeIterator(validatorDiff.addedDelegators)
	defer addedDelegatorIterator.Release()
	for addedDelegatorIterator.Next() {
		staker := addedDelegatorIterator.Value()

		if err := weightDiff.Add(false, staker.Weight); err != nil {
			return fmt.Errorf("failed to increase node weight diff: %w", err)
		}

		metadata := &delegatorMetadata{
			txID:            staker.TxID,
			PotentialReward: staker.PotentialReward,
			StakerStartTime: uint64(staker.StartTime.Unix()),
		}
		if err := writeDelegatorMetadata(currentDelegatorList, metadata, codecVersion); err != nil {
			return fmt.Errorf("failed to write current delegator to list: %w", err)
		}
	}

	for _, staker := range validatorDiff.deletedDelegators {
		if err := weightDiff.Add(true, staker.Weight); err != nil {
			return fmt.Errorf("failed to decrease node weight diff: %w", err)
		}

		if err := currentDelegatorList.Delete(staker.TxID[:]); err != nil {
			return fmt.Errorf("failed to delete current staker: %w", err)
		}
	}
	return nil
}

func (s *state) writePendingStakers() error {
	for subnetID, subnetValidatorDiffs := range s.pendingStakers.validatorDiffs {
		delete(s.pendingStakers.validatorDiffs, subnetID)

		validatorDB := s.pendingSubnetValidatorList
		delegatorDB := s.pendingSubnetDelegatorList
		if subnetID == constants.PrimaryNetworkID {
			validatorDB = s.pendingValidatorList
			delegatorDB = s.pendingDelegatorList
		}

		for _, validatorDiff := range subnetValidatorDiffs {
			err := writePendingDiff(
				validatorDB,
				delegatorDB,
				validatorDiff,
			)
			if err != nil {
				return err
			}
		}
	}
	return nil
}

func writePendingDiff(
	pendingValidatorList linkeddb.LinkedDB,
	pendingDelegatorList linkeddb.LinkedDB,
	validatorDiff *diffValidator,
) error {
	switch validatorDiff.validatorStatus {
	case added:
		err := pendingValidatorList.Put(validatorDiff.validator.TxID[:], nil)
		if err != nil {
			return fmt.Errorf("failed to add pending validator: %w", err)
		}
	case deleted:
		err := pendingValidatorList.Delete(validatorDiff.validator.TxID[:])
		if err != nil {
			return fmt.Errorf("failed to delete pending validator: %w", err)
		}
	}

	addedDelegatorIterator := NewTreeIterator(validatorDiff.addedDelegators)
	defer addedDelegatorIterator.Release()
	for addedDelegatorIterator.Next() {
		staker := addedDelegatorIterator.Value()

		if err := pendingDelegatorList.Put(staker.TxID[:], nil); err != nil {
			return fmt.Errorf("failed to write pending delegator to list: %w", err)
		}
	}

	for _, staker := range validatorDiff.deletedDelegators {
		if err := pendingDelegatorList.Delete(staker.TxID[:]); err != nil {
			return fmt.Errorf("failed to delete pending delegator: %w", err)
		}
	}
	return nil
}

func (s *state) writeTXs() error {
	for txID, txStatus := range s.addedTxs {
		txID := txID

		stx := txBytesAndStatus{
			Tx:     txStatus.tx.Bytes(),
			Status: txStatus.status,
		}

		// Note that we're serializing a [txBytesAndStatus] here, not a
		// *txs.Tx, so we don't use [txs.Codec].
		txBytes, err := txs.GenesisCodec.Marshal(txs.CodecVersion, &stx)
		if err != nil {
			return fmt.Errorf("failed to serialize tx: %w", err)
		}

		delete(s.addedTxs, txID)
		// Note: Evict is used rather than Put here because stx may end up
		// referencing additional data (because of shared byte slices) that
		// would not be properly accounted for in the cache sizing.
		s.txCache.Evict(txID)
		if err := s.txDB.Put(txID[:], txBytes); err != nil {
			return fmt.Errorf("failed to add tx: %w", err)
		}
	}
	return nil
}

func (s *state) writeRewardUTXOs() error {
	for txID, utxos := range s.addedRewardUTXOs {
		delete(s.addedRewardUTXOs, txID)
		s.rewardUTXOsCache.Put(txID, utxos)
		rawTxDB := prefixdb.New(txID[:], s.rewardUTXODB)
		txDB := linkeddb.NewDefault(rawTxDB)

		for _, utxo := range utxos {
			utxoBytes, err := txs.GenesisCodec.Marshal(txs.CodecVersion, utxo)
			if err != nil {
				return fmt.Errorf("failed to serialize reward UTXO: %w", err)
			}
			utxoID := utxo.InputID()
			if err := txDB.Put(utxoID[:], utxoBytes); err != nil {
				return fmt.Errorf("failed to add reward UTXO: %w", err)
			}
		}
	}
	return nil
}

func (s *state) writeUTXOs() error {
	for utxoID, utxo := range s.modifiedUTXOs {
		delete(s.modifiedUTXOs, utxoID)

		if utxo == nil {
			if err := s.utxoState.DeleteUTXO(utxoID); err != nil {
				return fmt.Errorf("failed to delete UTXO: %w", err)
			}
			continue
		}
		if err := s.utxoState.PutUTXO(utxo); err != nil {
			return fmt.Errorf("failed to add UTXO: %w", err)
		}
	}
	return nil
}

func (s *state) writeSubnets() error {
	for _, subnetID := range s.addedSubnetIDs {
		if err := s.subnetDB.Put(subnetID[:], nil); err != nil {
			return fmt.Errorf("failed to write subnet: %w", err)
		}
	}
	s.addedSubnetIDs = nil
	return nil
}

func (s *state) writeSubnetOwners() error {
	for subnetID, owner := range s.subnetOwners {
		subnetID := subnetID
		owner := owner
		delete(s.subnetOwners, subnetID)

		ownerBytes, err := block.GenesisCodec.Marshal(block.CodecVersion, &owner)
		if err != nil {
			return fmt.Errorf("failed to marshal subnet owner: %w", err)
		}

		s.subnetOwnerCache.Put(subnetID, fxOwnerAndSize{
			owner: owner,
			size:  len(ownerBytes),
		})

		if err := s.subnetOwnerDB.Put(subnetID[:], ownerBytes); err != nil {
			return fmt.Errorf("failed to write subnet owner: %w", err)
		}
	}
	return nil
}

func (s *state) writeTransformedSubnets() error {
	for subnetID, tx := range s.transformedSubnets {
		txID := tx.ID()

		delete(s.transformedSubnets, subnetID)
		// Note: Evict is used rather than Put here because tx may end up
		// referencing additional data (because of shared byte slices) that
		// would not be properly accounted for in the cache sizing.
		s.transformedSubnetCache.Evict(subnetID)
		if err := database.PutID(s.transformedSubnetDB, subnetID[:], txID); err != nil {
			return fmt.Errorf("failed to write transformed subnet: %w", err)
		}
	}
	return nil
}

func (s *state) writeSubnetSupplies() error {
	for subnetID, supply := range s.modifiedSupplies {
		supply := supply
		delete(s.modifiedSupplies, subnetID)
		s.supplyCache.Put(subnetID, &supply)
		if err := database.PutUInt64(s.supplyDB, subnetID[:], supply); err != nil {
			return fmt.Errorf("failed to write subnet supply: %w", err)
		}
	}
	return nil
}

func (s *state) writeChains() error {
	for subnetID, chains := range s.addedChains {
		for _, chain := range chains {
			chainDB := s.getChainDB(subnetID)

			chainID := chain.ID()
			if err := chainDB.Put(chainID[:], nil); err != nil {
				return fmt.Errorf("failed to write chain: %w", err)
			}
		}
		delete(s.addedChains, subnetID)
	}
	return nil
}

func (s *state) writeMetadata() error {
	if !s.persistedTimestamp.Equal(s.timestamp) {
		if err := database.PutTimestamp(s.singletonDB, TimestampKey, s.timestamp); err != nil {
			return fmt.Errorf("failed to write timestamp: %w", err)
		}
		s.persistedTimestamp = s.timestamp
	}

<<<<<<< HEAD
	if err := s.singletonDB.Put(ExcessComplexityKey, s.excessComplexity.Bytes()); err != nil {
		return fmt.Errorf("failed to write excess complexity: %w", err)
	}
=======
	if s.currentGasCap != nil {
		if err := database.PutUInt64(s.singletonDB, CurrentGasCapKey, uint64(*s.currentGasCap)); err != nil {
			return fmt.Errorf("failed to write current gas cap: %w", err)
		}
	}

>>>>>>> bb4c5918
	if s.persistedCurrentSupply != s.currentSupply {
		if err := database.PutUInt64(s.singletonDB, CurrentSupplyKey, s.currentSupply); err != nil {
			return fmt.Errorf("failed to write current supply: %w", err)
		}
		s.persistedCurrentSupply = s.currentSupply
	}
	if s.persistedLastAccepted != s.lastAccepted {
		if err := database.PutID(s.singletonDB, LastAcceptedKey, s.lastAccepted); err != nil {
			return fmt.Errorf("failed to write last accepted: %w", err)
		}
		s.persistedLastAccepted = s.lastAccepted
	}
	if s.indexedHeights != nil {
		indexedHeightsBytes, err := block.GenesisCodec.Marshal(block.CodecVersion, s.indexedHeights)
		if err != nil {
			return err
		}
		if err := s.singletonDB.Put(HeightsIndexedKey, indexedHeightsBytes); err != nil {
			return fmt.Errorf("failed to write indexed range: %w", err)
		}
	}
	return nil
}

// Returns the block and whether it is a [stateBlk].
// Invariant: blkBytes is safe to parse with blocks.GenesisCodec
//
// TODO: Remove after v1.12.x is activated
func parseStoredBlock(blkBytes []byte) (block.Block, bool, error) {
	// Attempt to parse as blocks.Block
	blk, err := block.Parse(block.GenesisCodec, blkBytes)
	if err == nil {
		return blk, false, nil
	}

	// Fallback to [stateBlk]
	blkState := stateBlk{}
	if _, err := block.GenesisCodec.Unmarshal(blkBytes, &blkState); err != nil {
		return nil, false, err
	}

	blk, err = block.Parse(block.GenesisCodec, blkState.Bytes)
	return blk, true, err
}

func (s *state) ReindexBlocks(lock sync.Locker, log logging.Logger) error {
	has, err := s.singletonDB.Has(BlocksReindexedKey)
	if err != nil {
		return err
	}
	if has {
		log.Info("blocks already reindexed")
		return nil
	}

	// It is possible that new blocks are added after grabbing this iterator.
	// New blocks are guaranteed to be persisted in the new format, so we don't
	// need to check them.
	blockIterator := s.blockDB.NewIterator()
	// Releasing is done using a closure to ensure that updating blockIterator
	// will result in having the most recent iterator released when executing
	// the deferred function.
	defer func() {
		blockIterator.Release()
	}()

	log.Info("starting block reindexing")

	var (
		startTime         = time.Now()
		lastCommit        = startTime
		nextUpdate        = startTime.Add(indexLogFrequency)
		numIndicesChecked = 0
		numIndicesUpdated = 0
	)

	for blockIterator.Next() {
		valueBytes := blockIterator.Value()
		blk, isStateBlk, err := parseStoredBlock(valueBytes)
		if err != nil {
			return fmt.Errorf("failed to parse block: %w", err)
		}

		blkID := blk.ID()

		// This block was previously stored using the legacy format, update the
		// index to remove the usage of stateBlk.
		if isStateBlk {
			blkBytes := blk.Bytes()
			if err := s.blockDB.Put(blkID[:], blkBytes); err != nil {
				return fmt.Errorf("failed to write block: %w", err)
			}

			numIndicesUpdated++
		}

		numIndicesChecked++

		now := time.Now()
		if now.After(nextUpdate) {
			nextUpdate = now.Add(indexLogFrequency)

			progress := timer.ProgressFromHash(blkID[:])
			eta := timer.EstimateETA(
				startTime,
				progress,
				math.MaxUint64,
			)

			log.Info("reindexing blocks",
				zap.Int("numIndicesUpdated", numIndicesUpdated),
				zap.Int("numIndicesChecked", numIndicesChecked),
				zap.Duration("eta", eta),
			)
		}

		if numIndicesChecked%indexIterationLimit == 0 {
			// We must hold the lock during committing to make sure we don't
			// attempt to commit to disk while a block is concurrently being
			// accepted.
			lock.Lock()
			err := utils.Err(
				s.Commit(),
				blockIterator.Error(),
			)
			lock.Unlock()
			if err != nil {
				return err
			}

			// We release the iterator here to allow the underlying database to
			// clean up deleted state.
			blockIterator.Release()

			// We take the minimum here because it's possible that the node is
			// currently bootstrapping. This would mean that grabbing the lock
			// could take an extremely long period of time; which we should not
			// delay processing for.
			indexDuration := now.Sub(lastCommit)
			sleepDuration := min(
				indexIterationSleepMultiplier*indexDuration,
				indexIterationSleepCap,
			)
			time.Sleep(sleepDuration)

			// Make sure not to include the sleep duration into the next index
			// duration.
			lastCommit = time.Now()

			blockIterator = s.blockDB.NewIteratorWithStart(blkID[:])
		}
	}

	// Ensure we fully iterated over all blocks before writing that indexing has
	// finished.
	//
	// Note: This is needed because a transient read error could cause the
	// iterator to stop early.
	if err := blockIterator.Error(); err != nil {
		return fmt.Errorf("failed to iterate over historical blocks: %w", err)
	}

	if err := s.singletonDB.Put(BlocksReindexedKey, nil); err != nil {
		return fmt.Errorf("failed to put marked blocks as reindexed: %w", err)
	}

	// We must hold the lock during committing to make sure we don't attempt to
	// commit to disk while a block is concurrently being accepted.
	lock.Lock()
	defer lock.Unlock()

	log.Info("finished block reindexing",
		zap.Int("numIndicesUpdated", numIndicesUpdated),
		zap.Int("numIndicesChecked", numIndicesChecked),
		zap.Duration("duration", time.Since(startTime)),
	)

	return s.Commit()
}<|MERGE_RESOLUTION|>--- conflicted
+++ resolved
@@ -82,24 +82,15 @@
 	ChainPrefix                   = []byte("chain")
 	SingletonPrefix               = []byte("singleton")
 
-<<<<<<< HEAD
 	TimestampKey        = []byte("timestamp")
 	CurrentSupplyKey    = []byte("current supply")
 	LastAcceptedKey     = []byte("last accepted")
 	HeightsIndexedKey   = []byte("heights indexed")
 	FeeRatesKey         = []byte("fee rates")
-	ExcessComplexityKey = []byte("last complexity")
+	ExcessComplexityKey = []byte("excess complexity")
+	CurrentGasCapKey    = []byte("gas cap")
 	InitializedKey      = []byte("initialized")
 	BlocksReindexedKey  = []byte("blocks reindexed")
-=======
-	TimestampKey       = []byte("timestamp")
-	CurrentSupplyKey   = []byte("current supply")
-	LastAcceptedKey    = []byte("last accepted")
-	HeightsIndexedKey  = []byte("heights indexed")
-	CurrentGasCapKey   = []byte("gas cap")
-	InitializedKey     = []byte("initialized")
-	BlocksReindexedKey = []byte("blocks reindexed")
->>>>>>> bb4c5918
 )
 
 // Chain collects all methods to manage the state of the chain for block
@@ -110,13 +101,11 @@
 	avax.UTXOGetter
 	avax.UTXODeleter
 
-<<<<<<< HEAD
-	GetExcessComplexity() (commonfees.Dimensions, error)
-	SetExcessComplexity(commonfees.Dimensions)
-=======
+	GetExcessComplexity() (commonfees.Gas, error)
+	SetExcessComplexity(commonfees.Gas)
+
 	GetCurrentGasCap() (commonfees.Gas, error)
 	SetCurrentGasCap(commonfees.Gas)
->>>>>>> bb4c5918
 
 	GetTimestamp() time.Time
 	SetTimestamp(tm time.Time)
@@ -377,11 +366,8 @@
 
 	// The persisted fields represent the current database value
 	timestamp, persistedTimestamp         time.Time
-<<<<<<< HEAD
-	excessComplexity                      commonfees.Dimensions
-=======
+	excessComplexity                      commonfees.Gas
 	currentGasCap                         *commonfees.Gas
->>>>>>> bb4c5918
 	currentSupply, persistedCurrentSupply uint64
 	// [lastAccepted] is the most recently accepted block.
 	lastAccepted, persistedLastAccepted ids.ID
@@ -1026,14 +1012,14 @@
 	return staker.StartTime, nil
 }
 
-<<<<<<< HEAD
-func (s *state) GetExcessComplexity() (commonfees.Dimensions, error) {
+func (s *state) GetExcessComplexity() (commonfees.Gas, error) {
 	return s.excessComplexity, nil
 }
 
-func (s *state) SetExcessComplexity(complexity commonfees.Dimensions) {
-	s.excessComplexity = complexity
-=======
+func (s *state) SetExcessComplexity(gas commonfees.Gas) {
+	s.excessComplexity = gas
+}
+
 func (s *state) GetCurrentGasCap() (commonfees.Gas, error) {
 	if s.currentGasCap == nil {
 		return commonfees.ZeroGas, nil
@@ -1046,7 +1032,6 @@
 		s.currentGasCap = new(commonfees.Gas)
 	}
 	*s.currentGasCap = gasCap
->>>>>>> bb4c5918
 }
 
 func (s *state) GetTimestamp() time.Time {
@@ -1339,13 +1324,23 @@
 	s.persistedTimestamp = timestamp
 	s.SetTimestamp(timestamp)
 
-<<<<<<< HEAD
 	switch excessComplexityBytes, err := s.singletonDB.Get(ExcessComplexityKey); err {
 	case nil:
-		if err := s.excessComplexity.FromBytes(excessComplexityBytes); err != nil {
+		gas, err := database.ParseUInt64(excessComplexityBytes)
+		if err != nil {
 			return err
 		}
-=======
+		s.excessComplexity = commonfees.Gas(gas)
+
+	case database.ErrNotFound:
+		// fork introducing dynamic fees may not be active yet,
+		// hence we may have never stored fees windows. Set to nil
+		// TODO: remove once fork is active
+		s.excessComplexity = commonfees.ZeroGas
+	default:
+		return err
+	}
+
 	switch currentGasCapBytes, err := s.singletonDB.Get(CurrentGasCapKey); err {
 	case nil:
 		gas, err := database.ParseUInt64(currentGasCapBytes)
@@ -1354,22 +1349,17 @@
 		}
 		s.currentGasCap = new(commonfees.Gas)
 		*s.currentGasCap = commonfees.Gas(gas)
->>>>>>> bb4c5918
 
 	case database.ErrNotFound:
 		// fork introducing dynamic fees may not be active yet,
 		// hence we may have never stored fees windows. Set to nil
 		// TODO: remove once fork is active
-<<<<<<< HEAD
-		s.excessComplexity = commonfees.Empty
-=======
 		feesCfg, err := fee.GetDynamicConfig(true /*isEActive*/)
 		if err != nil {
 			return fmt.Errorf("failed retrieving dynamic fees config: %w", err)
 		}
 		s.currentGasCap = new(commonfees.Gas)
 		*s.currentGasCap = feesCfg.MaxGasPerSecond
->>>>>>> bb4c5918
 
 	default:
 		return err
@@ -2350,18 +2340,16 @@
 		s.persistedTimestamp = s.timestamp
 	}
 
-<<<<<<< HEAD
-	if err := s.singletonDB.Put(ExcessComplexityKey, s.excessComplexity.Bytes()); err != nil {
-		return fmt.Errorf("failed to write excess complexity: %w", err)
-	}
-=======
+	if err := database.PutUInt64(s.singletonDB, ExcessComplexityKey, uint64(s.excessComplexity)); err != nil {
+		return fmt.Errorf("failed to write current excess gas: %w", err)
+	}
+
 	if s.currentGasCap != nil {
 		if err := database.PutUInt64(s.singletonDB, CurrentGasCapKey, uint64(*s.currentGasCap)); err != nil {
 			return fmt.Errorf("failed to write current gas cap: %w", err)
 		}
 	}
 
->>>>>>> bb4c5918
 	if s.persistedCurrentSupply != s.currentSupply {
 		if err := database.PutUInt64(s.singletonDB, CurrentSupplyKey, s.currentSupply); err != nil {
 			return fmt.Errorf("failed to write current supply: %w", err)
