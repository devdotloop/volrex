// Copyright (C) 2019-2021, Ava Labs, Inc. All rights reserved.
// See the file LICENSE for licensing terms.

package state

import (
	"errors"
	"fmt"
	"time"

	"github.com/prometheus/client_golang/prometheus"

	"github.com/ava-labs/avalanchego/cache"
	"github.com/ava-labs/avalanchego/cache/metercacher"
	"github.com/ava-labs/avalanchego/database"
	"github.com/ava-labs/avalanchego/database/linkeddb"
	"github.com/ava-labs/avalanchego/database/prefixdb"
	"github.com/ava-labs/avalanchego/database/versiondb"
	"github.com/ava-labs/avalanchego/ids"
	"github.com/ava-labs/avalanchego/snow"
	"github.com/ava-labs/avalanchego/snow/choices"
	"github.com/ava-labs/avalanchego/snow/uptime"
	"github.com/ava-labs/avalanchego/utils/constants"
	"github.com/ava-labs/avalanchego/utils/hashing"
	"github.com/ava-labs/avalanchego/utils/math"
	"github.com/ava-labs/avalanchego/utils/wrappers"
	"github.com/ava-labs/avalanchego/vms/components/avax"
	"github.com/ava-labs/avalanchego/vms/platformvm/blocks/stateless"
	"github.com/ava-labs/avalanchego/vms/platformvm/config"
	"github.com/ava-labs/avalanchego/vms/platformvm/genesis"
	"github.com/ava-labs/avalanchego/vms/platformvm/reward"
	"github.com/ava-labs/avalanchego/vms/platformvm/status"
	"github.com/ava-labs/avalanchego/vms/platformvm/txs"
)

const (
	validatorDiffsCacheSize = 2048
	txCacheSize             = 2048
	rewardUTXOsCacheSize    = 2048
	chainCacheSize          = 2048
	chainDBCacheSize        = 2048
	blockCacheSize          = 2048
)

var (
	_ State = &state{}

	ErrDelegatorSubset = errors.New("delegator's time range must be a subset of the validator's time range")

	errDSValidatorSubset = errors.New("all subnets' staking period must be a subset of the primary network")
	errStartTimeTooEarly = errors.New("start time is before the current chain time")
	errStartAfterEndTime = errors.New("start time is after the end time")

	validatorsPrefix      = []byte("validators")
	currentPrefix         = []byte("current")
	pendingPrefix         = []byte("pending")
	validatorPrefix       = []byte("validator")
	delegatorPrefix       = []byte("delegator")
	subnetValidatorPrefix = []byte("subnetValidator")
	validatorDiffsPrefix  = []byte("validatorDiffs")
	txPrefix              = []byte("tx")
	rewardUTXOsPrefix     = []byte("rewardUTXOs")
	utxoPrefix            = []byte("utxo")
	subnetPrefix          = []byte("subnet")
	chainPrefix           = []byte("chain")
	singletonPrefix       = []byte("singleton")

	blockPrefix = []byte("block")

	timestampKey     = []byte("timestamp")
	currentSupplyKey = []byte("current supply")
	lastAcceptedKey  = []byte("last accepted")
	initializedKey   = []byte("initialized")
)

// Chain collects all methods to manage the state of the chain for block
// execution.
type Chain interface {
	Stakers
	UTXOAdder
	UTXOGetter
	UTXODeleter

	GetTimestamp() time.Time
	SetTimestamp(tm time.Time)
	GetCurrentSupply() uint64
	SetCurrentSupply(cs uint64)

	GetRewardUTXOs(txID ids.ID) ([]*avax.UTXO, error)
	AddRewardUTXO(txID ids.ID, utxo *avax.UTXO)
	GetSubnets() ([]*txs.Tx, error)
	AddSubnet(createSubnetTx *txs.Tx)
	GetChains(subnetID ids.ID) ([]*txs.Tx, error)
	AddChain(createChainTx *txs.Tx)
	GetTx(txID ids.ID) (*txs.Tx, status.Status, error)
	AddTx(tx *txs.Tx, status status.Status)
}

type State interface {
	Chain
	uptime.State
	avax.UTXOReader

	GetLastAccepted() ids.ID
	SetLastAccepted(ids.ID)
	SetHeight(height uint64)

	GetStatelessBlock(blockID ids.ID) (stateless.CommonBlockIntf, choices.Status, error)
	AddStatelessBlock(block stateless.CommonBlockIntf, status choices.Status)

	AddCurrentStaker(tx *txs.Tx, potentialReward uint64)
	DeleteCurrentStaker(tx *txs.Tx)
	AddPendingStaker(tx *txs.Tx)
	DeletePendingStaker(tx *txs.Tx)
	GetValidatorWeightDiffs(height uint64, subnetID ids.ID) (map[ids.NodeID]*ValidatorWeightDiff, error)

	// Return the maximum amount of stake on a node (including delegations) at
	// any given time between [startTime] and [endTime] given that:
	// * The amount of stake on the node right now is [currentStake]
	// * The delegations currently on this node are [current]
	// * [current] is sorted in order of increasing delegation end time.
	// * The stake delegated in [current] are already included in [currentStake]
	// * [startTime] is in the future, and [endTime] > [startTime]
	// * The delegations that will be on this node in the future are [pending]
	// * The start time of all delegations in [pending] are in the future
	// * [pending] is sorted in order of increasing delegation start time
	MaxStakeAmount(
		subnetID ids.ID,
		nodeID ids.NodeID,
		startTime time.Time,
		endTime time.Time,
	) (uint64, error)

	SyncGenesis(genesisBytes []byte) error

	// Load pulls data previously stored on disk that is expected to be in
	// memory.
	Load() error

	Abort()
	Commit() error
	CommitBatch() (database.Batch, error)
	Close() error
}

type state struct {
	cfg        *config.Config
	ctx        *snow.Context
	localStake prometheus.Gauge
	totalStake prometheus.Gauge
	rewards    reward.Calculator

	baseDB *versiondb.Database

	stakers

	addedCurrentStakers   []*ValidatorReward
	deletedCurrentStakers []*txs.Tx
	addedPendingStakers   []*txs.Tx
	deletedPendingStakers []*txs.Tx
	uptimes               map[ids.NodeID]*currentValidatorState // nodeID -> uptimes
	updatedUptimes        map[ids.NodeID]struct{}               // nodeID -> nil

	validatorsDB                 database.Database
	currentValidatorsDB          database.Database
	currentValidatorBaseDB       database.Database
	currentValidatorList         linkeddb.LinkedDB
	currentDelegatorBaseDB       database.Database
	currentDelegatorList         linkeddb.LinkedDB
	currentSubnetValidatorBaseDB database.Database
	currentSubnetValidatorList   linkeddb.LinkedDB
	pendingValidatorsDB          database.Database
	pendingValidatorBaseDB       database.Database
	pendingValidatorList         linkeddb.LinkedDB
	pendingDelegatorBaseDB       database.Database
	pendingDelegatorList         linkeddb.LinkedDB
	pendingSubnetValidatorBaseDB database.Database
	pendingSubnetValidatorList   linkeddb.LinkedDB

	validatorDiffsCache cache.Cacher // cache of heightWithSubnet -> map[ids.ShortID]*ValidatorWeightDiff
	validatorDiffsDB    database.Database

	addedTxs map[ids.ID]*txAndStatus // map of txID -> {*txs.Tx, Status}
	txCache  cache.Cacher            // cache of txID -> {*txs.Tx, Status} if the entry is nil, it is not in the database
	txDB     database.Database

	addedRewardUTXOs map[ids.ID][]*avax.UTXO // map of txID -> []*UTXO
	rewardUTXOsCache cache.Cacher            // cache of txID -> []*UTXO
	rewardUTXODB     database.Database

	modifiedUTXOs map[ids.ID]*avax.UTXO // map of modified UTXOID -> *UTXO if the UTXO is nil, it has been removed
	utxoDB        database.Database
	utxoState     avax.UTXOState

	cachedSubnets []*txs.Tx // nil if the subnets haven't been loaded
	addedSubnets  []*txs.Tx
	subnetBaseDB  database.Database
	subnetDB      linkeddb.LinkedDB

	addedChains  map[ids.ID][]*txs.Tx // maps subnetID -> the newly added chains to the subnet
	chainCache   cache.Cacher         // cache of subnetID -> the chains after all local modifications []*txs.Tx
	chainDBCache cache.Cacher         // cache of subnetID -> linkedDB
	chainDB      database.Database

	originalTimestamp, timestamp         time.Time
	originalCurrentSupply, currentSupply uint64
	originalLastAccepted, lastAccepted   ids.ID
	singletonDB                          database.Database

	currentHeight uint64
	addedBlocks   map[ids.ID]stateBlk // map of blockID -> stateBlk
	blockCache    cache.Cacher        // cache of blockID -> Block, if the entry is nil, it is not in the database
	blockDB       database.Database
}

type ValidatorWeightDiff struct {
	Decrease bool   `serialize:"true"`
	Amount   uint64 `serialize:"true"`
}

type heightWithSubnet struct {
	Height   uint64 `serialize:"true"`
	SubnetID ids.ID `serialize:"true"`
}

type txBytesAndStatus struct {
	Tx     []byte        `serialize:"true"`
	Status status.Status `serialize:"true"`
}

type stateBlk struct {
	Blk    stateless.CommonBlockIntf
	Bytes  []byte         `serialize:"true"`
	Status choices.Status `serialize:"true"`
}

type currentValidatorState struct {
	txID        ids.ID
	lastUpdated time.Time

	UpDuration      time.Duration `serialize:"true"`
	LastUpdated     uint64        `serialize:"true"` // Unix time in seconds
	PotentialReward uint64        `serialize:"true"`
}

func New(
	db database.Database,
	metrics prometheus.Registerer,
	cfg *config.Config,
	ctx *snow.Context,
	localStake prometheus.Gauge,
	totalStake prometheus.Gauge,
	rewards reward.Calculator,
	genesisBytes []byte,
) (State, error) {
	baseDB := versiondb.New(db)

	validatorsDB := prefixdb.New(validatorsPrefix, baseDB)

	currentValidatorsDB := prefixdb.New(currentPrefix, validatorsDB)
	currentValidatorBaseDB := prefixdb.New(validatorPrefix, currentValidatorsDB)
	currentDelegatorBaseDB := prefixdb.New(delegatorPrefix, currentValidatorsDB)
	currentSubnetValidatorBaseDB := prefixdb.New(subnetValidatorPrefix, currentValidatorsDB)

	pendingValidatorsDB := prefixdb.New(pendingPrefix, validatorsDB)
	pendingValidatorBaseDB := prefixdb.New(validatorPrefix, pendingValidatorsDB)
	pendingDelegatorBaseDB := prefixdb.New(delegatorPrefix, pendingValidatorsDB)
	pendingSubnetValidatorBaseDB := prefixdb.New(subnetValidatorPrefix, pendingValidatorsDB)

	validatorDiffsDB := prefixdb.New(validatorDiffsPrefix, validatorsDB)

	validatorDiffsCache, err := metercacher.New(
		"validator_diffs_cache",
		metrics,
		&cache.LRU{Size: validatorDiffsCacheSize},
	)
	if err != nil {
		return nil, err
	}

	txCache, err := metercacher.New(
		"tx_cache",
		metrics,
		&cache.LRU{Size: txCacheSize},
	)
	if err != nil {
		return nil, err
	}

	rewardUTXODB := prefixdb.New(rewardUTXOsPrefix, baseDB)
	rewardUTXOsCache, err := metercacher.New(
		"reward_utxos_cache",
		metrics,
		&cache.LRU{Size: rewardUTXOsCacheSize},
	)
	if err != nil {
		return nil, err
	}

	utxoDB := prefixdb.New(utxoPrefix, baseDB)
	utxoState, err := avax.NewMeteredUTXOState(utxoDB, genesis.Codec, metrics)
	if err != nil {
		return nil, err
	}

	subnetBaseDB := prefixdb.New(subnetPrefix, baseDB)

	chainCache, err := metercacher.New(
		"chain_cache",
		metrics,
		&cache.LRU{Size: chainCacheSize},
	)
	if err != nil {
		return nil, err
	}

	chainDBCache, err := metercacher.New(
		"chain_db_cache",
		metrics,
		&cache.LRU{Size: chainDBCacheSize},
	)
	if err != nil {
		return nil, err
	}

	blockCache, err := metercacher.New(
		"block_cache",
		metrics,
		&cache.LRU{Size: blockCacheSize},
	)
	if err != nil {
		return nil, err
	}

	s := &state{
		cfg:        cfg,
		ctx:        ctx,
		localStake: localStake,
		totalStake: totalStake,
		rewards:    rewards,

		baseDB: baseDB,

		uptimes:        make(map[ids.NodeID]*currentValidatorState),
		updatedUptimes: make(map[ids.NodeID]struct{}),

		validatorsDB:                 validatorsDB,
		currentValidatorsDB:          currentValidatorsDB,
		currentValidatorBaseDB:       currentValidatorBaseDB,
		currentValidatorList:         linkeddb.NewDefault(currentValidatorBaseDB),
		currentDelegatorBaseDB:       currentDelegatorBaseDB,
		currentDelegatorList:         linkeddb.NewDefault(currentDelegatorBaseDB),
		currentSubnetValidatorBaseDB: currentSubnetValidatorBaseDB,
		currentSubnetValidatorList:   linkeddb.NewDefault(currentSubnetValidatorBaseDB),
		pendingValidatorsDB:          pendingValidatorsDB,
		pendingValidatorBaseDB:       pendingValidatorBaseDB,
		pendingValidatorList:         linkeddb.NewDefault(pendingValidatorBaseDB),
		pendingDelegatorBaseDB:       pendingDelegatorBaseDB,
		pendingDelegatorList:         linkeddb.NewDefault(pendingDelegatorBaseDB),
		pendingSubnetValidatorBaseDB: pendingSubnetValidatorBaseDB,
		pendingSubnetValidatorList:   linkeddb.NewDefault(pendingSubnetValidatorBaseDB),
		validatorDiffsDB:             validatorDiffsDB,
		validatorDiffsCache:          validatorDiffsCache,

		addedTxs: make(map[ids.ID]*txAndStatus),
		txDB:     prefixdb.New(txPrefix, baseDB),
		txCache:  txCache,

		addedRewardUTXOs: make(map[ids.ID][]*avax.UTXO),
		rewardUTXODB:     rewardUTXODB,
		rewardUTXOsCache: rewardUTXOsCache,

		modifiedUTXOs: make(map[ids.ID]*avax.UTXO),
		utxoDB:        utxoDB,
		utxoState:     utxoState,

		subnetBaseDB: subnetBaseDB,
		subnetDB:     linkeddb.NewDefault(subnetBaseDB),

		addedChains:  make(map[ids.ID][]*txs.Tx),
		chainDB:      prefixdb.New(chainPrefix, baseDB),
		chainCache:   chainCache,
		chainDBCache: chainDBCache,

		singletonDB: prefixdb.New(singletonPrefix, baseDB),

		addedBlocks: make(map[ids.ID]stateBlk),
		blockCache:  blockCache,
		blockDB:     prefixdb.New(blockPrefix, baseDB),
	}

	if err := s.initialize(genesisBytes); err != nil {
		// Drop any errors on close to return the first error
		_ = s.Close()

		return nil, err
	}
	return s, nil
}

func (s *state) initialize(genesis []byte) error {
	alreadyInit, err := s.singletonDB.Has(initializedKey)
	if err != nil {
		return fmt.Errorf(
			"failed to check if the database is initialized: %w",
			err,
		)
	}

	// If the database is empty, create the platform chain anew using the
	// provided genesis state
	if !alreadyInit {
		if err := s.SyncGenesis(genesis); err != nil {
			return fmt.Errorf(
				"failed to initialize the database: %w",
				err,
			)
		}
		if err := s.singletonDB.Put(initializedKey, nil); err != nil {
			return err
		}
		if err := s.Commit(); err != nil {
			return fmt.Errorf(
				"failed to commit genesis: %w",
				err,
			)
		}
	}

	if err := s.Load(); err != nil {
		return fmt.Errorf(
			"failed to load the database state: %w",
			err,
		)
	}
	return nil
}

func (s *state) GetSubnets() ([]*txs.Tx, error) {
	if s.cachedSubnets != nil {
		return s.cachedSubnets, nil
	}

	subnetDBIt := s.subnetDB.NewIterator()
	defer subnetDBIt.Release()

	txs := []*txs.Tx(nil)
	for subnetDBIt.Next() {
		subnetIDBytes := subnetDBIt.Key()
		subnetID, err := ids.ToID(subnetIDBytes)
		if err != nil {
			return nil, err
		}
		subnetTx, _, err := s.GetTx(subnetID)
		if err != nil {
			return nil, err
		}
		txs = append(txs, subnetTx)
	}
	if err := subnetDBIt.Error(); err != nil {
		return nil, err
	}
	txs = append(txs, s.addedSubnets...)
	s.cachedSubnets = txs
	return txs, nil
}

func (s *state) AddSubnet(createSubnetTx *txs.Tx) {
	s.addedSubnets = append(s.addedSubnets, createSubnetTx)
	if s.cachedSubnets != nil {
		s.cachedSubnets = append(s.cachedSubnets, createSubnetTx)
	}
}

func (s *state) GetChains(subnetID ids.ID) ([]*txs.Tx, error) {
	if chainsIntf, cached := s.chainCache.Get(subnetID); cached {
		return chainsIntf.([]*txs.Tx), nil
	}
	chainDB := s.getChainDB(subnetID)
	chainDBIt := chainDB.NewIterator()
	defer chainDBIt.Release()

	txs := []*txs.Tx(nil)
	for chainDBIt.Next() {
		chainIDBytes := chainDBIt.Key()
		chainID, err := ids.ToID(chainIDBytes)
		if err != nil {
			return nil, err
		}
		chainTx, _, err := s.GetTx(chainID)
		if err != nil {
			return nil, err
		}
		txs = append(txs, chainTx)
	}
	if err := chainDBIt.Error(); err != nil {
		return nil, err
	}
	txs = append(txs, s.addedChains[subnetID]...)
	s.chainCache.Put(subnetID, txs)
	return txs, nil
}

func (s *state) AddChain(createChainTxIntf *txs.Tx) {
	createChainTx := createChainTxIntf.Unsigned.(*txs.CreateChainTx)
	subnetID := createChainTx.SubnetID
	s.addedChains[subnetID] = append(s.addedChains[subnetID], createChainTxIntf)
	if chainsIntf, cached := s.chainCache.Get(subnetID); cached {
		chains := chainsIntf.([]*txs.Tx)
		chains = append(chains, createChainTxIntf)
		s.chainCache.Put(subnetID, chains)
	}
}

func (s *state) getChainDB(subnetID ids.ID) linkeddb.LinkedDB {
	if chainDBIntf, cached := s.chainDBCache.Get(subnetID); cached {
		return chainDBIntf.(linkeddb.LinkedDB)
	}
	rawChainDB := prefixdb.New(subnetID[:], s.chainDB)
	chainDB := linkeddb.NewDefault(rawChainDB)
	s.chainDBCache.Put(subnetID, chainDB)
	return chainDB
}

func (s *state) GetTx(txID ids.ID) (*txs.Tx, status.Status, error) {
	if tx, exists := s.addedTxs[txID]; exists {
		return tx.tx, tx.status, nil
	}
	if txIntf, cached := s.txCache.Get(txID); cached {
		if txIntf == nil {
			return nil, status.Unknown, database.ErrNotFound
		}
		tx := txIntf.(*txAndStatus)
		return tx.tx, tx.status, nil
	}
	txBytes, err := s.txDB.Get(txID[:])
	if err == database.ErrNotFound {
		s.txCache.Put(txID, nil)
		return nil, status.Unknown, database.ErrNotFound
	} else if err != nil {
		return nil, status.Unknown, err
	}

	stx := txBytesAndStatus{}
	if _, err := genesis.Codec.Unmarshal(txBytes, &stx); err != nil {
		return nil, status.Unknown, err
	}

	tx := txs.Tx{}
	if _, err := genesis.Codec.Unmarshal(stx.Tx, &tx); err != nil {
		return nil, status.Unknown, err
	}
	if err := tx.Sign(genesis.Codec, nil); err != nil {
		return nil, status.Unknown, err
	}

	ptx := &txAndStatus{
		tx:     &tx,
		status: stx.Status,
	}

	s.txCache.Put(txID, ptx)
	return ptx.tx, ptx.status, nil
}

func (s *state) AddTx(tx *txs.Tx, status status.Status) {
	s.addedTxs[tx.ID()] = &txAndStatus{
		tx:     tx,
		status: status,
	}
}

func (s *state) GetRewardUTXOs(txID ids.ID) ([]*avax.UTXO, error) {
	if utxos, exists := s.addedRewardUTXOs[txID]; exists {
		return utxos, nil
	}
	if utxos, exists := s.rewardUTXOsCache.Get(txID); exists {
		return utxos.([]*avax.UTXO), nil
	}

	rawTxDB := prefixdb.New(txID[:], s.rewardUTXODB)
	txDB := linkeddb.NewDefault(rawTxDB)
	it := txDB.NewIterator()
	defer it.Release()

	utxos := []*avax.UTXO(nil)
	for it.Next() {
		utxo := &avax.UTXO{}
		if _, err := txs.Codec.Unmarshal(it.Value(), utxo); err != nil {
			return nil, err
		}
		utxos = append(utxos, utxo)
	}
	if err := it.Error(); err != nil {
		return nil, err
	}

	s.rewardUTXOsCache.Put(txID, utxos)
	return utxos, nil
}

func (s *state) AddRewardUTXO(txID ids.ID, utxo *avax.UTXO) {
	s.addedRewardUTXOs[txID] = append(s.addedRewardUTXOs[txID], utxo)
}

func (s *state) GetUTXO(utxoID ids.ID) (*avax.UTXO, error) {
	if utxo, exists := s.modifiedUTXOs[utxoID]; exists {
		if utxo == nil {
			return nil, database.ErrNotFound
		}
		return utxo, nil
	}
	return s.utxoState.GetUTXO(utxoID)
}

func (s *state) UTXOIDs(addr []byte, start ids.ID, limit int) ([]ids.ID, error) {
	return s.utxoState.UTXOIDs(addr, start, limit)
}

func (s *state) AddUTXO(utxo *avax.UTXO) {
	s.modifiedUTXOs[utxo.InputID()] = utxo
}

func (s *state) DeleteUTXO(utxoID ids.ID) {
	s.modifiedUTXOs[utxoID] = nil
}

func (s *state) GetUptime(nodeID ids.NodeID) (upDuration time.Duration, lastUpdated time.Time, err error) {
	uptime, exists := s.uptimes[nodeID]
	if !exists {
		return 0, time.Time{}, database.ErrNotFound
	}
	return uptime.UpDuration, uptime.lastUpdated, nil
}

func (s *state) SetUptime(nodeID ids.NodeID, upDuration time.Duration, lastUpdated time.Time) error {
	uptime, exists := s.uptimes[nodeID]
	if !exists {
		return database.ErrNotFound
	}
	uptime.UpDuration = upDuration
	uptime.lastUpdated = lastUpdated
	s.updatedUptimes[nodeID] = struct{}{}
	return nil
}

func (s *state) GetTimestamp() time.Time             { return s.timestamp }
func (s *state) SetTimestamp(tm time.Time)           { s.timestamp = tm }
func (s *state) GetCurrentSupply() uint64            { return s.currentSupply }
func (s *state) SetCurrentSupply(cs uint64)          { s.currentSupply = cs }
func (s *state) GetLastAccepted() ids.ID             { return s.lastAccepted }
func (s *state) SetLastAccepted(lastAccepted ids.ID) { s.lastAccepted = lastAccepted }
func (s *state) SetHeight(height uint64)             { s.currentHeight = height }

<<<<<<< HEAD
func (s *state) GetStatelessBlock(blockID ids.ID) (stateless.CommonBlockIntf, choices.Status, error) {
	if blkState, exists := s.addedBlocks[blockID]; exists {
		return blkState.Blk, blkState.Status, nil
=======
func (s *state) GetStatelessBlock(blockID ids.ID) (stateless.Block, choices.Status, error) {
	if blk, exists := s.addedBlocks[blockID]; exists {
		return blk.Blk, blk.Status, nil
>>>>>>> 1c4a96ab
	}
	if blkIntf, cached := s.blockCache.Get(blockID); cached {
		if blkIntf == nil {
			return nil, choices.Processing, database.ErrNotFound // status does not matter here
		}

		blkState := blkIntf.(stateBlk)
		return blkState.Blk, blkState.Status, nil
	}

	blkBytes, err := s.blockDB.Get(blockID[:])
	if err == database.ErrNotFound {
		s.blockCache.Put(blockID, nil)
		return nil, choices.Processing, database.ErrNotFound // status does not matter here
	} else if err != nil {
		return nil, choices.Processing, err // status does not matter here
	}

	// Note: stored blocks are verified, so it's safe to marshal them with GenesisBlock
	blkState := stateBlk{}
	if _, err := stateless.GenesisCodec.Unmarshal(blkBytes, &blkState); err != nil {
		return nil, choices.Processing, err // status does not matter here
	}

	statelessBlk, err := stateless.Parse(blkState.Bytes, stateless.GenesisCodec)
	if err != nil {
		return nil, choices.Processing, err
	}

	blkState.Blk = statelessBlk
	s.blockCache.Put(blockID, blkState)
	return statelessBlk, blkState.Status, nil
}

func (s *state) AddStatelessBlock(block stateless.CommonBlockIntf, status choices.Status) {
	s.addedBlocks[block.ID()] = stateBlk{
		Blk:    block,
		Bytes:  block.Bytes(),
		Status: status,
	}
}

func (s *state) GetStartTime(nodeID ids.NodeID) (time.Time, error) {
	currentValidator, err := s.CurrentStakers().GetValidator(nodeID)
	if err != nil {
		return time.Time{}, err
	}

	unsignedVdrTx, _ := currentValidator.AddValidatorTx()
	return unsignedVdrTx.StartTime(), nil
}

func (s *state) AddCurrentStaker(tx *txs.Tx, potentialReward uint64) {
	s.addedCurrentStakers = append(s.addedCurrentStakers, &ValidatorReward{
		AddStakerTx:     tx,
		PotentialReward: potentialReward,
	})
}

func (s *state) DeleteCurrentStaker(tx *txs.Tx) {
	s.deletedCurrentStakers = append(s.deletedCurrentStakers, tx)
}

func (s *state) AddPendingStaker(tx *txs.Tx) {
	s.addedPendingStakers = append(s.addedPendingStakers, tx)
}

func (s *state) DeletePendingStaker(tx *txs.Tx) {
	s.deletedPendingStakers = append(s.deletedPendingStakers, tx)
}

func (s *state) GetValidatorWeightDiffs(height uint64, subnetID ids.ID) (map[ids.NodeID]*ValidatorWeightDiff, error) {
	prefixStruct := heightWithSubnet{
		Height:   height,
		SubnetID: subnetID,
	}
	prefixBytes, err := genesis.Codec.Marshal(txs.Version, prefixStruct)
	if err != nil {
		return nil, err
	}
	prefixStr := string(prefixBytes)

	if weightDiffsIntf, ok := s.validatorDiffsCache.Get(prefixStr); ok {
		return weightDiffsIntf.(map[ids.NodeID]*ValidatorWeightDiff), nil
	}

	rawDiffDB := prefixdb.New(prefixBytes, s.validatorDiffsDB)
	diffDB := linkeddb.NewDefault(rawDiffDB)
	diffIter := diffDB.NewIterator()
	defer diffIter.Release()

	weightDiffs := make(map[ids.NodeID]*ValidatorWeightDiff)
	for diffIter.Next() {
		nodeID, err := ids.ToNodeID(diffIter.Key())
		if err != nil {
			return nil, err
		}

		weightDiff := ValidatorWeightDiff{}
		_, err = genesis.Codec.Unmarshal(diffIter.Value(), &weightDiff)
		if err != nil {
			return nil, err
		}

		weightDiffs[nodeID] = &weightDiff
	}

	s.validatorDiffsCache.Put(prefixStr, weightDiffs)
	return weightDiffs, diffIter.Error()
}

func (s *state) MaxStakeAmount(
	subnetID ids.ID,
	nodeID ids.NodeID,
	startTime time.Time,
	endTime time.Time,
) (uint64, error) {
	if startTime.After(endTime) {
		return 0, errStartAfterEndTime
	}
	if timestamp := s.GetTimestamp(); startTime.Before(timestamp) {
		return 0, errStartTimeTooEarly
	}
	if subnetID == constants.PrimaryNetworkID {
		return s.maxPrimarySubnetStakeAmount(nodeID, startTime, endTime)
	}
	return s.maxSubnetStakeAmount(subnetID, nodeID, startTime, endTime)
}

func (s *state) SyncGenesis(genesisBytes []byte) error {
	// Create the genesis block and save it as being accepted (We don't do
	// genesisBlock.Accept() because then it'd look for genesisBlock's
	// non-existent parent)
	genesisID := hashing.ComputeHash256Array(genesisBytes)
	genesis, err := genesis.ParseState(genesisBytes)
	if err != nil {
		return err
	}

	genesisBlock, err := stateless.NewCommitBlock(
		stateless.PreForkVersion,
		0, // timestamp
		genesisID,
		0, // height
	)
	if err != nil {
		return err
	}
	s.AddStatelessBlock(genesisBlock, choices.Accepted)
	s.SetLastAccepted(genesisBlock.ID())
	s.SetTimestamp(time.Unix(int64(genesis.Timestamp), 0))
	s.SetCurrentSupply(genesis.InitialSupply)

	// Persist UTXOs that exist at genesis
	for _, utxo := range genesis.UTXOs {
		s.AddUTXO(utxo)
	}

	// Persist primary network validator set at genesis
	for _, vdrTx := range genesis.Validators {
		tx, ok := vdrTx.Unsigned.(*txs.AddValidatorTx)
		if !ok {
			return fmt.Errorf("expected tx type *txs.AddValidatorTx but got %T", vdrTx.Unsigned)
		}

		stakeAmount := tx.Validator.Wght
		stakeDuration := tx.Validator.Duration()
		currentSupply := s.GetCurrentSupply()

		r := s.rewards.Calculate(
			stakeDuration,
			stakeAmount,
			currentSupply,
		)
		newCurrentSupply, err := math.Add64(currentSupply, r)
		if err != nil {
			return err
		}

		s.AddCurrentStaker(vdrTx, r)
		s.AddTx(vdrTx, status.Committed)
		s.SetCurrentSupply(newCurrentSupply)
	}

	for _, chain := range genesis.Chains {
		unsignedChain, ok := chain.Unsigned.(*txs.CreateChainTx)
		if !ok {
			return fmt.Errorf("expected tx type *txs.CreateChainTx but got %T", chain.Unsigned)
		}

		// Ensure all chains that the genesis bytes say to create have the right
		// network ID
		if unsignedChain.NetworkID != s.ctx.NetworkID {
			return avax.ErrWrongNetworkID
		}

		s.AddChain(chain)
		s.AddTx(chain, status.Committed)
	}
	return nil
}

func (s *state) Load() error {
	errs := wrappers.Errs{}
	errs.Add(
		s.loadMetadata(),
		s.loadCurrentValidators(),
		s.loadPendingValidators(),
	)
	return errs.Err
}

func (s *state) loadMetadata() error {
	timestamp, err := database.GetTimestamp(s.singletonDB, timestampKey)
	if err != nil {
		return err
	}
	s.originalTimestamp = timestamp
	s.SetTimestamp(timestamp)

	currentSupply, err := database.GetUInt64(s.singletonDB, currentSupplyKey)
	if err != nil {
		return err
	}
	s.originalCurrentSupply = currentSupply
	s.SetCurrentSupply(currentSupply)

	lastAccepted, err := database.GetID(s.singletonDB, lastAcceptedKey)
	if err != nil {
		return err
	}
	s.originalLastAccepted = lastAccepted
	s.lastAccepted = lastAccepted
	return nil
}

func (s *state) loadCurrentValidators() error {
	cs := &currentStakers{
		validatorsByNodeID: make(map[ids.NodeID]*currentValidator),
		validatorsByTxID:   make(map[ids.ID]*ValidatorReward),
	}

	validatorIt := s.currentValidatorList.NewIterator()
	defer validatorIt.Release()
	for validatorIt.Next() {
		txIDBytes := validatorIt.Key()
		txID, err := ids.ToID(txIDBytes)
		if err != nil {
			return err
		}
		tx, _, err := s.GetTx(txID)
		if err != nil {
			return err
		}

		uptimeBytes := validatorIt.Value()
		uptime := &currentValidatorState{
			txID: txID,
		}
		if _, err := txs.Codec.Unmarshal(uptimeBytes, uptime); err != nil {
			return err
		}
		uptime.lastUpdated = time.Unix(int64(uptime.LastUpdated), 0)

		addValidatorTx, ok := tx.Unsigned.(*txs.AddValidatorTx)
		if !ok {
			return fmt.Errorf("expected tx type *txs.AddValidatorTx but got %T", tx.Unsigned)
		}

		cs.validators = append(cs.validators, tx)
		cs.validatorsByNodeID[addValidatorTx.Validator.NodeID] = &currentValidator{
			validatorModifications: validatorModifications{
				subnets: make(map[ids.ID]SubnetValidatorAndID),
			},
			addValidator: ValidatorAndID{
				Tx:   addValidatorTx,
				TxID: txID,
			},
			potentialReward: uptime.PotentialReward,
		}
		cs.validatorsByTxID[txID] = &ValidatorReward{
			AddStakerTx:     tx,
			PotentialReward: uptime.PotentialReward,
		}

		s.uptimes[addValidatorTx.Validator.NodeID] = uptime
	}

	if err := validatorIt.Error(); err != nil {
		return err
	}

	delegatorIt := s.currentDelegatorList.NewIterator()
	defer delegatorIt.Release()
	for delegatorIt.Next() {
		txIDBytes := delegatorIt.Key()
		txID, err := ids.ToID(txIDBytes)
		if err != nil {
			return err
		}
		tx, _, err := s.GetTx(txID)
		if err != nil {
			return err
		}

		potentialRewardBytes := delegatorIt.Value()
		potentialReward, err := database.ParseUInt64(potentialRewardBytes)
		if err != nil {
			return err
		}

		addDelegatorTx, ok := tx.Unsigned.(*txs.AddDelegatorTx)
		if !ok {
			return fmt.Errorf("expected tx type *txs.AddDelegatorTx but got %T", tx.Unsigned)
		}

		cs.validators = append(cs.validators, tx)
		vdr, exists := cs.validatorsByNodeID[addDelegatorTx.Validator.NodeID]
		if !exists {
			return ErrDelegatorSubset
		}
		vdr.delegatorWeight += addDelegatorTx.Validator.Wght
		vdr.delegators = append(vdr.delegators, DelegatorAndID{
			Tx:   addDelegatorTx,
			TxID: txID,
		})
		cs.validatorsByTxID[txID] = &ValidatorReward{
			AddStakerTx:     tx,
			PotentialReward: potentialReward,
		}
	}
	if err := delegatorIt.Error(); err != nil {
		return err
	}

	subnetValidatorIt := s.currentSubnetValidatorList.NewIterator()
	defer subnetValidatorIt.Release()
	for subnetValidatorIt.Next() {
		txIDBytes := subnetValidatorIt.Key()
		txID, err := ids.ToID(txIDBytes)
		if err != nil {
			return err
		}
		tx, _, err := s.GetTx(txID)
		if err != nil {
			return err
		}

		addSubnetValidatorTx, ok := tx.Unsigned.(*txs.AddSubnetValidatorTx)
		if !ok {
			return fmt.Errorf("expected tx type *txs.AddSubnetValidatorTx but got %T", tx.Unsigned)
		}

		cs.validators = append(cs.validators, tx)
		vdr, exists := cs.validatorsByNodeID[addSubnetValidatorTx.Validator.NodeID]
		if !exists {
			return errDSValidatorSubset
		}
		vdr.subnets[addSubnetValidatorTx.Validator.Subnet] = SubnetValidatorAndID{
			Tx:   addSubnetValidatorTx,
			TxID: txID,
		}

		cs.validatorsByTxID[txID] = &ValidatorReward{
			AddStakerTx: tx,
		}
	}
	if err := subnetValidatorIt.Error(); err != nil {
		return err
	}

	for _, vdr := range cs.validatorsByNodeID {
		sortDelegatorsByRemoval(vdr.delegators)
	}
	SortValidatorsByRemoval(cs.validators)
	cs.SetNextStaker()

	s.SetCurrentStakers(cs)
	return nil
}

func (s *state) loadPendingValidators() error {
	ps := &pendingStakers{
		validatorsByNodeID:      make(map[ids.NodeID]ValidatorAndID),
		validatorExtrasByNodeID: make(map[ids.NodeID]*validatorModifications),
	}

	validatorIt := s.pendingValidatorList.NewIterator()
	defer validatorIt.Release()
	for validatorIt.Next() {
		txIDBytes := validatorIt.Key()
		txID, err := ids.ToID(txIDBytes)
		if err != nil {
			return err
		}
		tx, _, err := s.GetTx(txID)
		if err != nil {
			return err
		}

		addValidatorTx, ok := tx.Unsigned.(*txs.AddValidatorTx)
		if !ok {
			return fmt.Errorf("expected tx type *txs.AddValidatorTx but got %T", tx.Unsigned)
		}

		ps.validators = append(ps.validators, tx)
		ps.validatorsByNodeID[addValidatorTx.Validator.NodeID] = ValidatorAndID{
			Tx:   addValidatorTx,
			TxID: txID,
		}
	}
	if err := validatorIt.Error(); err != nil {
		return err
	}

	delegatorIt := s.pendingDelegatorList.NewIterator()
	defer delegatorIt.Release()
	for delegatorIt.Next() {
		txIDBytes := delegatorIt.Key()
		txID, err := ids.ToID(txIDBytes)
		if err != nil {
			return err
		}
		tx, _, err := s.GetTx(txID)
		if err != nil {
			return err
		}

		addDelegatorTx, ok := tx.Unsigned.(*txs.AddDelegatorTx)
		if !ok {
			return fmt.Errorf("expected tx type *txs.AddDelegatorTx but got %T", tx.Unsigned)
		}

		ps.validators = append(ps.validators, tx)
		if vdr, exists := ps.validatorExtrasByNodeID[addDelegatorTx.Validator.NodeID]; exists {
			vdr.delegators = append(vdr.delegators, DelegatorAndID{
				Tx:   addDelegatorTx,
				TxID: txID,
			})
		} else {
			ps.validatorExtrasByNodeID[addDelegatorTx.Validator.NodeID] = &validatorModifications{
				delegators: []DelegatorAndID{
					{
						Tx:   addDelegatorTx,
						TxID: txID,
					},
				},
				subnets: make(map[ids.ID]SubnetValidatorAndID),
			}
		}
	}
	if err := delegatorIt.Error(); err != nil {
		return err
	}

	subnetValidatorIt := s.pendingSubnetValidatorList.NewIterator()
	defer subnetValidatorIt.Release()
	for subnetValidatorIt.Next() {
		txIDBytes := subnetValidatorIt.Key()
		txID, err := ids.ToID(txIDBytes)
		if err != nil {
			return err
		}
		tx, _, err := s.GetTx(txID)
		if err != nil {
			return err
		}

		addSubnetValidatorTx, ok := tx.Unsigned.(*txs.AddSubnetValidatorTx)
		if !ok {
			return fmt.Errorf("expected tx type *txs.AddSubnetValidatorTx but got %T", tx.Unsigned)
		}

		ps.validators = append(ps.validators, tx)
		if vdr, exists := ps.validatorExtrasByNodeID[addSubnetValidatorTx.Validator.NodeID]; exists {
			vdr.subnets[addSubnetValidatorTx.Validator.Subnet] = SubnetValidatorAndID{
				Tx:   addSubnetValidatorTx,
				TxID: txID,
			}
		} else {
			ps.validatorExtrasByNodeID[addSubnetValidatorTx.Validator.NodeID] = &validatorModifications{
				subnets: map[ids.ID]SubnetValidatorAndID{
					addSubnetValidatorTx.Validator.Subnet: {
						Tx:   addSubnetValidatorTx,
						TxID: txID,
					},
				},
			}
		}
	}
	if err := subnetValidatorIt.Error(); err != nil {
		return err
	}

	for _, vdr := range ps.validatorExtrasByNodeID {
		sortDelegatorsByAddition(vdr.delegators)
	}
	sortValidatorsByAddition(ps.validators)

	s.SetPendingStakers(ps)
	return nil
}

func (s *state) Abort() {
	s.baseDB.Abort()
}

func (s *state) Commit() error {
	defer s.Abort()
	batch, err := s.CommitBatch()
	if err != nil {
		return err
	}
	return batch.Write()
}

func (s *state) CommitBatch() (database.Batch, error) {
	errs := wrappers.Errs{}
	errs.Add(
		s.writeBlocks(),
		s.writeCurrentStakers(s.currentHeight),
		s.writePendingStakers(),
		s.writeUptimes(),
		s.writeTXs(),
		s.writeRewardUTXOs(),
		s.writeUTXOs(),
		s.writeSubnets(),
		s.writeChains(),
		s.writeMetadata(),
	)
	if errs.Err != nil {
		return nil, errs.Err
	}
	return s.baseDB.CommitBatch()
}

func (s *state) writeBlocks() error {
	for blkID, stateBlk := range s.addedBlocks {
		var (
			blkID = blkID
			sblk  = stateBlk
		)

		// Note that here we are marshalling stateBlks, not stateless.Blocks.
		// We keep stateless.PreForkVersion for backward compatibility
		btxBytes, err := stateless.GenesisCodec.Marshal(stateless.PreForkVersion, &sblk)
		if err != nil {
			return fmt.Errorf("failed to write blocks with: %w", err)
		}

		delete(s.addedBlocks, blkID)
		s.blockCache.Put(blkID, stateBlk)
		if err = s.blockDB.Put(blkID[:], btxBytes); err != nil {
			return fmt.Errorf("failed to write blocks with: %w", err)
		}
	}
	return nil
}

func (s *state) writeCurrentStakers(height uint64) error {
	weightDiffs := make(map[ids.ID]map[ids.NodeID]*ValidatorWeightDiff) // subnetID -> nodeID -> weightDiff
	for _, currentStaker := range s.addedCurrentStakers {
		txID := currentStaker.AddStakerTx.ID()
		potentialReward := currentStaker.PotentialReward

		var (
			subnetID ids.ID
			nodeID   ids.NodeID
			weight   uint64
		)
		switch tx := currentStaker.AddStakerTx.Unsigned.(type) {
		case *txs.AddValidatorTx:
			startTime := tx.StartTime()
			vdr := &currentValidatorState{
				txID:        txID,
				lastUpdated: startTime,

				UpDuration:      0,
				LastUpdated:     uint64(startTime.Unix()),
				PotentialReward: potentialReward,
			}

			vdrBytes, err := genesis.Codec.Marshal(txs.Version, vdr)
			if err != nil {
				return fmt.Errorf("failed to serialize current validator: %w", err)
			}

			if err = s.currentValidatorList.Put(txID[:], vdrBytes); err != nil {
				return fmt.Errorf("failed to write current validator to list: %w", err)
			}
			s.uptimes[tx.Validator.NodeID] = vdr

			subnetID = constants.PrimaryNetworkID
			nodeID = tx.Validator.NodeID
			weight = tx.Validator.Wght
		case *txs.AddDelegatorTx:
			if err := database.PutUInt64(s.currentDelegatorList, txID[:], potentialReward); err != nil {
				return fmt.Errorf("failed to write current delegator to list: %w", err)
			}

			subnetID = constants.PrimaryNetworkID
			nodeID = tx.Validator.NodeID
			weight = tx.Validator.Wght
		case *txs.AddSubnetValidatorTx:
			if err := s.currentSubnetValidatorList.Put(txID[:], nil); err != nil {
				return fmt.Errorf("failed to write current subnet validator to list: %w", err)
			}

			subnetID = tx.Validator.Subnet
			nodeID = tx.Validator.NodeID
			weight = tx.Validator.Wght
		default:
			return fmt.Errorf("expected tx type *txs.AddValidatorTx, *txs.AddDelegatorTx or *txs.AddSubnetValidatorTx but got %T", tx)
		}

		subnetDiffs, ok := weightDiffs[subnetID]
		if !ok {
			subnetDiffs = make(map[ids.NodeID]*ValidatorWeightDiff)
			weightDiffs[subnetID] = subnetDiffs
		}

		nodeDiff, ok := subnetDiffs[nodeID]
		if !ok {
			nodeDiff = &ValidatorWeightDiff{}
			subnetDiffs[nodeID] = nodeDiff
		}

		newWeight, err := math.Add64(nodeDiff.Amount, weight)
		if err != nil {
			return fmt.Errorf("failed to increase node weight diff: %w", err)
		}
		nodeDiff.Amount = newWeight
	}
	s.addedCurrentStakers = nil

	for _, tx := range s.deletedCurrentStakers {
		var (
			db       database.KeyValueDeleter
			subnetID ids.ID
			nodeID   ids.NodeID
			weight   uint64
		)
		switch tx := tx.Unsigned.(type) {
		case *txs.AddValidatorTx:
			db = s.currentValidatorList

			delete(s.uptimes, tx.Validator.NodeID)
			delete(s.updatedUptimes, tx.Validator.NodeID)

			subnetID = constants.PrimaryNetworkID
			nodeID = tx.Validator.NodeID
			weight = tx.Validator.Wght
		case *txs.AddDelegatorTx:
			db = s.currentDelegatorList

			subnetID = constants.PrimaryNetworkID
			nodeID = tx.Validator.NodeID
			weight = tx.Validator.Wght
		case *txs.AddSubnetValidatorTx:
			db = s.currentSubnetValidatorList

			subnetID = tx.Validator.Subnet
			nodeID = tx.Validator.NodeID
			weight = tx.Validator.Wght
		default:
			return fmt.Errorf("expected tx type *txs.AddValidatorTx, *txs.AddDelegatorTx or *txs.AddSubnetValidatorTx but got %T", tx)
		}

		txID := tx.ID()
		if err := db.Delete(txID[:]); err != nil {
			return fmt.Errorf("failed to delete current staker: %w", err)
		}

		subnetDiffs, ok := weightDiffs[subnetID]
		if !ok {
			subnetDiffs = make(map[ids.NodeID]*ValidatorWeightDiff)
			weightDiffs[subnetID] = subnetDiffs
		}

		nodeDiff, ok := subnetDiffs[nodeID]
		if !ok {
			nodeDiff = &ValidatorWeightDiff{}
			subnetDiffs[nodeID] = nodeDiff
		}

		if nodeDiff.Decrease {
			newWeight, err := math.Add64(nodeDiff.Amount, weight)
			if err != nil {
				return fmt.Errorf("failed to decrease node weight diff: %w", err)
			}
			nodeDiff.Amount = newWeight
		} else {
			nodeDiff.Decrease = nodeDiff.Amount < weight
			nodeDiff.Amount = math.Diff64(nodeDiff.Amount, weight)
		}
	}
	s.deletedCurrentStakers = nil

	for subnetID, nodeUpdates := range weightDiffs {
		prefixStruct := heightWithSubnet{
			Height:   height,
			SubnetID: subnetID,
		}
		prefixBytes, err := genesis.Codec.Marshal(txs.Version, prefixStruct)
		if err != nil {
			return fmt.Errorf("failed to create prefix bytes: %w", err)
		}
		rawDiffDB := prefixdb.New(prefixBytes, s.validatorDiffsDB)
		diffDB := linkeddb.NewDefault(rawDiffDB)
		for nodeID, nodeDiff := range nodeUpdates {
			if nodeDiff.Amount == 0 {
				delete(nodeUpdates, nodeID)
				continue
			}

			// TODO: Move the validator set management out of the state package
			if subnetID == constants.PrimaryNetworkID || s.cfg.WhitelistedSubnets.Contains(subnetID) {
				if nodeDiff.Decrease {
					err = s.cfg.Validators.RemoveWeight(subnetID, nodeID, nodeDiff.Amount)
				} else {
					err = s.cfg.Validators.AddWeight(subnetID, nodeID, nodeDiff.Amount)
				}
				if err != nil {
					return fmt.Errorf("failed to update validator weight: %w", err)
				}
			}

			nodeDiffBytes, err := genesis.Codec.Marshal(txs.Version, nodeDiff)
			if err != nil {
				return fmt.Errorf("failed to serialize validator weight diff: %w", err)
			}

			// Copy so value passed into [Put] doesn't get overwritten next
			// iteration
			nodeID := nodeID
			if err := diffDB.Put(nodeID[:], nodeDiffBytes); err != nil {
				return err
			}
		}
		s.validatorDiffsCache.Put(string(prefixBytes), nodeUpdates)
	}

	// Attempt to update the stake metrics
	primaryValidators, ok := s.cfg.Validators.GetValidators(constants.PrimaryNetworkID)
	if !ok {
		return nil
	}
	weight, _ := primaryValidators.GetWeight(s.ctx.NodeID)
	s.localStake.Set(float64(weight))
	s.totalStake.Set(float64(primaryValidators.Weight()))
	return nil
}

func (s *state) writePendingStakers() error {
	for _, tx := range s.addedPendingStakers {
		var db database.KeyValueWriter
		switch tx.Unsigned.(type) {
		case *txs.AddValidatorTx:
			db = s.pendingValidatorList
		case *txs.AddDelegatorTx:
			db = s.pendingDelegatorList
		case *txs.AddSubnetValidatorTx:
			db = s.pendingSubnetValidatorList
		default:
			return fmt.Errorf("expected tx type *txs.AddValidatorTx, *txs.AddDelegatorTx or *txs.AddSubnetValidatorTx but got %T", tx)
		}

		txID := tx.ID()
		if err := db.Put(txID[:], nil); err != nil {
			return fmt.Errorf("failed to add pending staker: %w", err)
		}
	}
	s.addedPendingStakers = nil

	for _, tx := range s.deletedPendingStakers {
		var db database.KeyValueDeleter
		switch tx.Unsigned.(type) {
		case *txs.AddValidatorTx:
			db = s.pendingValidatorList
		case *txs.AddDelegatorTx:
			db = s.pendingDelegatorList
		case *txs.AddSubnetValidatorTx:
			db = s.pendingSubnetValidatorList
		default:
			return fmt.Errorf("expected tx type *txs.AddValidatorTx, *txs.AddDelegatorTx or *txs.AddSubnetValidatorTx but got %T", tx)
		}

		txID := tx.ID()
		if err := db.Delete(txID[:]); err != nil {
			return fmt.Errorf("failed to delete pending staker: %w", err)
		}
	}
	s.deletedPendingStakers = nil
	return nil
}

func (s *state) writeUptimes() error {
	for nodeID := range s.updatedUptimes {
		delete(s.updatedUptimes, nodeID)

		uptime := s.uptimes[nodeID]
		uptime.LastUpdated = uint64(uptime.lastUpdated.Unix())

		uptimeBytes, err := genesis.Codec.Marshal(txs.Version, uptime)
		if err != nil {
			return fmt.Errorf("failed to serialize uptime: %w", err)
		}

		if err := s.currentValidatorList.Put(uptime.txID[:], uptimeBytes); err != nil {
			return fmt.Errorf("failed to write uptime: %w", err)
		}
	}
	return nil
}

func (s *state) writeTXs() error {
	for txID, txStatus := range s.addedTxs {
		txID := txID

		stx := txBytesAndStatus{
			Tx:     txStatus.tx.Bytes(),
			Status: txStatus.status,
		}

		txBytes, err := genesis.Codec.Marshal(txs.Version, &stx)
		if err != nil {
			return fmt.Errorf("failed to serialize tx: %w", err)
		}

		delete(s.addedTxs, txID)
		s.txCache.Put(txID, txStatus)
		if err := s.txDB.Put(txID[:], txBytes); err != nil {
			return fmt.Errorf("failed to add tx: %w", err)
		}
	}
	return nil
}

func (s *state) writeRewardUTXOs() error {
	for txID, utxos := range s.addedRewardUTXOs {
		delete(s.addedRewardUTXOs, txID)
		s.rewardUTXOsCache.Put(txID, utxos)
		rawTxDB := prefixdb.New(txID[:], s.rewardUTXODB)
		txDB := linkeddb.NewDefault(rawTxDB)

		for _, utxo := range utxos {
			utxoBytes, err := genesis.Codec.Marshal(txs.Version, utxo)
			if err != nil {
				return fmt.Errorf("failed to serialize reward UTXO: %w", err)
			}
			utxoID := utxo.InputID()
			if err := txDB.Put(utxoID[:], utxoBytes); err != nil {
				return fmt.Errorf("failed to add reward UTXO: %w", err)
			}
		}
	}
	return nil
}

func (s *state) writeUTXOs() error {
	for utxoID, utxo := range s.modifiedUTXOs {
		delete(s.modifiedUTXOs, utxoID)

		if utxo == nil {
			if err := s.utxoState.DeleteUTXO(utxoID); err != nil {
				return fmt.Errorf("failed to delete UTXO: %w", err)
			}
			continue
		}
		if err := s.utxoState.PutUTXO(utxoID, utxo); err != nil {
			return fmt.Errorf("failed to add UTXO: %w", err)
		}
	}
	return nil
}

func (s *state) writeSubnets() error {
	for _, subnet := range s.addedSubnets {
		subnetID := subnet.ID()

		if err := s.subnetDB.Put(subnetID[:], nil); err != nil {
			return fmt.Errorf("failed to write subnet: %w", err)
		}
	}
	s.addedSubnets = nil
	return nil
}

func (s *state) writeChains() error {
	for subnetID, chains := range s.addedChains {
		for _, chain := range chains {
			chainDB := s.getChainDB(subnetID)

			chainID := chain.ID()
			if err := chainDB.Put(chainID[:], nil); err != nil {
				return fmt.Errorf("failed to write chain: %w", err)
			}
		}
		delete(s.addedChains, subnetID)
	}
	return nil
}

func (s *state) writeMetadata() error {
	if !s.originalTimestamp.Equal(s.timestamp) {
		if err := database.PutTimestamp(s.singletonDB, timestampKey, s.timestamp); err != nil {
			return fmt.Errorf("failed to write timestamp: %w", err)
		}
		s.originalTimestamp = s.timestamp
	}
	if s.originalCurrentSupply != s.currentSupply {
		if err := database.PutUInt64(s.singletonDB, currentSupplyKey, s.currentSupply); err != nil {
			return fmt.Errorf("failed to write current supply: %w", err)
		}
		s.originalCurrentSupply = s.currentSupply
	}
	if s.originalLastAccepted != s.lastAccepted {
		if err := database.PutID(s.singletonDB, lastAcceptedKey, s.lastAccepted); err != nil {
			return fmt.Errorf("failed to write last accepted: %w", err)
		}
		s.originalLastAccepted = s.lastAccepted
	}
	return nil
}

func (s *state) Close() error {
	errs := wrappers.Errs{}
	errs.Add(
		s.pendingSubnetValidatorBaseDB.Close(),
		s.pendingDelegatorBaseDB.Close(),
		s.pendingValidatorBaseDB.Close(),
		s.pendingValidatorsDB.Close(),
		s.currentSubnetValidatorBaseDB.Close(),
		s.currentDelegatorBaseDB.Close(),
		s.currentValidatorBaseDB.Close(),
		s.currentValidatorsDB.Close(),
		s.validatorsDB.Close(),
		s.txDB.Close(),
		s.rewardUTXODB.Close(),
		s.utxoDB.Close(),
		s.subnetBaseDB.Close(),
		s.chainDB.Close(),
		s.singletonDB.Close(),
		s.blockDB.Close(),
	)
	return errs.Err
}<|MERGE_RESOLUTION|>--- conflicted
+++ resolved
@@ -652,15 +652,9 @@
 func (s *state) SetLastAccepted(lastAccepted ids.ID) { s.lastAccepted = lastAccepted }
 func (s *state) SetHeight(height uint64)             { s.currentHeight = height }
 
-<<<<<<< HEAD
 func (s *state) GetStatelessBlock(blockID ids.ID) (stateless.CommonBlockIntf, choices.Status, error) {
-	if blkState, exists := s.addedBlocks[blockID]; exists {
-		return blkState.Blk, blkState.Status, nil
-=======
-func (s *state) GetStatelessBlock(blockID ids.ID) (stateless.Block, choices.Status, error) {
 	if blk, exists := s.addedBlocks[blockID]; exists {
 		return blk.Blk, blk.Status, nil
->>>>>>> 1c4a96ab
 	}
 	if blkIntf, cached := s.blockCache.Get(blockID); cached {
 		if blkIntf == nil {
