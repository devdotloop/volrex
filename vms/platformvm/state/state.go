// Copyright (C) 2019-2021, Ava Labs, Inc. All rights reserved.
// See the file LICENSE for licensing terms.

package state

import (
	"errors"
	"fmt"
	"time"

	"github.com/prometheus/client_golang/prometheus"

	"github.com/ava-labs/avalanchego/cache"
	"github.com/ava-labs/avalanchego/cache/metercacher"
	"github.com/ava-labs/avalanchego/database"
	"github.com/ava-labs/avalanchego/database/linkeddb"
	"github.com/ava-labs/avalanchego/database/prefixdb"
	"github.com/ava-labs/avalanchego/database/versiondb"
	"github.com/ava-labs/avalanchego/ids"
	"github.com/ava-labs/avalanchego/snow"
	"github.com/ava-labs/avalanchego/snow/choices"
	"github.com/ava-labs/avalanchego/snow/uptime"
	"github.com/ava-labs/avalanchego/utils/constants"
	"github.com/ava-labs/avalanchego/utils/hashing"
	"github.com/ava-labs/avalanchego/utils/math"
	"github.com/ava-labs/avalanchego/utils/wrappers"
	"github.com/ava-labs/avalanchego/vms/components/avax"
	"github.com/ava-labs/avalanchego/vms/platformvm/blocks/stateless"
	"github.com/ava-labs/avalanchego/vms/platformvm/config"
	"github.com/ava-labs/avalanchego/vms/platformvm/genesis"
	"github.com/ava-labs/avalanchego/vms/platformvm/reward"
	"github.com/ava-labs/avalanchego/vms/platformvm/status"
	"github.com/ava-labs/avalanchego/vms/platformvm/txs"
)

const (
	validatorDiffsCacheSize = 2048
	txCacheSize             = 2048
	rewardUTXOsCacheSize    = 2048
	chainCacheSize          = 2048
	chainDBCacheSize        = 2048
	blockCacheSize          = 2048
)

var (
	_ State = &state{}

	ErrDelegatorSubset = errors.New("delegator's time range must be a subset of the validator's time range")

	errDSValidatorSubset = errors.New("all subnets' staking period must be a subset of the primary network")
	errStartTimeTooEarly = errors.New("start time is before the current chain time")
	errStartAfterEndTime = errors.New("start time is after the end time")

	validatorsPrefix      = []byte("validators")
	currentPrefix         = []byte("current")
	pendingPrefix         = []byte("pending")
	validatorPrefix       = []byte("validator")
	delegatorPrefix       = []byte("delegator")
	subnetValidatorPrefix = []byte("subnetValidator")
	validatorDiffsPrefix  = []byte("validatorDiffs")
	txPrefix              = []byte("tx")
	rewardUTXOsPrefix     = []byte("rewardUTXOs")
	utxoPrefix            = []byte("utxo")
	subnetPrefix          = []byte("subnet")
	chainPrefix           = []byte("chain")
	singletonPrefix       = []byte("singleton")

	blockPrefix = []byte("block")

	timestampKey     = []byte("timestamp")
	currentSupplyKey = []byte("current supply")
	lastAcceptedKey  = []byte("last accepted")
	initializedKey   = []byte("initialized")
)

// Chain collects all methods to manage the state of the chain for block
// execution.
type Chain interface {
	Stakers
	UTXOAdder
	UTXOGetter
	UTXODeleter

	GetTimestamp() time.Time
	SetTimestamp(tm time.Time)
	GetCurrentSupply() uint64
	SetCurrentSupply(cs uint64)

	GetRewardUTXOs(txID ids.ID) ([]*avax.UTXO, error)
	AddRewardUTXO(txID ids.ID, utxo *avax.UTXO)
	GetSubnets() ([]*txs.Tx, error)
	AddSubnet(createSubnetTx *txs.Tx)
	GetChains(subnetID ids.ID) ([]*txs.Tx, error)
	AddChain(createChainTx *txs.Tx)
	GetTx(txID ids.ID) (*txs.Tx, status.Status, error)
	AddTx(tx *txs.Tx, status status.Status)
}

type State interface {
	Chain
	uptime.State
	avax.UTXOReader

	GetLastAccepted() ids.ID
	SetLastAccepted(ids.ID)
	SetHeight(height uint64)

	GetStatelessBlock(blockID ids.ID) (stateless.CommonBlockIntf, choices.Status, error)
	AddStatelessBlock(block stateless.CommonBlockIntf, status choices.Status)

	AddCurrentStaker(tx *txs.Tx, potentialReward uint64)
	DeleteCurrentStaker(tx *txs.Tx)
	AddPendingStaker(tx *txs.Tx)
	DeletePendingStaker(tx *txs.Tx)
	GetValidatorWeightDiffs(height uint64, subnetID ids.ID) (map[ids.NodeID]*ValidatorWeightDiff, error)

	// Return the maximum amount of stake on a node (including delegations) at
	// any given time between [startTime] and [endTime] given that:
	// * The amount of stake on the node right now is [currentStake]
	// * The delegations currently on this node are [current]
	// * [current] is sorted in order of increasing delegation end time.
	// * The stake delegated in [current] are already included in [currentStake]
	// * [startTime] is in the future, and [endTime] > [startTime]
	// * The delegations that will be on this node in the future are [pending]
	// * The start time of all delegations in [pending] are in the future
	// * [pending] is sorted in order of increasing delegation start time
	MaxStakeAmount(
		subnetID ids.ID,
		nodeID ids.NodeID,
		startTime time.Time,
		endTime time.Time,
	) (uint64, error)

	SyncGenesis(genesisBytes []byte) error

	// Load pulls data previously stored on disk that is expected to be in
	// memory.
	Load() error

	Abort()
	Commit() error
	CommitBatch() (database.Batch, error)
	Close() error
}

type state struct {
	cfg        *config.Config
	ctx        *snow.Context
	localStake prometheus.Gauge
	totalStake prometheus.Gauge
	rewards    reward.Calculator

	baseDB *versiondb.Database

	stakers

	addedCurrentStakers   []*ValidatorReward
	deletedCurrentStakers []*txs.Tx
	addedPendingStakers   []*txs.Tx
	deletedPendingStakers []*txs.Tx
	uptimes               map[ids.NodeID]*currentValidatorState // nodeID -> uptimes
	updatedUptimes        map[ids.NodeID]struct{}               // nodeID -> nil

	validatorsDB                 database.Database
	currentValidatorsDB          database.Database
	currentValidatorBaseDB       database.Database
	currentValidatorList         linkeddb.LinkedDB
	currentDelegatorBaseDB       database.Database
	currentDelegatorList         linkeddb.LinkedDB
	currentSubnetValidatorBaseDB database.Database
	currentSubnetValidatorList   linkeddb.LinkedDB
	pendingValidatorsDB          database.Database
	pendingValidatorBaseDB       database.Database
	pendingValidatorList         linkeddb.LinkedDB
	pendingDelegatorBaseDB       database.Database
	pendingDelegatorList         linkeddb.LinkedDB
	pendingSubnetValidatorBaseDB database.Database
	pendingSubnetValidatorList   linkeddb.LinkedDB

	validatorDiffsCache cache.Cacher // cache of heightWithSubnet -> map[ids.ShortID]*ValidatorWeightDiff
	validatorDiffsDB    database.Database

	addedTxs map[ids.ID]*txAndStatus // map of txID -> {*txs.Tx, Status}
	txCache  cache.Cacher            // cache of txID -> {*txs.Tx, Status} if the entry is nil, it is not in the database
	txDB     database.Database

	addedRewardUTXOs map[ids.ID][]*avax.UTXO // map of txID -> []*UTXO
	rewardUTXOsCache cache.Cacher            // cache of txID -> []*UTXO
	rewardUTXODB     database.Database

	modifiedUTXOs map[ids.ID]*avax.UTXO // map of modified UTXOID -> *UTXO if the UTXO is nil, it has been removed
	utxoDB        database.Database
	utxoState     avax.UTXOState

	cachedSubnets []*txs.Tx // nil if the subnets haven't been loaded
	addedSubnets  []*txs.Tx
	subnetBaseDB  database.Database
	subnetDB      linkeddb.LinkedDB

	addedChains  map[ids.ID][]*txs.Tx // maps subnetID -> the newly added chains to the subnet
	chainCache   cache.Cacher         // cache of subnetID -> the chains after all local modifications []*txs.Tx
	chainDBCache cache.Cacher         // cache of subnetID -> linkedDB
	chainDB      database.Database

	originalTimestamp, timestamp         time.Time
	originalCurrentSupply, currentSupply uint64
	originalLastAccepted, lastAccepted   ids.ID
	singletonDB                          database.Database

	currentHeight uint64
	addedBlocks   map[ids.ID]stateBlk // map of blockID -> stateBlk
	blockCache    cache.Cacher        // cache of blockID -> Block, if the entry is nil, it is not in the database
	blockDB       database.Database
}

type ValidatorWeightDiff struct {
	Decrease bool   `serialize:"true"`
	Amount   uint64 `serialize:"true"`
}

type heightWithSubnet struct {
	Height   uint64 `serialize:"true"`
	SubnetID ids.ID `serialize:"true"`
}

type txBytesAndStatus struct {
	Tx     []byte        `serialize:"true"`
	Status status.Status `serialize:"true"`
}

type stateBlk struct {
	Blk    stateless.CommonBlockIntf
	Bytes  []byte         `serialize:"true"`
	Status choices.Status `serialize:"true"`
}

type currentValidatorState struct {
	txID        ids.ID
	lastUpdated time.Time

	UpDuration      time.Duration `serialize:"true"`
	LastUpdated     uint64        `serialize:"true"` // Unix time in seconds
	PotentialReward uint64        `serialize:"true"`
}

func New(
	db database.Database,
	metrics prometheus.Registerer,
	cfg *config.Config,
	ctx *snow.Context,
	localStake prometheus.Gauge,
	totalStake prometheus.Gauge,
	rewards reward.Calculator,
	genesisBytes []byte,
) (State, error) {
	baseDB := versiondb.New(db)

	validatorsDB := prefixdb.New(validatorsPrefix, baseDB)

	currentValidatorsDB := prefixdb.New(currentPrefix, validatorsDB)
	currentValidatorBaseDB := prefixdb.New(validatorPrefix, currentValidatorsDB)
	currentDelegatorBaseDB := prefixdb.New(delegatorPrefix, currentValidatorsDB)
	currentSubnetValidatorBaseDB := prefixdb.New(subnetValidatorPrefix, currentValidatorsDB)

	pendingValidatorsDB := prefixdb.New(pendingPrefix, validatorsDB)
	pendingValidatorBaseDB := prefixdb.New(validatorPrefix, pendingValidatorsDB)
	pendingDelegatorBaseDB := prefixdb.New(delegatorPrefix, pendingValidatorsDB)
	pendingSubnetValidatorBaseDB := prefixdb.New(subnetValidatorPrefix, pendingValidatorsDB)

	validatorDiffsDB := prefixdb.New(validatorDiffsPrefix, validatorsDB)

	validatorDiffsCache, err := metercacher.New(
		"validator_diffs_cache",
		metrics,
		&cache.LRU{Size: validatorDiffsCacheSize},
	)
	if err != nil {
		return nil, err
	}

	txCache, err := metercacher.New(
		"tx_cache",
		metrics,
		&cache.LRU{Size: txCacheSize},
	)
	if err != nil {
		return nil, err
	}

	rewardUTXODB := prefixdb.New(rewardUTXOsPrefix, baseDB)
	rewardUTXOsCache, err := metercacher.New(
		"reward_utxos_cache",
		metrics,
		&cache.LRU{Size: rewardUTXOsCacheSize},
	)
	if err != nil {
		return nil, err
	}

	utxoDB := prefixdb.New(utxoPrefix, baseDB)
	utxoState, err := avax.NewMeteredUTXOState(utxoDB, genesis.Codec, metrics)
	if err != nil {
		return nil, err
	}

	subnetBaseDB := prefixdb.New(subnetPrefix, baseDB)

	chainCache, err := metercacher.New(
		"chain_cache",
		metrics,
		&cache.LRU{Size: chainCacheSize},
	)
	if err != nil {
		return nil, err
	}

	chainDBCache, err := metercacher.New(
		"chain_db_cache",
		metrics,
		&cache.LRU{Size: chainDBCacheSize},
	)
	if err != nil {
		return nil, err
	}

	blockCache, err := metercacher.New(
		"block_cache",
		metrics,
		&cache.LRU{Size: blockCacheSize},
	)
	if err != nil {
		return nil, err
	}

	s := &state{
		cfg:        cfg,
		ctx:        ctx,
		localStake: localStake,
		totalStake: totalStake,
		rewards:    rewards,

		baseDB: baseDB,

		uptimes:        make(map[ids.NodeID]*currentValidatorState),
		updatedUptimes: make(map[ids.NodeID]struct{}),

		validatorsDB:                 validatorsDB,
		currentValidatorsDB:          currentValidatorsDB,
		currentValidatorBaseDB:       currentValidatorBaseDB,
		currentValidatorList:         linkeddb.NewDefault(currentValidatorBaseDB),
		currentDelegatorBaseDB:       currentDelegatorBaseDB,
		currentDelegatorList:         linkeddb.NewDefault(currentDelegatorBaseDB),
		currentSubnetValidatorBaseDB: currentSubnetValidatorBaseDB,
		currentSubnetValidatorList:   linkeddb.NewDefault(currentSubnetValidatorBaseDB),
		pendingValidatorsDB:          pendingValidatorsDB,
		pendingValidatorBaseDB:       pendingValidatorBaseDB,
		pendingValidatorList:         linkeddb.NewDefault(pendingValidatorBaseDB),
		pendingDelegatorBaseDB:       pendingDelegatorBaseDB,
		pendingDelegatorList:         linkeddb.NewDefault(pendingDelegatorBaseDB),
		pendingSubnetValidatorBaseDB: pendingSubnetValidatorBaseDB,
		pendingSubnetValidatorList:   linkeddb.NewDefault(pendingSubnetValidatorBaseDB),
		validatorDiffsDB:             validatorDiffsDB,
		validatorDiffsCache:          validatorDiffsCache,

		addedTxs: make(map[ids.ID]*txAndStatus),
		txDB:     prefixdb.New(txPrefix, baseDB),
		txCache:  txCache,

		addedRewardUTXOs: make(map[ids.ID][]*avax.UTXO),
		rewardUTXODB:     rewardUTXODB,
		rewardUTXOsCache: rewardUTXOsCache,

		modifiedUTXOs: make(map[ids.ID]*avax.UTXO),
		utxoDB:        utxoDB,
		utxoState:     utxoState,

		subnetBaseDB: subnetBaseDB,
		subnetDB:     linkeddb.NewDefault(subnetBaseDB),

		addedChains:  make(map[ids.ID][]*txs.Tx),
		chainDB:      prefixdb.New(chainPrefix, baseDB),
		chainCache:   chainCache,
		chainDBCache: chainDBCache,

		singletonDB: prefixdb.New(singletonPrefix, baseDB),

		addedBlocks: make(map[ids.ID]stateBlk),
		blockCache:  blockCache,
		blockDB:     prefixdb.New(blockPrefix, baseDB),
	}

	if err := s.initialize(genesisBytes); err != nil {
		// Drop any errors on close to return the first error
		_ = s.Close()

		return nil, err
	}
	return s, nil
}

func (s *state) initialize(genesis []byte) error {
	alreadyInit, err := s.singletonDB.Has(initializedKey)
	if err != nil {
		return fmt.Errorf(
			"failed to check if the database is initialized: %w",
			err,
		)
	}

	// If the database is empty, create the platform chain anew using the
	// provided genesis state
	if !alreadyInit {
		if err := s.SyncGenesis(genesis); err != nil {
			return fmt.Errorf(
				"failed to initialize the database: %w",
				err,
			)
		}
		if err := s.singletonDB.Put(initializedKey, nil); err != nil {
			return err
		}
		if err := s.Commit(); err != nil {
			return fmt.Errorf(
				"failed to commit genesis: %w",
				err,
			)
		}
	}

	if err := s.Load(); err != nil {
		return fmt.Errorf(
			"failed to load the database state: %w",
			err,
		)
	}
	return nil
}

func (s *state) GetSubnets() ([]*txs.Tx, error) {
	if s.cachedSubnets != nil {
		return s.cachedSubnets, nil
	}

	subnetDBIt := s.subnetDB.NewIterator()
	defer subnetDBIt.Release()

	txs := []*txs.Tx(nil)
	for subnetDBIt.Next() {
		subnetIDBytes := subnetDBIt.Key()
		subnetID, err := ids.ToID(subnetIDBytes)
		if err != nil {
			return nil, err
		}
		subnetTx, _, err := s.GetTx(subnetID)
		if err != nil {
			return nil, err
		}
		txs = append(txs, subnetTx)
	}
	if err := subnetDBIt.Error(); err != nil {
		return nil, err
	}
	txs = append(txs, s.addedSubnets...)
	s.cachedSubnets = txs
	return txs, nil
}

func (s *state) AddSubnet(createSubnetTx *txs.Tx) {
	s.addedSubnets = append(s.addedSubnets, createSubnetTx)
	if s.cachedSubnets != nil {
		s.cachedSubnets = append(s.cachedSubnets, createSubnetTx)
	}
}

func (s *state) GetChains(subnetID ids.ID) ([]*txs.Tx, error) {
	if chainsIntf, cached := s.chainCache.Get(subnetID); cached {
		return chainsIntf.([]*txs.Tx), nil
	}
	chainDB := s.getChainDB(subnetID)
	chainDBIt := chainDB.NewIterator()
	defer chainDBIt.Release()

	txs := []*txs.Tx(nil)
	for chainDBIt.Next() {
		chainIDBytes := chainDBIt.Key()
		chainID, err := ids.ToID(chainIDBytes)
		if err != nil {
			return nil, err
		}
		chainTx, _, err := s.GetTx(chainID)
		if err != nil {
			return nil, err
		}
		txs = append(txs, chainTx)
	}
	if err := chainDBIt.Error(); err != nil {
		return nil, err
	}
	txs = append(txs, s.addedChains[subnetID]...)
	s.chainCache.Put(subnetID, txs)
	return txs, nil
}

func (s *state) AddChain(createChainTxIntf *txs.Tx) {
	createChainTx := createChainTxIntf.Unsigned.(*txs.CreateChainTx)
	subnetID := createChainTx.SubnetID
	s.addedChains[subnetID] = append(s.addedChains[subnetID], createChainTxIntf)
	if chainsIntf, cached := s.chainCache.Get(subnetID); cached {
		chains := chainsIntf.([]*txs.Tx)
		chains = append(chains, createChainTxIntf)
		s.chainCache.Put(subnetID, chains)
	}
}

func (s *state) getChainDB(subnetID ids.ID) linkeddb.LinkedDB {
	if chainDBIntf, cached := s.chainDBCache.Get(subnetID); cached {
		return chainDBIntf.(linkeddb.LinkedDB)
	}
	rawChainDB := prefixdb.New(subnetID[:], s.chainDB)
	chainDB := linkeddb.NewDefault(rawChainDB)
	s.chainDBCache.Put(subnetID, chainDB)
	return chainDB
}

func (s *state) GetTx(txID ids.ID) (*txs.Tx, status.Status, error) {
	if tx, exists := s.addedTxs[txID]; exists {
		return tx.tx, tx.status, nil
	}
	if txIntf, cached := s.txCache.Get(txID); cached {
		if txIntf == nil {
			return nil, status.Unknown, database.ErrNotFound
		}
		tx := txIntf.(*txAndStatus)
		return tx.tx, tx.status, nil
	}
	txBytes, err := s.txDB.Get(txID[:])
	if err == database.ErrNotFound {
		s.txCache.Put(txID, nil)
		return nil, status.Unknown, database.ErrNotFound
	} else if err != nil {
		return nil, status.Unknown, err
	}

	stx := txBytesAndStatus{}
	if _, err := genesis.Codec.Unmarshal(txBytes, &stx); err != nil {
		return nil, status.Unknown, err
	}

	tx := txs.Tx{}
	if _, err := genesis.Codec.Unmarshal(stx.Tx, &tx); err != nil {
		return nil, status.Unknown, err
	}
	if err := tx.Sign(genesis.Codec, nil); err != nil {
		return nil, status.Unknown, err
	}

	ptx := &txAndStatus{
		tx:     &tx,
		status: stx.Status,
	}

	s.txCache.Put(txID, ptx)
	return ptx.tx, ptx.status, nil
}

func (s *state) AddTx(tx *txs.Tx, status status.Status) {
	s.addedTxs[tx.ID()] = &txAndStatus{
		tx:     tx,
		status: status,
	}
}

func (s *state) GetRewardUTXOs(txID ids.ID) ([]*avax.UTXO, error) {
	if utxos, exists := s.addedRewardUTXOs[txID]; exists {
		return utxos, nil
	}
	if utxos, exists := s.rewardUTXOsCache.Get(txID); exists {
		return utxos.([]*avax.UTXO), nil
	}

	rawTxDB := prefixdb.New(txID[:], s.rewardUTXODB)
	txDB := linkeddb.NewDefault(rawTxDB)
	it := txDB.NewIterator()
	defer it.Release()

	utxos := []*avax.UTXO(nil)
	for it.Next() {
		utxo := &avax.UTXO{}
		if _, err := txs.Codec.Unmarshal(it.Value(), utxo); err != nil {
			return nil, err
		}
		utxos = append(utxos, utxo)
	}
	if err := it.Error(); err != nil {
		return nil, err
	}

	s.rewardUTXOsCache.Put(txID, utxos)
	return utxos, nil
}

func (s *state) AddRewardUTXO(txID ids.ID, utxo *avax.UTXO) {
	s.addedRewardUTXOs[txID] = append(s.addedRewardUTXOs[txID], utxo)
}

func (s *state) GetUTXO(utxoID ids.ID) (*avax.UTXO, error) {
	if utxo, exists := s.modifiedUTXOs[utxoID]; exists {
		if utxo == nil {
			return nil, database.ErrNotFound
		}
		return utxo, nil
	}
	return s.utxoState.GetUTXO(utxoID)
}

func (s *state) UTXOIDs(addr []byte, start ids.ID, limit int) ([]ids.ID, error) {
	return s.utxoState.UTXOIDs(addr, start, limit)
}

func (s *state) AddUTXO(utxo *avax.UTXO) {
	s.modifiedUTXOs[utxo.InputID()] = utxo
}

func (s *state) DeleteUTXO(utxoID ids.ID) {
	s.modifiedUTXOs[utxoID] = nil
}

func (s *state) GetUptime(nodeID ids.NodeID) (upDuration time.Duration, lastUpdated time.Time, err error) {
	uptime, exists := s.uptimes[nodeID]
	if !exists {
		return 0, time.Time{}, database.ErrNotFound
	}
	return uptime.UpDuration, uptime.lastUpdated, nil
}

func (s *state) SetUptime(nodeID ids.NodeID, upDuration time.Duration, lastUpdated time.Time) error {
	uptime, exists := s.uptimes[nodeID]
	if !exists {
		return database.ErrNotFound
	}
	uptime.UpDuration = upDuration
	uptime.lastUpdated = lastUpdated
	s.updatedUptimes[nodeID] = struct{}{}
	return nil
}

func (s *state) GetTimestamp() time.Time             { return s.timestamp }
func (s *state) SetTimestamp(tm time.Time)           { s.timestamp = tm }
func (s *state) GetCurrentSupply() uint64            { return s.currentSupply }
func (s *state) SetCurrentSupply(cs uint64)          { s.currentSupply = cs }
func (s *state) GetLastAccepted() ids.ID             { return s.lastAccepted }
func (s *state) SetLastAccepted(lastAccepted ids.ID) { s.lastAccepted = lastAccepted }
func (s *state) SetHeight(height uint64)             { s.currentHeight = height }

func (s *state) GetStatelessBlock(blockID ids.ID) (stateless.CommonBlockIntf, choices.Status, error) {
	if blkState, exists := s.addedBlocks[blockID]; exists {
		return blkState.Blk, blkState.Status, nil
	}
	if blkIntf, cached := s.blockCache.Get(blockID); cached {
		if blkIntf == nil {
			return nil, choices.Processing, database.ErrNotFound // status does not matter here
		}

		blkState := blkIntf.(stateBlk)
		return blkState.Blk, blkState.Status, nil
	}

	blkBytes, err := s.blockDB.Get(blockID[:])
	if err == database.ErrNotFound {
		s.blockCache.Put(blockID, nil)
		return nil, choices.Processing, database.ErrNotFound // status does not matter here
	} else if err != nil {
		return nil, choices.Processing, err // status does not matter here
	}

	// Note: stored blocks are verified, so it's safe to marshal them with GenesisBlock
	blkState := stateBlk{}
	if _, err := stateless.GenesisCodec.Unmarshal(blkBytes, &blkState); err != nil {
		return nil, choices.Processing, err // status does not matter here
	}

	statelessBlk, err := stateless.ParseWithCodec(blkState.Bytes, stateless.GenesisCodec)
	if err != nil {
		return nil, choices.Processing, err
	}

	blkState.Blk = statelessBlk
	s.blockCache.Put(blockID, blkState)
	return statelessBlk, blkState.Status, nil
}

func (s *state) AddStatelessBlock(block stateless.CommonBlockIntf, status choices.Status) {
	s.addedBlocks[block.ID()] = stateBlk{
		Blk:    block,
		Bytes:  block.Bytes(),
		Status: status,
	}
}

func (s *state) GetStartTime(nodeID ids.NodeID) (time.Time, error) {
	currentValidator, err := s.CurrentStakers().GetValidator(nodeID)
	if err != nil {
		return time.Time{}, err
	}

	unsignedVdrTx, _ := currentValidator.AddValidatorTx()
	return unsignedVdrTx.StartTime(), nil
}

func (s *state) AddCurrentStaker(tx *txs.Tx, potentialReward uint64) {
	s.addedCurrentStakers = append(s.addedCurrentStakers, &ValidatorReward{
		AddStakerTx:     tx,
		PotentialReward: potentialReward,
	})
}

func (s *state) DeleteCurrentStaker(tx *txs.Tx) {
	s.deletedCurrentStakers = append(s.deletedCurrentStakers, tx)
}

func (s *state) AddPendingStaker(tx *txs.Tx) {
	s.addedPendingStakers = append(s.addedPendingStakers, tx)
}

func (s *state) DeletePendingStaker(tx *txs.Tx) {
	s.deletedPendingStakers = append(s.deletedPendingStakers, tx)
}

func (s *state) GetValidatorWeightDiffs(height uint64, subnetID ids.ID) (map[ids.NodeID]*ValidatorWeightDiff, error) {
	prefixStruct := heightWithSubnet{
		Height:   height,
		SubnetID: subnetID,
	}
	prefixBytes, err := genesis.Codec.Marshal(txs.Version, prefixStruct)
	if err != nil {
		return nil, err
	}
	prefixStr := string(prefixBytes)

	if weightDiffsIntf, ok := s.validatorDiffsCache.Get(prefixStr); ok {
		return weightDiffsIntf.(map[ids.NodeID]*ValidatorWeightDiff), nil
	}

	rawDiffDB := prefixdb.New(prefixBytes, s.validatorDiffsDB)
	diffDB := linkeddb.NewDefault(rawDiffDB)
	diffIter := diffDB.NewIterator()
	defer diffIter.Release()

	weightDiffs := make(map[ids.NodeID]*ValidatorWeightDiff)
	for diffIter.Next() {
		nodeID, err := ids.ToNodeID(diffIter.Key())
		if err != nil {
			return nil, err
		}

		weightDiff := ValidatorWeightDiff{}
		_, err = genesis.Codec.Unmarshal(diffIter.Value(), &weightDiff)
		if err != nil {
			return nil, err
		}

		weightDiffs[nodeID] = &weightDiff
	}

	s.validatorDiffsCache.Put(prefixStr, weightDiffs)
	return weightDiffs, diffIter.Error()
}

func (s *state) MaxStakeAmount(
	subnetID ids.ID,
	nodeID ids.NodeID,
	startTime time.Time,
	endTime time.Time,
) (uint64, error) {
	if startTime.After(endTime) {
		return 0, errStartAfterEndTime
	}
	if timestamp := s.GetTimestamp(); startTime.Before(timestamp) {
		return 0, errStartTimeTooEarly
	}
	if subnetID == constants.PrimaryNetworkID {
		return s.maxPrimarySubnetStakeAmount(nodeID, startTime, endTime)
	}
	return s.maxSubnetStakeAmount(subnetID, nodeID, startTime, endTime)
}

func (s *state) SyncGenesis(genesisBytes []byte) error {
	// Create the genesis block and save it as being accepted (We don't do
	// genesisBlock.Accept() because then it'd look for genesisBlock's
	// non-existent parent)
	genesisID := hashing.ComputeHash256Array(genesisBytes)
	genesis, err := genesis.ParseState(genesisBytes)
	if err != nil {
		return err
	}

	genesisBlock, err := stateless.NewCommitBlock(
		stateless.PreForkVersion,
		0, // timestamp
		genesisID,
		0, // height
	)
	if err != nil {
		return err
	}
	s.AddStatelessBlock(genesisBlock, choices.Accepted)
	s.SetLastAccepted(genesisBlock.ID())
	s.SetTimestamp(time.Unix(int64(genesis.Timestamp), 0))
	s.SetCurrentSupply(genesis.InitialSupply)

	// Persist UTXOs that exist at genesis
	for _, utxo := range genesis.UTXOs {
		s.AddUTXO(utxo)
	}

	// Persist primary network validator set at genesis
	for _, vdrTx := range genesis.Validators {
		tx, ok := vdrTx.Unsigned.(*txs.AddValidatorTx)
		if !ok {
			return fmt.Errorf("expected tx type *txs.AddValidatorTx but got %T", vdrTx.Unsigned)
		}

		stakeAmount := tx.Validator.Wght
		stakeDuration := tx.Validator.Duration()
		currentSupply := s.GetCurrentSupply()

		r := s.rewards.Calculate(
			stakeDuration,
			stakeAmount,
			currentSupply,
		)
		newCurrentSupply, err := math.Add64(currentSupply, r)
		if err != nil {
			return err
		}

		s.AddCurrentStaker(vdrTx, r)
		s.AddTx(vdrTx, status.Committed)
		s.SetCurrentSupply(newCurrentSupply)
	}

	for _, chain := range genesis.Chains {
		unsignedChain, ok := chain.Unsigned.(*txs.CreateChainTx)
		if !ok {
			return fmt.Errorf("expected tx type *txs.CreateChainTx but got %T", chain.Unsigned)
		}

		// Ensure all chains that the genesis bytes say to create have the right
		// network ID
		if unsignedChain.NetworkID != s.ctx.NetworkID {
			return avax.ErrWrongNetworkID
		}

		s.AddChain(chain)
		s.AddTx(chain, status.Committed)
	}
	return nil
}

func (s *state) Load() error {
	errs := wrappers.Errs{}
	errs.Add(
		s.loadMetadata(),
		s.loadCurrentValidators(),
		s.loadPendingValidators(),
	)
	return errs.Err
}

func (s *state) loadMetadata() error {
	timestamp, err := database.GetTimestamp(s.singletonDB, timestampKey)
	if err != nil {
		return err
	}
	s.originalTimestamp = timestamp
	s.SetTimestamp(timestamp)

	currentSupply, err := database.GetUInt64(s.singletonDB, currentSupplyKey)
	if err != nil {
		return err
	}
	s.originalCurrentSupply = currentSupply
	s.SetCurrentSupply(currentSupply)

	lastAccepted, err := database.GetID(s.singletonDB, lastAcceptedKey)
	if err != nil {
		return err
	}
	s.originalLastAccepted = lastAccepted
	s.lastAccepted = lastAccepted
	return nil
}

func (s *state) loadCurrentValidators() error {
	cs := &currentStakers{
		validatorsByNodeID: make(map[ids.NodeID]*currentValidator),
		validatorsByTxID:   make(map[ids.ID]*ValidatorReward),
	}

	validatorIt := s.currentValidatorList.NewIterator()
	defer validatorIt.Release()
	for validatorIt.Next() {
		txIDBytes := validatorIt.Key()
		txID, err := ids.ToID(txIDBytes)
		if err != nil {
			return err
		}
		tx, _, err := s.GetTx(txID)
		if err != nil {
			return err
		}

		uptimeBytes := validatorIt.Value()
		uptime := &currentValidatorState{
			txID: txID,
		}
		if _, err := txs.Codec.Unmarshal(uptimeBytes, uptime); err != nil {
			return err
		}
		uptime.lastUpdated = time.Unix(int64(uptime.LastUpdated), 0)

		addValidatorTx, ok := tx.Unsigned.(*txs.AddValidatorTx)
		if !ok {
			return fmt.Errorf("expected tx type *txs.AddValidatorTx but got %T", tx.Unsigned)
		}

		cs.validators = append(cs.validators, tx)
		cs.validatorsByNodeID[addValidatorTx.Validator.NodeID] = &currentValidator{
			validatorModifications: validatorModifications{
				subnets: make(map[ids.ID]SubnetValidatorAndID),
			},
			addValidator: ValidatorAndID{
				Tx:   addValidatorTx,
				TxID: txID,
			},
			potentialReward: uptime.PotentialReward,
		}
		cs.validatorsByTxID[txID] = &ValidatorReward{
			AddStakerTx:     tx,
			PotentialReward: uptime.PotentialReward,
		}

		s.uptimes[addValidatorTx.Validator.NodeID] = uptime
	}

	if err := validatorIt.Error(); err != nil {
		return err
	}

	delegatorIt := s.currentDelegatorList.NewIterator()
	defer delegatorIt.Release()
	for delegatorIt.Next() {
		txIDBytes := delegatorIt.Key()
		txID, err := ids.ToID(txIDBytes)
		if err != nil {
			return err
		}
		tx, _, err := s.GetTx(txID)
		if err != nil {
			return err
		}

		potentialRewardBytes := delegatorIt.Value()
		potentialReward, err := database.ParseUInt64(potentialRewardBytes)
		if err != nil {
			return err
		}

		addDelegatorTx, ok := tx.Unsigned.(*txs.AddDelegatorTx)
		if !ok {
			return fmt.Errorf("expected tx type *txs.AddDelegatorTx but got %T", tx.Unsigned)
		}

		cs.validators = append(cs.validators, tx)
		vdr, exists := cs.validatorsByNodeID[addDelegatorTx.Validator.NodeID]
		if !exists {
			return ErrDelegatorSubset
		}
		vdr.delegatorWeight += addDelegatorTx.Validator.Wght
		vdr.delegators = append(vdr.delegators, DelegatorAndID{
			Tx:   addDelegatorTx,
			TxID: txID,
		})
		cs.validatorsByTxID[txID] = &ValidatorReward{
			AddStakerTx:     tx,
			PotentialReward: potentialReward,
		}
	}
	if err := delegatorIt.Error(); err != nil {
		return err
	}

	subnetValidatorIt := s.currentSubnetValidatorList.NewIterator()
	defer subnetValidatorIt.Release()
	for subnetValidatorIt.Next() {
		txIDBytes := subnetValidatorIt.Key()
		txID, err := ids.ToID(txIDBytes)
		if err != nil {
			return err
		}
		tx, _, err := s.GetTx(txID)
		if err != nil {
			return err
		}

		addSubnetValidatorTx, ok := tx.Unsigned.(*txs.AddSubnetValidatorTx)
		if !ok {
			return fmt.Errorf("expected tx type *txs.AddSubnetValidatorTx but got %T", tx.Unsigned)
		}

		cs.validators = append(cs.validators, tx)
		vdr, exists := cs.validatorsByNodeID[addSubnetValidatorTx.Validator.NodeID]
		if !exists {
			return errDSValidatorSubset
		}
		vdr.subnets[addSubnetValidatorTx.Validator.Subnet] = SubnetValidatorAndID{
			Tx:   addSubnetValidatorTx,
			TxID: txID,
		}

		cs.validatorsByTxID[txID] = &ValidatorReward{
			AddStakerTx: tx,
		}
	}
	if err := subnetValidatorIt.Error(); err != nil {
		return err
	}

	for _, vdr := range cs.validatorsByNodeID {
		sortDelegatorsByRemoval(vdr.delegators)
	}
	SortValidatorsByRemoval(cs.validators)
	cs.SetNextStaker()

	s.SetCurrentStakers(cs)
	return nil
}

func (s *state) loadPendingValidators() error {
	ps := &pendingStakers{
		validatorsByNodeID:      make(map[ids.NodeID]ValidatorAndID),
		validatorExtrasByNodeID: make(map[ids.NodeID]*validatorModifications),
	}

	validatorIt := s.pendingValidatorList.NewIterator()
	defer validatorIt.Release()
	for validatorIt.Next() {
		txIDBytes := validatorIt.Key()
		txID, err := ids.ToID(txIDBytes)
		if err != nil {
			return err
		}
		tx, _, err := s.GetTx(txID)
		if err != nil {
			return err
		}

		addValidatorTx, ok := tx.Unsigned.(*txs.AddValidatorTx)
		if !ok {
			return fmt.Errorf("expected tx type *txs.AddValidatorTx but got %T", tx.Unsigned)
		}

		ps.validators = append(ps.validators, tx)
		ps.validatorsByNodeID[addValidatorTx.Validator.NodeID] = ValidatorAndID{
			Tx:   addValidatorTx,
			TxID: txID,
		}
	}
	if err := validatorIt.Error(); err != nil {
		return err
	}

	delegatorIt := s.pendingDelegatorList.NewIterator()
	defer delegatorIt.Release()
	for delegatorIt.Next() {
		txIDBytes := delegatorIt.Key()
		txID, err := ids.ToID(txIDBytes)
		if err != nil {
			return err
		}
		tx, _, err := s.GetTx(txID)
		if err != nil {
			return err
		}

		addDelegatorTx, ok := tx.Unsigned.(*txs.AddDelegatorTx)
		if !ok {
			return fmt.Errorf("expected tx type *txs.AddDelegatorTx but got %T", tx.Unsigned)
		}

		ps.validators = append(ps.validators, tx)
		if vdr, exists := ps.validatorExtrasByNodeID[addDelegatorTx.Validator.NodeID]; exists {
			vdr.delegators = append(vdr.delegators, DelegatorAndID{
				Tx:   addDelegatorTx,
				TxID: txID,
			})
		} else {
			ps.validatorExtrasByNodeID[addDelegatorTx.Validator.NodeID] = &validatorModifications{
				delegators: []DelegatorAndID{
					{
						Tx:   addDelegatorTx,
						TxID: txID,
					},
				},
				subnets: make(map[ids.ID]SubnetValidatorAndID),
			}
		}
	}
	if err := delegatorIt.Error(); err != nil {
		return err
	}

	subnetValidatorIt := s.pendingSubnetValidatorList.NewIterator()
	defer subnetValidatorIt.Release()
	for subnetValidatorIt.Next() {
		txIDBytes := subnetValidatorIt.Key()
		txID, err := ids.ToID(txIDBytes)
		if err != nil {
			return err
		}
		tx, _, err := s.GetTx(txID)
		if err != nil {
			return err
		}

		addSubnetValidatorTx, ok := tx.Unsigned.(*txs.AddSubnetValidatorTx)
		if !ok {
			return fmt.Errorf("expected tx type *txs.AddSubnetValidatorTx but got %T", tx.Unsigned)
		}

		ps.validators = append(ps.validators, tx)
		if vdr, exists := ps.validatorExtrasByNodeID[addSubnetValidatorTx.Validator.NodeID]; exists {
			vdr.subnets[addSubnetValidatorTx.Validator.Subnet] = SubnetValidatorAndID{
				Tx:   addSubnetValidatorTx,
				TxID: txID,
			}
		} else {
			ps.validatorExtrasByNodeID[addSubnetValidatorTx.Validator.NodeID] = &validatorModifications{
				subnets: map[ids.ID]SubnetValidatorAndID{
					addSubnetValidatorTx.Validator.Subnet: {
						Tx:   addSubnetValidatorTx,
						TxID: txID,
					},
				},
			}
		}
	}
	if err := subnetValidatorIt.Error(); err != nil {
		return err
	}

	for _, vdr := range ps.validatorExtrasByNodeID {
		sortDelegatorsByAddition(vdr.delegators)
	}
	sortValidatorsByAddition(ps.validators)

	s.SetPendingStakers(ps)
	return nil
}

func (s *state) Abort() {
	s.baseDB.Abort()
}

func (s *state) Commit() error {
	defer s.Abort()
	batch, err := s.CommitBatch()
	if err != nil {
		return err
	}
	return batch.Write()
}

func (s *state) CommitBatch() (database.Batch, error) {
	errs := wrappers.Errs{}
	errs.Add(
		s.writeBlocks(),
		s.writeCurrentStakers(s.currentHeight),
		s.writePendingStakers(),
		s.writeUptimes(),
		s.writeTXs(),
		s.writeRewardUTXOs(),
		s.writeUTXOs(),
		s.writeSubnets(),
		s.writeChains(),
		s.writeMetadata(),
	)
	if errs.Err != nil {
		return nil, errs.Err
	}
	return s.baseDB.CommitBatch()
}

func (s *state) writeBlocks() error {
	for blkID, stateBlk := range s.addedBlocks {
		var (
			blkID = blkID
			sblk  = stateBlk
		)

<<<<<<< HEAD
		btxBytes, err := stateless.Codec.Marshal(stateless.PreForkVersion, &sblk)
=======
		// Note: blocks to be stored are verified, so it's safe to marshal them with GenesisBlock
		btxBytes, err := stateless.GenesisCodec.Marshal(stateless.Version, &sblk)
>>>>>>> 19220e03
		if err != nil {
			return fmt.Errorf("failed to write blocks with: %w", err)
		}

		delete(s.addedBlocks, blkID)
		s.blockCache.Put(blkID, stateBlk)
		if err = s.blockDB.Put(blkID[:], btxBytes); err != nil {
			return fmt.Errorf("failed to write blocks with: %w", err)
		}
	}
	return nil
}

func (s *state) writeCurrentStakers(height uint64) error {
	weightDiffs := make(map[ids.ID]map[ids.NodeID]*ValidatorWeightDiff) // subnetID -> nodeID -> weightDiff
	for _, currentStaker := range s.addedCurrentStakers {
		txID := currentStaker.AddStakerTx.ID()
		potentialReward := currentStaker.PotentialReward

		var (
			subnetID ids.ID
			nodeID   ids.NodeID
			weight   uint64
		)
		switch tx := currentStaker.AddStakerTx.Unsigned.(type) {
		case *txs.AddValidatorTx:
			startTime := tx.StartTime()
			vdr := &currentValidatorState{
				txID:        txID,
				lastUpdated: startTime,

				UpDuration:      0,
				LastUpdated:     uint64(startTime.Unix()),
				PotentialReward: potentialReward,
			}

			vdrBytes, err := genesis.Codec.Marshal(txs.Version, vdr)
			if err != nil {
				return fmt.Errorf("failed to serialize current validator: %w", err)
			}

			if err = s.currentValidatorList.Put(txID[:], vdrBytes); err != nil {
				return fmt.Errorf("failed to write current validator to list: %w", err)
			}
			s.uptimes[tx.Validator.NodeID] = vdr

			subnetID = constants.PrimaryNetworkID
			nodeID = tx.Validator.NodeID
			weight = tx.Validator.Wght
		case *txs.AddDelegatorTx:
			if err := database.PutUInt64(s.currentDelegatorList, txID[:], potentialReward); err != nil {
				return fmt.Errorf("failed to write current delegator to list: %w", err)
			}

			subnetID = constants.PrimaryNetworkID
			nodeID = tx.Validator.NodeID
			weight = tx.Validator.Wght
		case *txs.AddSubnetValidatorTx:
			if err := s.currentSubnetValidatorList.Put(txID[:], nil); err != nil {
				return fmt.Errorf("failed to write current subnet validator to list: %w", err)
			}

			subnetID = tx.Validator.Subnet
			nodeID = tx.Validator.NodeID
			weight = tx.Validator.Wght
		default:
			return fmt.Errorf("expected tx type *txs.AddValidatorTx, *txs.AddDelegatorTx or *txs.AddSubnetValidatorTx but got %T", tx)
		}

		subnetDiffs, ok := weightDiffs[subnetID]
		if !ok {
			subnetDiffs = make(map[ids.NodeID]*ValidatorWeightDiff)
			weightDiffs[subnetID] = subnetDiffs
		}

		nodeDiff, ok := subnetDiffs[nodeID]
		if !ok {
			nodeDiff = &ValidatorWeightDiff{}
			subnetDiffs[nodeID] = nodeDiff
		}

		newWeight, err := math.Add64(nodeDiff.Amount, weight)
		if err != nil {
			return fmt.Errorf("failed to increase node weight diff: %w", err)
		}
		nodeDiff.Amount = newWeight
	}
	s.addedCurrentStakers = nil

	for _, tx := range s.deletedCurrentStakers {
		var (
			db       database.KeyValueDeleter
			subnetID ids.ID
			nodeID   ids.NodeID
			weight   uint64
		)
		switch tx := tx.Unsigned.(type) {
		case *txs.AddValidatorTx:
			db = s.currentValidatorList

			delete(s.uptimes, tx.Validator.NodeID)
			delete(s.updatedUptimes, tx.Validator.NodeID)

			subnetID = constants.PrimaryNetworkID
			nodeID = tx.Validator.NodeID
			weight = tx.Validator.Wght
		case *txs.AddDelegatorTx:
			db = s.currentDelegatorList

			subnetID = constants.PrimaryNetworkID
			nodeID = tx.Validator.NodeID
			weight = tx.Validator.Wght
		case *txs.AddSubnetValidatorTx:
			db = s.currentSubnetValidatorList

			subnetID = tx.Validator.Subnet
			nodeID = tx.Validator.NodeID
			weight = tx.Validator.Wght
		default:
			return fmt.Errorf("expected tx type *txs.AddValidatorTx, *txs.AddDelegatorTx or *txs.AddSubnetValidatorTx but got %T", tx)
		}

		txID := tx.ID()
		if err := db.Delete(txID[:]); err != nil {
			return fmt.Errorf("failed to delete current staker: %w", err)
		}

		subnetDiffs, ok := weightDiffs[subnetID]
		if !ok {
			subnetDiffs = make(map[ids.NodeID]*ValidatorWeightDiff)
			weightDiffs[subnetID] = subnetDiffs
		}

		nodeDiff, ok := subnetDiffs[nodeID]
		if !ok {
			nodeDiff = &ValidatorWeightDiff{}
			subnetDiffs[nodeID] = nodeDiff
		}

		if nodeDiff.Decrease {
			newWeight, err := math.Add64(nodeDiff.Amount, weight)
			if err != nil {
				return fmt.Errorf("failed to decrease node weight diff: %w", err)
			}
			nodeDiff.Amount = newWeight
		} else {
			nodeDiff.Decrease = nodeDiff.Amount < weight
			nodeDiff.Amount = math.Diff64(nodeDiff.Amount, weight)
		}
	}
	s.deletedCurrentStakers = nil

	for subnetID, nodeUpdates := range weightDiffs {
		prefixStruct := heightWithSubnet{
			Height:   height,
			SubnetID: subnetID,
		}
		prefixBytes, err := genesis.Codec.Marshal(txs.Version, prefixStruct)
		if err != nil {
			return fmt.Errorf("failed to create prefix bytes: %w", err)
		}
		rawDiffDB := prefixdb.New(prefixBytes, s.validatorDiffsDB)
		diffDB := linkeddb.NewDefault(rawDiffDB)
		for nodeID, nodeDiff := range nodeUpdates {
			if nodeDiff.Amount == 0 {
				delete(nodeUpdates, nodeID)
				continue
			}

			// TODO: Move the validator set management out of the state package
			if subnetID == constants.PrimaryNetworkID || s.cfg.WhitelistedSubnets.Contains(subnetID) {
				if nodeDiff.Decrease {
					err = s.cfg.Validators.RemoveWeight(subnetID, nodeID, nodeDiff.Amount)
				} else {
					err = s.cfg.Validators.AddWeight(subnetID, nodeID, nodeDiff.Amount)
				}
				if err != nil {
					return fmt.Errorf("failed to update validator weight: %w", err)
				}
			}

			nodeDiffBytes, err := genesis.Codec.Marshal(txs.Version, nodeDiff)
			if err != nil {
				return fmt.Errorf("failed to serialize validator weight diff: %w", err)
			}

			// Copy so value passed into [Put] doesn't get overwritten next
			// iteration
			nodeID := nodeID
			if err := diffDB.Put(nodeID[:], nodeDiffBytes); err != nil {
				return err
			}
		}
		s.validatorDiffsCache.Put(string(prefixBytes), nodeUpdates)
	}

	// Attempt to update the stake metrics
	primaryValidators, ok := s.cfg.Validators.GetValidators(constants.PrimaryNetworkID)
	if !ok {
		return nil
	}
	weight, _ := primaryValidators.GetWeight(s.ctx.NodeID)
	s.localStake.Set(float64(weight))
	s.totalStake.Set(float64(primaryValidators.Weight()))
	return nil
}

func (s *state) writePendingStakers() error {
	for _, tx := range s.addedPendingStakers {
		var db database.KeyValueWriter
		switch tx.Unsigned.(type) {
		case *txs.AddValidatorTx:
			db = s.pendingValidatorList
		case *txs.AddDelegatorTx:
			db = s.pendingDelegatorList
		case *txs.AddSubnetValidatorTx:
			db = s.pendingSubnetValidatorList
		default:
			return fmt.Errorf("expected tx type *txs.AddValidatorTx, *txs.AddDelegatorTx or *txs.AddSubnetValidatorTx but got %T", tx)
		}

		txID := tx.ID()
		if err := db.Put(txID[:], nil); err != nil {
			return fmt.Errorf("failed to add pending staker: %w", err)
		}
	}
	s.addedPendingStakers = nil

	for _, tx := range s.deletedPendingStakers {
		var db database.KeyValueDeleter
		switch tx.Unsigned.(type) {
		case *txs.AddValidatorTx:
			db = s.pendingValidatorList
		case *txs.AddDelegatorTx:
			db = s.pendingDelegatorList
		case *txs.AddSubnetValidatorTx:
			db = s.pendingSubnetValidatorList
		default:
			return fmt.Errorf("expected tx type *txs.AddValidatorTx, *txs.AddDelegatorTx or *txs.AddSubnetValidatorTx but got %T", tx)
		}

		txID := tx.ID()
		if err := db.Delete(txID[:]); err != nil {
			return fmt.Errorf("failed to delete pending staker: %w", err)
		}
	}
	s.deletedPendingStakers = nil
	return nil
}

func (s *state) writeUptimes() error {
	for nodeID := range s.updatedUptimes {
		delete(s.updatedUptimes, nodeID)

		uptime := s.uptimes[nodeID]
		uptime.LastUpdated = uint64(uptime.lastUpdated.Unix())

		uptimeBytes, err := genesis.Codec.Marshal(txs.Version, uptime)
		if err != nil {
			return fmt.Errorf("failed to serialize uptime: %w", err)
		}

		if err := s.currentValidatorList.Put(uptime.txID[:], uptimeBytes); err != nil {
			return fmt.Errorf("failed to write uptime: %w", err)
		}
	}
	return nil
}

func (s *state) writeTXs() error {
	for txID, txStatus := range s.addedTxs {
		txID := txID

		stx := txBytesAndStatus{
			Tx:     txStatus.tx.Bytes(),
			Status: txStatus.status,
		}

		txBytes, err := genesis.Codec.Marshal(txs.Version, &stx)
		if err != nil {
			return fmt.Errorf("failed to serialize tx: %w", err)
		}

		delete(s.addedTxs, txID)
		s.txCache.Put(txID, txStatus)
		if err := s.txDB.Put(txID[:], txBytes); err != nil {
			return fmt.Errorf("failed to add tx: %w", err)
		}
	}
	return nil
}

func (s *state) writeRewardUTXOs() error {
	for txID, utxos := range s.addedRewardUTXOs {
		delete(s.addedRewardUTXOs, txID)
		s.rewardUTXOsCache.Put(txID, utxos)
		rawTxDB := prefixdb.New(txID[:], s.rewardUTXODB)
		txDB := linkeddb.NewDefault(rawTxDB)

		for _, utxo := range utxos {
			utxoBytes, err := genesis.Codec.Marshal(txs.Version, utxo)
			if err != nil {
				return fmt.Errorf("failed to serialize reward UTXO: %w", err)
			}
			utxoID := utxo.InputID()
			if err := txDB.Put(utxoID[:], utxoBytes); err != nil {
				return fmt.Errorf("failed to add reward UTXO: %w", err)
			}
		}
	}
	return nil
}

func (s *state) writeUTXOs() error {
	for utxoID, utxo := range s.modifiedUTXOs {
		delete(s.modifiedUTXOs, utxoID)

		if utxo == nil {
			if err := s.utxoState.DeleteUTXO(utxoID); err != nil {
				return fmt.Errorf("failed to delete UTXO: %w", err)
			}
			continue
		}
		if err := s.utxoState.PutUTXO(utxoID, utxo); err != nil {
			return fmt.Errorf("failed to add UTXO: %w", err)
		}
	}
	return nil
}

func (s *state) writeSubnets() error {
	for _, subnet := range s.addedSubnets {
		subnetID := subnet.ID()

		if err := s.subnetDB.Put(subnetID[:], nil); err != nil {
			return fmt.Errorf("failed to write subnet: %w", err)
		}
	}
	s.addedSubnets = nil
	return nil
}

func (s *state) writeChains() error {
	for subnetID, chains := range s.addedChains {
		for _, chain := range chains {
			chainDB := s.getChainDB(subnetID)

			chainID := chain.ID()
			if err := chainDB.Put(chainID[:], nil); err != nil {
				return fmt.Errorf("failed to write chain: %w", err)
			}
		}
		delete(s.addedChains, subnetID)
	}
	return nil
}

func (s *state) writeMetadata() error {
	if !s.originalTimestamp.Equal(s.timestamp) {
		if err := database.PutTimestamp(s.singletonDB, timestampKey, s.timestamp); err != nil {
			return fmt.Errorf("failed to write timestamp: %w", err)
		}
		s.originalTimestamp = s.timestamp
	}
	if s.originalCurrentSupply != s.currentSupply {
		if err := database.PutUInt64(s.singletonDB, currentSupplyKey, s.currentSupply); err != nil {
			return fmt.Errorf("failed to write current supply: %w", err)
		}
		s.originalCurrentSupply = s.currentSupply
	}
	if s.originalLastAccepted != s.lastAccepted {
		if err := database.PutID(s.singletonDB, lastAcceptedKey, s.lastAccepted); err != nil {
			return fmt.Errorf("failed to write last accepted: %w", err)
		}
		s.originalLastAccepted = s.lastAccepted
	}
	return nil
}

func (s *state) Close() error {
	errs := wrappers.Errs{}
	errs.Add(
		s.pendingSubnetValidatorBaseDB.Close(),
		s.pendingDelegatorBaseDB.Close(),
		s.pendingValidatorBaseDB.Close(),
		s.pendingValidatorsDB.Close(),
		s.currentSubnetValidatorBaseDB.Close(),
		s.currentDelegatorBaseDB.Close(),
		s.currentValidatorBaseDB.Close(),
		s.currentValidatorsDB.Close(),
		s.validatorsDB.Close(),
		s.txDB.Close(),
		s.rewardUTXODB.Close(),
		s.utxoDB.Close(),
		s.subnetBaseDB.Close(),
		s.chainDB.Close(),
		s.singletonDB.Close(),
		s.blockDB.Close(),
	)
	return errs.Err
}<|MERGE_RESOLUTION|>--- conflicted
+++ resolved
@@ -1198,12 +1198,9 @@
 			sblk  = stateBlk
 		)
 
-<<<<<<< HEAD
-		btxBytes, err := stateless.Codec.Marshal(stateless.PreForkVersion, &sblk)
-=======
-		// Note: blocks to be stored are verified, so it's safe to marshal them with GenesisBlock
-		btxBytes, err := stateless.GenesisCodec.Marshal(stateless.Version, &sblk)
->>>>>>> 19220e03
+		// Note that here we are marshalling stateBlks, not stateless.Blocks.
+		// We keep stateless.PreForkVersion for backward compatibility
+		btxBytes, err := stateless.GenesisCodec.Marshal(stateless.PreForkVersion, &sblk)
 		if err != nil {
 			return fmt.Errorf("failed to write blocks with: %w", err)
 		}
