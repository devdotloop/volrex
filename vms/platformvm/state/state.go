// Copyright (C) 2019-2023, Ava Labs, Inc. All rights reserved.
// See the file LICENSE for licensing terms.

package state

import (
	"context"
	"errors"
	"fmt"
	"time"

	"github.com/google/btree"

	"github.com/prometheus/client_golang/prometheus"

	"go.opentelemetry.io/otel/attribute"

	oteltrace "go.opentelemetry.io/otel/trace"

	"github.com/ava-labs/avalanchego/cache"
	"github.com/ava-labs/avalanchego/cache/metercacher"
	"github.com/ava-labs/avalanchego/database"
	"github.com/ava-labs/avalanchego/database/linkeddb"
	"github.com/ava-labs/avalanchego/database/prefixdb"
	"github.com/ava-labs/avalanchego/database/versiondb"
	"github.com/ava-labs/avalanchego/ids"
	"github.com/ava-labs/avalanchego/snow"
	"github.com/ava-labs/avalanchego/snow/choices"
	"github.com/ava-labs/avalanchego/snow/uptime"
	"github.com/ava-labs/avalanchego/snow/validators"
	"github.com/ava-labs/avalanchego/trace"
	"github.com/ava-labs/avalanchego/utils"
	"github.com/ava-labs/avalanchego/utils/constants"
	"github.com/ava-labs/avalanchego/utils/crypto/bls"
	"github.com/ava-labs/avalanchego/utils/hashing"
	"github.com/ava-labs/avalanchego/utils/math"
	"github.com/ava-labs/avalanchego/utils/wrappers"
	"github.com/ava-labs/avalanchego/vms/components/avax"
	"github.com/ava-labs/avalanchego/vms/platformvm/blocks"
	"github.com/ava-labs/avalanchego/vms/platformvm/config"
	"github.com/ava-labs/avalanchego/vms/platformvm/genesis"
	"github.com/ava-labs/avalanchego/vms/platformvm/metrics"
	"github.com/ava-labs/avalanchego/vms/platformvm/reward"
	"github.com/ava-labs/avalanchego/vms/platformvm/status"
	"github.com/ava-labs/avalanchego/vms/platformvm/txs"
)

const pointerOverhead = wrappers.LongLen

var (
	_ State = (*state)(nil)

	ErrDelegatorSubset              = errors.New("delegator's time range must be a subset of the validator's time range")
	errMissingValidatorSet          = errors.New("missing validator set")
	errValidatorSetAlreadyPopulated = errors.New("validator set already populated")
	errDuplicateValidatorSet        = errors.New("duplicate validator set")

	blockPrefix                         = []byte("block")
	validatorsPrefix                    = []byte("validators")
	currentPrefix                       = []byte("current")
	pendingPrefix                       = []byte("pending")
	validatorPrefix                     = []byte("validator")
	delegatorPrefix                     = []byte("delegator")
	subnetValidatorPrefix               = []byte("subnetValidator")
	subnetDelegatorPrefix               = []byte("subnetDelegator")
	nestedValidatorWeightDiffsPrefix    = []byte("validatorDiffs")
	nestedValidatorPublicKeyDiffsPrefix = []byte("publicKeyDiffs")
	flatValidatorWeightDiffsPrefix      = []byte("flatValidatorDiffs")
	flatValidatorPublicKeyDiffsPrefix   = []byte("flatPublicKeyDiffs")
	txPrefix                            = []byte("tx")
	rewardUTXOsPrefix                   = []byte("rewardUTXOs")
	utxoPrefix                          = []byte("utxo")
	subnetPrefix                        = []byte("subnet")
	transformedSubnetPrefix             = []byte("transformedSubnet")
	supplyPrefix                        = []byte("supply")
	chainPrefix                         = []byte("chain")
	singletonPrefix                     = []byte("singleton")

	timestampKey      = []byte("timestamp")
	currentSupplyKey  = []byte("current supply")
	lastAcceptedKey   = []byte("last accepted")
	heightsIndexedKey = []byte("heights indexed")
	initializedKey    = []byte("initialized")
)

// Chain collects all methods to manage the state of the chain for block
// execution.
type Chain interface {
	Stakers
	avax.UTXOAdder
	avax.UTXOGetter
	avax.UTXODeleter

	GetTimestamp() time.Time
	SetTimestamp(tm time.Time)

	GetCurrentSupply(subnetID ids.ID) (uint64, error)
	SetCurrentSupply(subnetID ids.ID, cs uint64)

	GetRewardUTXOs(txID ids.ID) ([]*avax.UTXO, error)
	AddRewardUTXO(txID ids.ID, utxo *avax.UTXO)

	GetSubnets() ([]*txs.Tx, error)
	AddSubnet(createSubnetTx *txs.Tx)

	GetSubnetTransformation(subnetID ids.ID) (*txs.Tx, error)
	AddSubnetTransformation(transformSubnetTx *txs.Tx)

	GetChains(subnetID ids.ID) ([]*txs.Tx, error)
	AddChain(createChainTx *txs.Tx)

	GetTx(txID ids.ID) (*txs.Tx, status.Status, error)
	AddTx(tx *txs.Tx, status status.Status)
}

type State interface {
	Chain
	uptime.State
	avax.UTXOReader

	GetLastAccepted() ids.ID
	SetLastAccepted(blkID ids.ID)

	GetStatelessBlock(blockID ids.ID) (blocks.Block, error)

	// Invariant: [block] is an accepted block.
	AddStatelessBlock(block blocks.Block)

	// GetValidatorSet returns the current validator set of [subnetID].
	GetValidatorSet(subnetID ids.ID) (map[ids.NodeID]*validators.GetValidatorOutput, error)

<<<<<<< HEAD
	// startHeight > endHeight
=======
	// ApplyValidatorWeightDiffs iterates from [startHeight] towards the genesis
	// block until it has applied all of the diffs through [endHeight]. Applying
	// the diffs results in modifying [validators].
	//
	// Invariant: If attempting to generate the validator set for
	// [endHeight - 1], [validators] should initially contain the validator
	// weights for [startHeight].
	//
	// Note: Because this function iterates towards the genesis, [startHeight]
	// should normally be greater than or equal to [endHeight].
>>>>>>> 7ce5910a
	ApplyValidatorWeightDiffs(
		ctx context.Context,
		validators map[ids.NodeID]*validators.GetValidatorOutput,
		startHeight uint64,
		endHeight uint64,
		subnetID ids.ID,
	) error

<<<<<<< HEAD
	// Returns a map of node ID --> BLS Public Key for all validators
	// that left the Primary Network validator set.
	// startHeight > endHeight
=======
	// ApplyValidatorPublicKeyDiffs iterates from [startHeight] towards the
	// genesis block until it has applied all of the diffs through [endHeight].
	// Applying the diffs results in modifying [validators].
	//
	// Invariant: If attempting to generate the validator set for
	// [endHeight - 1], [validators] should initially contain the validators for
	// [endHeight - 1] and the public keys for [startHeight].
	//
	// Note: Because this function iterates towards the genesis, [startHeight]
	// should normally be greater than or equal to [endHeight].
>>>>>>> 7ce5910a
	ApplyValidatorPublicKeyDiffs(
		ctx context.Context,
		validators map[ids.NodeID]*validators.GetValidatorOutput,
		startHeight uint64,
		endHeight uint64,
	) error

	SetHeight(height uint64)

	// Discard uncommitted changes to the database.
	Abort()

	// Commit changes to the base database.
	Commit() error

	// Returns a batch of unwritten changes that, when written, will commit all
	// pending changes to the base database.
	CommitBatch() (database.Batch, error)

	Checksum() ids.ID

	Close() error
}

// TODO: Remove after v1.11.x is activated
type stateBlk struct {
	Blk    blocks.Block
	Bytes  []byte         `serialize:"true"`
	Status choices.Status `serialize:"true"`
}

/*
 * VMDB
 * |-. validators
 * | |-. current
 * | | |-. validator
 * | | | '-. list
 * | | |   '-- txID -> uptime + potential reward + potential delegatee reward
 * | | |-. delegator
 * | | | '-. list
 * | | |   '-- txID -> potential reward
 * | | |-. subnetValidator
 * | | | '-. list
 * | | |   '-- txID -> uptime + potential reward + potential delegatee reward
 * | | '-. subnetDelegator
 * | |   '-. list
 * | |     '-- txID -> potential reward
 * | |-. pending
 * | | |-. validator
 * | | | '-. list
 * | | |   '-- txID -> nil
 * | | |-. delegator
 * | | | '-. list
 * | | |   '-- txID -> nil
 * | | |-. subnetValidator
 * | | | '-. list
 * | | |   '-- txID -> nil
 * | | '-. subnetDelegator
 * | |   '-. list
 * | |     '-- txID -> nil
 * | |-. weight diffs
 * | | '-- subnet+height+nodeID -> weightChange
 * | '-. pub key diffs
 * |   '-- height+nodeID -> public key or nil
 * |-. blocks
 * | '-- blockID -> block bytes
 * |-. txs
 * | '-- txID -> tx bytes + tx status
 * |- rewardUTXOs
 * | '-. txID
 * |   '-. list
 * |     '-- utxoID -> utxo bytes
 * |- utxos
 * | '-- utxoDB
 * |-. subnets
 * | '-. list
 * |   '-- txID -> nil
 * |-. chains
 * | '-. subnetID
 * |   '-. list
 * |     '-- txID -> nil
 * '-. singletons
 *   |-- initializedKey -> nil
 *   |-- timestampKey -> timestamp
 *   |-- currentSupplyKey -> currentSupply
 *   |-- lastAcceptedKey -> lastAccepted
 *   '-- heightsIndexKey -> startIndexHeight + endIndexHeight
 */
type state struct {
	validatorState

	cfg          *config.Config
	ctx          *snow.Context
	metrics      metrics.Metrics
	rewards      reward.Calculator
	bootstrapped *utils.Atomic[bool]
	tracer       trace.Tracer

	baseDB *versiondb.Database

	currentStakers *baseStakers
	pendingStakers *baseStakers

	currentHeight uint64

	addedBlocks map[ids.ID]blocks.Block            // map of blockID -> Block
	blockCache  cache.Cacher[ids.ID, blocks.Block] // cache of blockID -> Block. If the entry is nil, it is not in the database
	blockDB     database.Database

	validatorsDB                 database.Database
	currentValidatorsDB          database.Database
	currentValidatorBaseDB       database.Database
	currentValidatorList         linkeddb.LinkedDB
	currentDelegatorBaseDB       database.Database
	currentDelegatorList         linkeddb.LinkedDB
	currentSubnetValidatorBaseDB database.Database
	currentSubnetValidatorList   linkeddb.LinkedDB
	currentSubnetDelegatorBaseDB database.Database
	currentSubnetDelegatorList   linkeddb.LinkedDB
	pendingValidatorsDB          database.Database
	pendingValidatorBaseDB       database.Database
	pendingValidatorList         linkeddb.LinkedDB
	pendingDelegatorBaseDB       database.Database
	pendingDelegatorList         linkeddb.LinkedDB
	pendingSubnetValidatorBaseDB database.Database
	pendingSubnetValidatorList   linkeddb.LinkedDB
	pendingSubnetDelegatorBaseDB database.Database
	pendingSubnetDelegatorList   linkeddb.LinkedDB

	nestedValidatorWeightDiffsDB    database.Database
	nestedValidatorPublicKeyDiffsDB database.Database
	flatValidatorWeightDiffsDB      database.Database
	flatValidatorPublicKeyDiffsDB   database.Database

	addedTxs map[ids.ID]*txAndStatus            // map of txID -> {*txs.Tx, Status}
	txCache  cache.Cacher[ids.ID, *txAndStatus] // txID -> {*txs.Tx, Status}. If the entry is nil, it isn't in the database
	txDB     database.Database

	addedRewardUTXOs map[ids.ID][]*avax.UTXO            // map of txID -> []*UTXO
	rewardUTXOsCache cache.Cacher[ids.ID, []*avax.UTXO] // txID -> []*UTXO
	rewardUTXODB     database.Database

	modifiedUTXOs map[ids.ID]*avax.UTXO // map of modified UTXOID -> *UTXO if the UTXO is nil, it has been removed
	utxoDB        database.Database
	utxoState     avax.UTXOState

	cachedSubnets []*txs.Tx // nil if the subnets haven't been loaded
	addedSubnets  []*txs.Tx
	subnetBaseDB  database.Database
	subnetDB      linkeddb.LinkedDB

	transformedSubnets     map[ids.ID]*txs.Tx            // map of subnetID -> transformSubnetTx
	transformedSubnetCache cache.Cacher[ids.ID, *txs.Tx] // cache of subnetID -> transformSubnetTx if the entry is nil, it is not in the database
	transformedSubnetDB    database.Database

	modifiedSupplies map[ids.ID]uint64             // map of subnetID -> current supply
	supplyCache      cache.Cacher[ids.ID, *uint64] // cache of subnetID -> current supply if the entry is nil, it is not in the database
	supplyDB         database.Database

	addedChains  map[ids.ID][]*txs.Tx                    // maps subnetID -> the newly added chains to the subnet
	chainCache   cache.Cacher[ids.ID, []*txs.Tx]         // cache of subnetID -> the chains after all local modifications []*txs.Tx
	chainDBCache cache.Cacher[ids.ID, linkeddb.LinkedDB] // cache of subnetID -> linkedDB
	chainDB      database.Database

	// The persisted fields represent the current database value
	timestamp, persistedTimestamp         time.Time
	currentSupply, persistedCurrentSupply uint64
	// [lastAccepted] is the most recently accepted block.
	lastAccepted, persistedLastAccepted ids.ID
	indexedHeights                      *heightRange
	singletonDB                         database.Database
}

<<<<<<< HEAD
type heightRange struct {
	Start uint64 `serialize:"true"`
	End   uint64 `serialize:"true"`
=======
// heightRange is used to track which heights are safe to use the native DB
// iterator for querying validator diffs.
type heightRange struct {
	LowerBound uint64 `serialize:"true"`
	UpperBound uint64 `serialize:"true"`
>>>>>>> 7ce5910a
}

type ValidatorWeightDiff struct {
	Decrease bool   `serialize:"true"`
	Amount   uint64 `serialize:"true"`
}

func (v *ValidatorWeightDiff) Add(negative bool, amount uint64) error {
	if v.Decrease == negative {
		var err error
		v.Amount, err = math.Add64(v.Amount, amount)
		return err
	}

	if v.Amount > amount {
		v.Amount -= amount
	} else {
		v.Amount = math.AbsDiff(v.Amount, amount)
		v.Decrease = negative
	}
	return nil
}

type heightWithSubnet struct {
	Height   uint64 `serialize:"true"`
	SubnetID ids.ID `serialize:"true"`
}

type txBytesAndStatus struct {
	Tx     []byte        `serialize:"true"`
	Status status.Status `serialize:"true"`
}

type txAndStatus struct {
	tx     *txs.Tx
	status status.Status
}

func txSize(tx *txs.Tx) int {
	if tx == nil {
		return pointerOverhead
	}
	return len(tx.Bytes()) + pointerOverhead
}

func txAndStatusSize(t *txAndStatus) int {
	if t == nil {
		return pointerOverhead
	}
	return len(t.tx.Bytes()) + wrappers.IntLen + pointerOverhead
}

func blockSize(blk blocks.Block) int {
	if blk == nil {
		return pointerOverhead
	}
	return len(blk.Bytes()) + pointerOverhead
}

func New(
	db database.Database,
	genesisBytes []byte,
	metricsReg prometheus.Registerer,
	cfg *config.Config,
	execCfg *config.ExecutionConfig,
	ctx *snow.Context,
	metrics metrics.Metrics,
	rewards reward.Calculator,
	bootstrapped *utils.Atomic[bool],
	tracer trace.Tracer,
) (State, error) {
	s, err := newState(
		db,
		metrics,
		cfg,
		execCfg,
		ctx,
		metricsReg,
		rewards,
		bootstrapped,
		tracer,
	)
	if err != nil {
		return nil, err
	}

	if err := s.sync(genesisBytes); err != nil {
		// Drop any errors on close to return the first error
		_ = s.Close()

		return nil, err
	}

	return s, nil
}

func newState(
	db database.Database,
	metrics metrics.Metrics,
	cfg *config.Config,
	execCfg *config.ExecutionConfig,
	ctx *snow.Context,
	metricsReg prometheus.Registerer,
	rewards reward.Calculator,
	bootstrapped *utils.Atomic[bool],
	tracer trace.Tracer,
) (*state, error) {
	blockCache, err := metercacher.New[ids.ID, blocks.Block](
		"block_cache",
		metricsReg,
		cache.NewSizedLRU[ids.ID, blocks.Block](execCfg.BlockCacheSize, blockSize),
	)
	if err != nil {
		return nil, err
	}

	baseDB := versiondb.New(db)

	validatorsDB := prefixdb.New(validatorsPrefix, baseDB)

	currentValidatorsDB := prefixdb.New(currentPrefix, validatorsDB)
	currentValidatorBaseDB := prefixdb.New(validatorPrefix, currentValidatorsDB)
	currentDelegatorBaseDB := prefixdb.New(delegatorPrefix, currentValidatorsDB)
	currentSubnetValidatorBaseDB := prefixdb.New(subnetValidatorPrefix, currentValidatorsDB)
	currentSubnetDelegatorBaseDB := prefixdb.New(subnetDelegatorPrefix, currentValidatorsDB)

	pendingValidatorsDB := prefixdb.New(pendingPrefix, validatorsDB)
	pendingValidatorBaseDB := prefixdb.New(validatorPrefix, pendingValidatorsDB)
	pendingDelegatorBaseDB := prefixdb.New(delegatorPrefix, pendingValidatorsDB)
	pendingSubnetValidatorBaseDB := prefixdb.New(subnetValidatorPrefix, pendingValidatorsDB)
	pendingSubnetDelegatorBaseDB := prefixdb.New(subnetDelegatorPrefix, pendingValidatorsDB)

	nestedValidatorWeightDiffsDB := prefixdb.New(nestedValidatorWeightDiffsPrefix, validatorsDB)
	nestedValidatorPublicKeyDiffsDB := prefixdb.New(nestedValidatorPublicKeyDiffsPrefix, validatorsDB)
	flatValidatorWeightDiffsDB := prefixdb.New(flatValidatorWeightDiffsPrefix, validatorsDB)
	flatValidatorPublicKeyDiffsDB := prefixdb.New(flatValidatorPublicKeyDiffsPrefix, validatorsDB)

	txCache, err := metercacher.New(
		"tx_cache",
		metricsReg,
		cache.NewSizedLRU[ids.ID, *txAndStatus](execCfg.TxCacheSize, txAndStatusSize),
	)
	if err != nil {
		return nil, err
	}

	rewardUTXODB := prefixdb.New(rewardUTXOsPrefix, baseDB)
	rewardUTXOsCache, err := metercacher.New[ids.ID, []*avax.UTXO](
		"reward_utxos_cache",
		metricsReg,
		&cache.LRU[ids.ID, []*avax.UTXO]{Size: execCfg.RewardUTXOsCacheSize},
	)
	if err != nil {
		return nil, err
	}

	utxoDB := prefixdb.New(utxoPrefix, baseDB)
	utxoState, err := avax.NewMeteredUTXOState(utxoDB, txs.GenesisCodec, metricsReg, execCfg.ChecksumsEnabled)
	if err != nil {
		return nil, err
	}

	subnetBaseDB := prefixdb.New(subnetPrefix, baseDB)

	transformedSubnetCache, err := metercacher.New(
		"transformed_subnet_cache",
		metricsReg,
		cache.NewSizedLRU[ids.ID, *txs.Tx](execCfg.TransformedSubnetTxCacheSize, txSize),
	)
	if err != nil {
		return nil, err
	}

	supplyCache, err := metercacher.New[ids.ID, *uint64](
		"supply_cache",
		metricsReg,
		&cache.LRU[ids.ID, *uint64]{Size: execCfg.ChainCacheSize},
	)
	if err != nil {
		return nil, err
	}

	chainCache, err := metercacher.New[ids.ID, []*txs.Tx](
		"chain_cache",
		metricsReg,
		&cache.LRU[ids.ID, []*txs.Tx]{Size: execCfg.ChainCacheSize},
	)
	if err != nil {
		return nil, err
	}

	chainDBCache, err := metercacher.New[ids.ID, linkeddb.LinkedDB](
		"chain_db_cache",
		metricsReg,
		&cache.LRU[ids.ID, linkeddb.LinkedDB]{Size: execCfg.ChainDBCacheSize},
	)
	if err != nil {
		return nil, err
	}

	return &state{
		validatorState: newValidatorState(),

		cfg:          cfg,
		ctx:          ctx,
		metrics:      metrics,
		rewards:      rewards,
		bootstrapped: bootstrapped,
		tracer:       tracer,
		baseDB:       baseDB,

		addedBlocks: make(map[ids.ID]blocks.Block),
		blockCache:  blockCache,
		blockDB:     prefixdb.New(blockPrefix, baseDB),

		currentStakers: newBaseStakers(),
		pendingStakers: newBaseStakers(),

		validatorsDB:                    validatorsDB,
		currentValidatorsDB:             currentValidatorsDB,
		currentValidatorBaseDB:          currentValidatorBaseDB,
		currentValidatorList:            linkeddb.NewDefault(currentValidatorBaseDB),
		currentDelegatorBaseDB:          currentDelegatorBaseDB,
		currentDelegatorList:            linkeddb.NewDefault(currentDelegatorBaseDB),
		currentSubnetValidatorBaseDB:    currentSubnetValidatorBaseDB,
		currentSubnetValidatorList:      linkeddb.NewDefault(currentSubnetValidatorBaseDB),
		currentSubnetDelegatorBaseDB:    currentSubnetDelegatorBaseDB,
		currentSubnetDelegatorList:      linkeddb.NewDefault(currentSubnetDelegatorBaseDB),
		pendingValidatorsDB:             pendingValidatorsDB,
		pendingValidatorBaseDB:          pendingValidatorBaseDB,
		pendingValidatorList:            linkeddb.NewDefault(pendingValidatorBaseDB),
		pendingDelegatorBaseDB:          pendingDelegatorBaseDB,
		pendingDelegatorList:            linkeddb.NewDefault(pendingDelegatorBaseDB),
		pendingSubnetValidatorBaseDB:    pendingSubnetValidatorBaseDB,
		pendingSubnetValidatorList:      linkeddb.NewDefault(pendingSubnetValidatorBaseDB),
		pendingSubnetDelegatorBaseDB:    pendingSubnetDelegatorBaseDB,
		pendingSubnetDelegatorList:      linkeddb.NewDefault(pendingSubnetDelegatorBaseDB),
		nestedValidatorWeightDiffsDB:    nestedValidatorWeightDiffsDB,
		nestedValidatorPublicKeyDiffsDB: nestedValidatorPublicKeyDiffsDB,
		flatValidatorWeightDiffsDB:      flatValidatorWeightDiffsDB,
		flatValidatorPublicKeyDiffsDB:   flatValidatorPublicKeyDiffsDB,

		addedTxs: make(map[ids.ID]*txAndStatus),
		txDB:     prefixdb.New(txPrefix, baseDB),
		txCache:  txCache,

		addedRewardUTXOs: make(map[ids.ID][]*avax.UTXO),
		rewardUTXODB:     rewardUTXODB,
		rewardUTXOsCache: rewardUTXOsCache,

		modifiedUTXOs: make(map[ids.ID]*avax.UTXO),
		utxoDB:        utxoDB,
		utxoState:     utxoState,

		subnetBaseDB: subnetBaseDB,
		subnetDB:     linkeddb.NewDefault(subnetBaseDB),

		transformedSubnets:     make(map[ids.ID]*txs.Tx),
		transformedSubnetCache: transformedSubnetCache,
		transformedSubnetDB:    prefixdb.New(transformedSubnetPrefix, baseDB),

		modifiedSupplies: make(map[ids.ID]uint64),
		supplyCache:      supplyCache,
		supplyDB:         prefixdb.New(supplyPrefix, baseDB),

		addedChains:  make(map[ids.ID][]*txs.Tx),
		chainDB:      prefixdb.New(chainPrefix, baseDB),
		chainCache:   chainCache,
		chainDBCache: chainDBCache,

		singletonDB: prefixdb.New(singletonPrefix, baseDB),
	}, nil
}

func (s *state) GetCurrentValidator(subnetID ids.ID, nodeID ids.NodeID) (*Staker, error) {
	return s.currentStakers.GetValidator(subnetID, nodeID)
}

func (s *state) PutCurrentValidator(staker *Staker) {
	s.currentStakers.PutValidator(staker)
}

func (s *state) DeleteCurrentValidator(staker *Staker) {
	s.currentStakers.DeleteValidator(staker)
}

func (s *state) GetCurrentDelegatorIterator(subnetID ids.ID, nodeID ids.NodeID) (StakerIterator, error) {
	return s.currentStakers.GetDelegatorIterator(subnetID, nodeID), nil
}

func (s *state) PutCurrentDelegator(staker *Staker) {
	s.currentStakers.PutDelegator(staker)
}

func (s *state) DeleteCurrentDelegator(staker *Staker) {
	s.currentStakers.DeleteDelegator(staker)
}

func (s *state) GetCurrentStakerIterator() (StakerIterator, error) {
	return s.currentStakers.GetStakerIterator(), nil
}

func (s *state) GetPendingValidator(subnetID ids.ID, nodeID ids.NodeID) (*Staker, error) {
	return s.pendingStakers.GetValidator(subnetID, nodeID)
}

func (s *state) PutPendingValidator(staker *Staker) {
	s.pendingStakers.PutValidator(staker)
}

func (s *state) DeletePendingValidator(staker *Staker) {
	s.pendingStakers.DeleteValidator(staker)
}

func (s *state) GetPendingDelegatorIterator(subnetID ids.ID, nodeID ids.NodeID) (StakerIterator, error) {
	return s.pendingStakers.GetDelegatorIterator(subnetID, nodeID), nil
}

func (s *state) PutPendingDelegator(staker *Staker) {
	s.pendingStakers.PutDelegator(staker)
}

func (s *state) DeletePendingDelegator(staker *Staker) {
	s.pendingStakers.DeleteDelegator(staker)
}

func (s *state) GetPendingStakerIterator() (StakerIterator, error) {
	return s.pendingStakers.GetStakerIterator(), nil
}

func (s *state) shouldInit() (bool, error) {
	has, err := s.singletonDB.Has(initializedKey)
	return !has, err
}

func (s *state) doneInit() error {
	return s.singletonDB.Put(initializedKey, nil)
}

func (s *state) GetSubnets() ([]*txs.Tx, error) {
	if s.cachedSubnets != nil {
		return s.cachedSubnets, nil
	}

	subnetDBIt := s.subnetDB.NewIterator()
	defer subnetDBIt.Release()

	txs := []*txs.Tx(nil)
	for subnetDBIt.Next() {
		subnetIDBytes := subnetDBIt.Key()
		subnetID, err := ids.ToID(subnetIDBytes)
		if err != nil {
			return nil, err
		}
		subnetTx, _, err := s.GetTx(subnetID)
		if err != nil {
			return nil, err
		}
		txs = append(txs, subnetTx)
	}
	if err := subnetDBIt.Error(); err != nil {
		return nil, err
	}
	txs = append(txs, s.addedSubnets...)
	s.cachedSubnets = txs
	return txs, nil
}

func (s *state) AddSubnet(createSubnetTx *txs.Tx) {
	s.addedSubnets = append(s.addedSubnets, createSubnetTx)
	if s.cachedSubnets != nil {
		s.cachedSubnets = append(s.cachedSubnets, createSubnetTx)
	}
}

func (s *state) GetSubnetTransformation(subnetID ids.ID) (*txs.Tx, error) {
	if tx, exists := s.transformedSubnets[subnetID]; exists {
		return tx, nil
	}

	if tx, cached := s.transformedSubnetCache.Get(subnetID); cached {
		if tx == nil {
			return nil, database.ErrNotFound
		}
		return tx, nil
	}

	transformSubnetTxID, err := database.GetID(s.transformedSubnetDB, subnetID[:])
	if err == database.ErrNotFound {
		s.transformedSubnetCache.Put(subnetID, nil)
		return nil, database.ErrNotFound
	}
	if err != nil {
		return nil, err
	}

	transformSubnetTx, _, err := s.GetTx(transformSubnetTxID)
	if err != nil {
		return nil, err
	}
	s.transformedSubnetCache.Put(subnetID, transformSubnetTx)
	return transformSubnetTx, nil
}

func (s *state) AddSubnetTransformation(transformSubnetTxIntf *txs.Tx) {
	transformSubnetTx := transformSubnetTxIntf.Unsigned.(*txs.TransformSubnetTx)
	s.transformedSubnets[transformSubnetTx.Subnet] = transformSubnetTxIntf
}

func (s *state) GetChains(subnetID ids.ID) ([]*txs.Tx, error) {
	if chains, cached := s.chainCache.Get(subnetID); cached {
		return chains, nil
	}
	chainDB := s.getChainDB(subnetID)
	chainDBIt := chainDB.NewIterator()
	defer chainDBIt.Release()

	txs := []*txs.Tx(nil)
	for chainDBIt.Next() {
		chainIDBytes := chainDBIt.Key()
		chainID, err := ids.ToID(chainIDBytes)
		if err != nil {
			return nil, err
		}
		chainTx, _, err := s.GetTx(chainID)
		if err != nil {
			return nil, err
		}
		txs = append(txs, chainTx)
	}
	if err := chainDBIt.Error(); err != nil {
		return nil, err
	}
	txs = append(txs, s.addedChains[subnetID]...)
	s.chainCache.Put(subnetID, txs)
	return txs, nil
}

func (s *state) AddChain(createChainTxIntf *txs.Tx) {
	createChainTx := createChainTxIntf.Unsigned.(*txs.CreateChainTx)
	subnetID := createChainTx.SubnetID
	s.addedChains[subnetID] = append(s.addedChains[subnetID], createChainTxIntf)
	if chains, cached := s.chainCache.Get(subnetID); cached {
		chains = append(chains, createChainTxIntf)
		s.chainCache.Put(subnetID, chains)
	}
}

func (s *state) getChainDB(subnetID ids.ID) linkeddb.LinkedDB {
	if chainDB, cached := s.chainDBCache.Get(subnetID); cached {
		return chainDB
	}
	rawChainDB := prefixdb.New(subnetID[:], s.chainDB)
	chainDB := linkeddb.NewDefault(rawChainDB)
	s.chainDBCache.Put(subnetID, chainDB)
	return chainDB
}

func (s *state) GetTx(txID ids.ID) (*txs.Tx, status.Status, error) {
	if tx, exists := s.addedTxs[txID]; exists {
		return tx.tx, tx.status, nil
	}
	if tx, cached := s.txCache.Get(txID); cached {
		if tx == nil {
			return nil, status.Unknown, database.ErrNotFound
		}
		return tx.tx, tx.status, nil
	}
	txBytes, err := s.txDB.Get(txID[:])
	if err == database.ErrNotFound {
		s.txCache.Put(txID, nil)
		return nil, status.Unknown, database.ErrNotFound
	} else if err != nil {
		return nil, status.Unknown, err
	}

	stx := txBytesAndStatus{}
	if _, err := txs.GenesisCodec.Unmarshal(txBytes, &stx); err != nil {
		return nil, status.Unknown, err
	}

	tx, err := txs.Parse(txs.GenesisCodec, stx.Tx)
	if err != nil {
		return nil, status.Unknown, err
	}

	ptx := &txAndStatus{
		tx:     tx,
		status: stx.Status,
	}

	s.txCache.Put(txID, ptx)
	return ptx.tx, ptx.status, nil
}

func (s *state) AddTx(tx *txs.Tx, status status.Status) {
	s.addedTxs[tx.ID()] = &txAndStatus{
		tx:     tx,
		status: status,
	}
}

func (s *state) GetRewardUTXOs(txID ids.ID) ([]*avax.UTXO, error) {
	if utxos, exists := s.addedRewardUTXOs[txID]; exists {
		return utxos, nil
	}
	if utxos, exists := s.rewardUTXOsCache.Get(txID); exists {
		return utxos, nil
	}

	rawTxDB := prefixdb.New(txID[:], s.rewardUTXODB)
	txDB := linkeddb.NewDefault(rawTxDB)
	it := txDB.NewIterator()
	defer it.Release()

	utxos := []*avax.UTXO(nil)
	for it.Next() {
		utxo := &avax.UTXO{}
		if _, err := txs.Codec.Unmarshal(it.Value(), utxo); err != nil {
			return nil, err
		}
		utxos = append(utxos, utxo)
	}
	if err := it.Error(); err != nil {
		return nil, err
	}

	s.rewardUTXOsCache.Put(txID, utxos)
	return utxos, nil
}

func (s *state) AddRewardUTXO(txID ids.ID, utxo *avax.UTXO) {
	s.addedRewardUTXOs[txID] = append(s.addedRewardUTXOs[txID], utxo)
}

func (s *state) GetUTXO(utxoID ids.ID) (*avax.UTXO, error) {
	if utxo, exists := s.modifiedUTXOs[utxoID]; exists {
		if utxo == nil {
			return nil, database.ErrNotFound
		}
		return utxo, nil
	}
	return s.utxoState.GetUTXO(utxoID)
}

func (s *state) UTXOIDs(addr []byte, start ids.ID, limit int) ([]ids.ID, error) {
	return s.utxoState.UTXOIDs(addr, start, limit)
}

func (s *state) AddUTXO(utxo *avax.UTXO) {
	s.modifiedUTXOs[utxo.InputID()] = utxo
}

func (s *state) DeleteUTXO(utxoID ids.ID) {
	s.modifiedUTXOs[utxoID] = nil
}

func (s *state) GetStartTime(nodeID ids.NodeID, subnetID ids.ID) (time.Time, error) {
	staker, err := s.currentStakers.GetValidator(subnetID, nodeID)
	if err != nil {
		return time.Time{}, err
	}
	return staker.StartTime, nil
}

func (s *state) GetTimestamp() time.Time {
	return s.timestamp
}

func (s *state) SetTimestamp(tm time.Time) {
	s.timestamp = tm
}

func (s *state) GetLastAccepted() ids.ID {
	return s.lastAccepted
}

func (s *state) SetLastAccepted(lastAccepted ids.ID) {
	s.lastAccepted = lastAccepted
}

func (s *state) GetCurrentSupply(subnetID ids.ID) (uint64, error) {
	if subnetID == constants.PrimaryNetworkID {
		return s.currentSupply, nil
	}

	supply, ok := s.modifiedSupplies[subnetID]
	if ok {
		return supply, nil
	}

	cachedSupply, ok := s.supplyCache.Get(subnetID)
	if ok {
		if cachedSupply == nil {
			return 0, database.ErrNotFound
		}
		return *cachedSupply, nil
	}

	supply, err := database.GetUInt64(s.supplyDB, subnetID[:])
	if err == database.ErrNotFound {
		s.supplyCache.Put(subnetID, nil)
		return 0, database.ErrNotFound
	}
	if err != nil {
		return 0, err
	}

	s.supplyCache.Put(subnetID, &supply)
	return supply, nil
}

func (s *state) SetCurrentSupply(subnetID ids.ID, cs uint64) {
	if subnetID == constants.PrimaryNetworkID {
		s.currentSupply = cs
	} else {
		s.modifiedSupplies[subnetID] = cs
	}
}

func (s *state) GetValidatorSet(subnetID ids.ID) (map[ids.NodeID]*validators.GetValidatorOutput, error) {
	subnetValidators := s.currentStakers.validators[subnetID]
	vdrs := make(map[ids.NodeID]*validators.GetValidatorOutput, len(subnetValidators))
	for nodeID, validator := range subnetValidators {
		staker := validator.validator
		vdr := &validators.GetValidatorOutput{
			NodeID:    nodeID,
			PublicKey: staker.PublicKey,
			Weight:    staker.Weight,
		}

		delegatorIterator := NewTreeIterator(validator.delegators)
		for delegatorIterator.Next() {
			staker := delegatorIterator.Value()
			newWeight, err := math.Add64(vdr.Weight, staker.Weight)
			if err != nil {
				delegatorIterator.Release()
				return nil, err
			}
			vdr.Weight = newWeight
		}
		delegatorIterator.Release()

		vdrs[nodeID] = vdr
	}
	return vdrs, nil
}

func (s *state) ApplyValidatorWeightDiffs(
	ctx context.Context,
	validators map[ids.NodeID]*validators.GetValidatorOutput,
	startHeight uint64,
	endHeight uint64,
	subnetID ids.ID,
) error {
<<<<<<< HEAD
	ctx, span := s.tracer.Start(ctx, "ApplyValidatorWeightDiffs", oteltrace.WithAttributes(
		attribute.Int64("startHeight", int64(startHeight)),
		attribute.Int64("endHeight", int64(endHeight)),
		attribute.Stringer("subnetID", subnetID),
	))
	defer span.End()

=======
>>>>>>> 7ce5910a
	diffIter := s.flatValidatorWeightDiffsDB.NewIteratorWithStartAndPrefix(
		getStartWeightKey(subnetID, startHeight),
		subnetID[:],
	)
	defer diffIter.Release()

<<<<<<< HEAD
	ctx, span = s.tracer.Start(ctx, "iterateValidatorWeightDiffs", oteltrace.WithAttributes(
		attribute.Int64("startHeight", int64(startHeight)),
		attribute.Int64("endHeight", int64(endHeight)),
		attribute.Stringer("subnetID", subnetID),
	))
	defer span.End()

	prevHeight := startHeight + 1
	// TODO: Remove the index continuity checks once we are guaranteed nodes can
	// not rollback to not support the new indexing mechanism.
	for diffIter.Next() && s.indexedHeights != nil && s.indexedHeights.Start <= endHeight {
=======
	prevHeight := startHeight + 1
	// TODO: Remove the index continuity checks once we are guaranteed nodes can
	// not rollback to not support the new indexing mechanism.
	for diffIter.Next() && s.indexedHeights != nil && s.indexedHeights.LowerBound <= endHeight {
>>>>>>> 7ce5910a
		if err := ctx.Err(); err != nil {
			return err
		}

		_, parsedHeight, nodeID, err := parseWeightKey(diffIter.Key())
		if err != nil {
			return err
		}
		// If the parsedHeight is less than our target endHeight, then we have
		// fully processed the diffs from startHeight through endHeight.
		if parsedHeight < endHeight {
			return diffIter.Error()
		}

		prevHeight = parsedHeight

		weightDiff, err := parseWeightValue(diffIter.Value())
		if err != nil {
			return err
		}

		if err := applyWeightDiff(validators, nodeID, weightDiff); err != nil {
			return err
<<<<<<< HEAD
=======
		}
	}

	// TODO: Remove this once it is assumed that all subnet validators have
	// adopted the new indexing.
	for height := prevHeight - 1; height >= endHeight; height-- {
		if err := ctx.Err(); err != nil {
			return err
>>>>>>> 7ce5910a
		}
	}

<<<<<<< HEAD
	ctx, span = s.tracer.Start(ctx, "iterateOldValidatorWeightDiffs", oteltrace.WithAttributes(
		attribute.Int64("startHeight", int64(startHeight)),
		attribute.Int64("endHeight", int64(endHeight)),
		attribute.Stringer("subnetID", subnetID),
	))
	defer span.End()

	// TODO: Remove this once it is assumed that all subnet validators have
	// adopted the new indexing.
	for height := prevHeight - 1; height >= endHeight; height-- {
		if err := ctx.Err(); err != nil {
			return err
		}

=======
>>>>>>> 7ce5910a
		prefixStruct := heightWithSubnet{
			Height:   height,
			SubnetID: subnetID,
		}
		prefixBytes, err := blocks.GenesisCodec.Marshal(blocks.Version, prefixStruct)
		if err != nil {
			return err
		}

		rawDiffDB := prefixdb.New(prefixBytes, s.nestedValidatorWeightDiffsDB)
		diffDB := linkeddb.NewDefault(rawDiffDB)
		diffIter := diffDB.NewIterator()
		defer diffIter.Release()

		for diffIter.Next() {
			nodeID, err := ids.ToNodeID(diffIter.Key())
			if err != nil {
				return err
			}

			weightDiff := ValidatorWeightDiff{}
			_, err = blocks.GenesisCodec.Unmarshal(diffIter.Value(), &weightDiff)
			if err != nil {
				return err
			}

			if err := applyWeightDiff(validators, nodeID, &weightDiff); err != nil {
				return err
			}
		}
	}

	return diffIter.Error()
}

func applyWeightDiff(
	vdrs map[ids.NodeID]*validators.GetValidatorOutput,
	nodeID ids.NodeID,
	weightDiff *ValidatorWeightDiff,
) error {
	vdr, ok := vdrs[nodeID]
	if !ok {
		// This node isn't in the current validator set.
		vdr = &validators.GetValidatorOutput{
			NodeID: nodeID,
		}
		vdrs[nodeID] = vdr
<<<<<<< HEAD
	}

	// The weight of this node changed at this block.
	var err error
	if weightDiff.Decrease {
		// The validator's weight was decreased at this block, so in the
		// prior block it was higher.
		vdr.Weight, err = math.Add64(vdr.Weight, weightDiff.Amount)
	} else {
		// The validator's weight was increased at this block, so in the
		// prior block it was lower.
		vdr.Weight, err = math.Sub(vdr.Weight, weightDiff.Amount)
	}
	if err != nil {
		return err
	}

=======
	}

	// The weight of this node changed at this block.
	var err error
	if weightDiff.Decrease {
		// The validator's weight was decreased at this block, so in the
		// prior block it was higher.
		vdr.Weight, err = math.Add64(vdr.Weight, weightDiff.Amount)
	} else {
		// The validator's weight was increased at this block, so in the
		// prior block it was lower.
		vdr.Weight, err = math.Sub(vdr.Weight, weightDiff.Amount)
	}
	if err != nil {
		return err
	}

>>>>>>> 7ce5910a
	if vdr.Weight == 0 {
		// The validator's weight was 0 before this block so they weren't in the
		// validator set.
		delete(vdrs, nodeID)
	}
	return nil
}

func (s *state) ApplyValidatorPublicKeyDiffs(
	ctx context.Context,
	validators map[ids.NodeID]*validators.GetValidatorOutput,
	startHeight uint64,
	endHeight uint64,
) error {
<<<<<<< HEAD
	ctx, span := s.tracer.Start(ctx, "ApplyValidatorPublicKeyDiffs", oteltrace.WithAttributes(
		attribute.Int64("startHeight", int64(startHeight)),
		attribute.Int64("endHeight", int64(endHeight)),
	))
	defer span.End()

=======
>>>>>>> 7ce5910a
	diffIter := s.flatValidatorPublicKeyDiffsDB.NewIteratorWithStart(
		getStartBLSKey(startHeight),
	)
	defer diffIter.Release()

<<<<<<< HEAD
	ctx, span = s.tracer.Start(ctx, "iterateValidatorPublicKeyDiffs", oteltrace.WithAttributes(
		attribute.Int64("startHeight", int64(startHeight)),
		attribute.Int64("endHeight", int64(endHeight)),
	))
	defer span.End()

=======
>>>>>>> 7ce5910a
	for diffIter.Next() {
		if err := ctx.Err(); err != nil {
			return err
		}

		parsedHeight, nodeID, err := parseBLSKey(diffIter.Key())
		if err != nil {
			return err
		}
		// If the parsedHeight is less than our target endHeight, then we have
		// fully processed the diffs from startHeight through endHeight.
		if parsedHeight < endHeight {
			break
		}

		vdr, ok := validators[nodeID]
		if !ok {
			continue
		}

		pkBytes := diffIter.Value()
		if len(pkBytes) == 0 {
			vdr.PublicKey = nil
			continue
		}

		vdr.PublicKey = new(bls.PublicKey).Deserialize(pkBytes)
	}
	return diffIter.Error()
}

func (s *state) syncGenesis(genesisBlk blocks.Block, genesis *genesis.State) error {
	genesisBlkID := genesisBlk.ID()
	s.SetLastAccepted(genesisBlkID)
	s.SetTimestamp(time.Unix(int64(genesis.Timestamp), 0))
	s.SetCurrentSupply(constants.PrimaryNetworkID, genesis.InitialSupply)
	s.AddStatelessBlock(genesisBlk)

	// Persist UTXOs that exist at genesis
	for _, utxo := range genesis.UTXOs {
		s.AddUTXO(utxo)
	}

	// Persist primary network validator set at genesis
	for _, vdrTx := range genesis.Validators {
		tx, ok := vdrTx.Unsigned.(*txs.AddValidatorTx)
		if !ok {
			return fmt.Errorf("expected tx type *txs.AddValidatorTx but got %T", vdrTx.Unsigned)
		}

		stakeAmount := tx.Validator.Wght
		stakeDuration := tx.Validator.Duration()
		currentSupply, err := s.GetCurrentSupply(constants.PrimaryNetworkID)
		if err != nil {
			return err
		}

		potentialReward := s.rewards.Calculate(
			stakeDuration,
			stakeAmount,
			currentSupply,
		)
		newCurrentSupply, err := math.Add64(currentSupply, potentialReward)
		if err != nil {
			return err
		}

		staker, err := NewCurrentStaker(vdrTx.ID(), tx, potentialReward)
		if err != nil {
			return err
		}

		s.PutCurrentValidator(staker)
		s.AddTx(vdrTx, status.Committed)
		s.SetCurrentSupply(constants.PrimaryNetworkID, newCurrentSupply)
	}

	for _, chain := range genesis.Chains {
		unsignedChain, ok := chain.Unsigned.(*txs.CreateChainTx)
		if !ok {
			return fmt.Errorf("expected tx type *txs.CreateChainTx but got %T", chain.Unsigned)
		}

		// Ensure all chains that the genesis bytes say to create have the right
		// network ID
		if unsignedChain.NetworkID != s.ctx.NetworkID {
			return avax.ErrWrongNetworkID
		}

		s.AddChain(chain)
		s.AddTx(chain, status.Committed)
	}

	// updateValidators is set to false here to maintain the invariant that the
	// primary network's validator set is empty before the validator sets are
	// initialized.
	return s.write(false /*=updateValidators*/, 0)
}

// Load pulls data previously stored on disk that is expected to be in memory.
func (s *state) load() error {
	errs := wrappers.Errs{}
	errs.Add(
		s.loadMetadata(),
		s.loadCurrentValidators(),
		s.loadPendingValidators(),
		s.initValidatorSets(),
	)
	return errs.Err
}

func (s *state) loadMetadata() error {
	timestamp, err := database.GetTimestamp(s.singletonDB, timestampKey)
	if err != nil {
		return err
	}
	s.persistedTimestamp = timestamp
	s.SetTimestamp(timestamp)

	currentSupply, err := database.GetUInt64(s.singletonDB, currentSupplyKey)
	if err != nil {
		return err
	}
	s.persistedCurrentSupply = currentSupply
	s.SetCurrentSupply(constants.PrimaryNetworkID, currentSupply)

	lastAccepted, err := database.GetID(s.singletonDB, lastAcceptedKey)
	if err != nil {
		return err
	}
	s.persistedLastAccepted = lastAccepted
	s.lastAccepted = lastAccepted

	// Lookup the most recently indexed range on disk. If we haven't started
	// indexing the weights, then we keep the indexed heights as nil.
	indexedHeightsBytes, err := s.singletonDB.Get(heightsIndexedKey)
	if err == database.ErrNotFound {
		return nil
	}
	if err != nil {
		return err
	}

	indexedHeights := &heightRange{}
	_, err = blocks.GenesisCodec.Unmarshal(indexedHeightsBytes, indexedHeights)
	if err != nil {
		return err
	}

	// If the indexed range is not up to date, then we will act as if the range
	// doesn't exist.
	lastAcceptedBlock, err := s.GetStatelessBlock(lastAccepted)
	if err != nil {
		return err
	}
<<<<<<< HEAD
	if indexedHeights.End != lastAcceptedBlock.Height() {
=======
	if indexedHeights.UpperBound != lastAcceptedBlock.Height() {
>>>>>>> 7ce5910a
		return nil
	}
	s.indexedHeights = indexedHeights
	return nil
}

func (s *state) loadCurrentValidators() error {
	s.currentStakers = newBaseStakers()

	validatorIt := s.currentValidatorList.NewIterator()
	defer validatorIt.Release()
	for validatorIt.Next() {
		txIDBytes := validatorIt.Key()
		txID, err := ids.ToID(txIDBytes)
		if err != nil {
			return err
		}
		tx, _, err := s.GetTx(txID)
		if err != nil {
			return err
		}

		metadataBytes := validatorIt.Value()
		metadata := &validatorMetadata{
			txID: txID,
			// Note: we don't provide [LastUpdated] here because we expect it to
			// always be present on disk.
		}
		if err := parseValidatorMetadata(metadataBytes, metadata); err != nil {
			return err
		}

		stakerTx, ok := tx.Unsigned.(txs.Staker)
		if !ok {
			return fmt.Errorf("expected tx type txs.Staker but got %T", tx.Unsigned)
		}

		staker, err := NewCurrentStaker(txID, stakerTx, metadata.PotentialReward)
		if err != nil {
			return err
		}

		validator := s.currentStakers.getOrCreateValidator(staker.SubnetID, staker.NodeID)
		validator.validator = staker

		s.currentStakers.stakers.ReplaceOrInsert(staker)

		s.validatorState.LoadValidatorMetadata(staker.NodeID, staker.SubnetID, metadata)
	}

	subnetValidatorIt := s.currentSubnetValidatorList.NewIterator()
	defer subnetValidatorIt.Release()
	for subnetValidatorIt.Next() {
		txIDBytes := subnetValidatorIt.Key()
		txID, err := ids.ToID(txIDBytes)
		if err != nil {
			return err
		}
		tx, _, err := s.GetTx(txID)
		if err != nil {
			return err
		}

		stakerTx, ok := tx.Unsigned.(txs.Staker)
		if !ok {
			return fmt.Errorf("expected tx type txs.Staker but got %T", tx.Unsigned)
		}

		metadataBytes := subnetValidatorIt.Value()
		metadata := &validatorMetadata{
			txID: txID,
			// use the start time as the fallback value
			// in case it's not stored in the database
			LastUpdated: uint64(stakerTx.StartTime().Unix()),
		}
		if err := parseValidatorMetadata(metadataBytes, metadata); err != nil {
			return err
		}

		staker, err := NewCurrentStaker(txID, stakerTx, metadata.PotentialReward)
		if err != nil {
			return err
		}
		validator := s.currentStakers.getOrCreateValidator(staker.SubnetID, staker.NodeID)
		validator.validator = staker

		s.currentStakers.stakers.ReplaceOrInsert(staker)

		s.validatorState.LoadValidatorMetadata(staker.NodeID, staker.SubnetID, metadata)
	}

	delegatorIt := s.currentDelegatorList.NewIterator()
	defer delegatorIt.Release()

	subnetDelegatorIt := s.currentSubnetDelegatorList.NewIterator()
	defer subnetDelegatorIt.Release()

	for _, delegatorIt := range []database.Iterator{delegatorIt, subnetDelegatorIt} {
		for delegatorIt.Next() {
			txIDBytes := delegatorIt.Key()
			txID, err := ids.ToID(txIDBytes)
			if err != nil {
				return err
			}
			tx, _, err := s.GetTx(txID)
			if err != nil {
				return err
			}

			potentialRewardBytes := delegatorIt.Value()
			potentialReward, err := database.ParseUInt64(potentialRewardBytes)
			if err != nil {
				return err
			}

			stakerTx, ok := tx.Unsigned.(txs.Staker)
			if !ok {
				return fmt.Errorf("expected tx type txs.Staker but got %T", tx.Unsigned)
			}

			staker, err := NewCurrentStaker(txID, stakerTx, potentialReward)
			if err != nil {
				return err
			}

			validator := s.currentStakers.getOrCreateValidator(staker.SubnetID, staker.NodeID)
			if validator.delegators == nil {
				validator.delegators = btree.NewG(defaultTreeDegree, (*Staker).Less)
			}
			validator.delegators.ReplaceOrInsert(staker)

			s.currentStakers.stakers.ReplaceOrInsert(staker)
		}
	}

	errs := wrappers.Errs{}
	errs.Add(
		validatorIt.Error(),
		subnetValidatorIt.Error(),
		delegatorIt.Error(),
		subnetDelegatorIt.Error(),
	)
	return errs.Err
}

func (s *state) loadPendingValidators() error {
	s.pendingStakers = newBaseStakers()

	validatorIt := s.pendingValidatorList.NewIterator()
	defer validatorIt.Release()

	subnetValidatorIt := s.pendingSubnetValidatorList.NewIterator()
	defer subnetValidatorIt.Release()

	for _, validatorIt := range []database.Iterator{validatorIt, subnetValidatorIt} {
		for validatorIt.Next() {
			txIDBytes := validatorIt.Key()
			txID, err := ids.ToID(txIDBytes)
			if err != nil {
				return err
			}
			tx, _, err := s.GetTx(txID)
			if err != nil {
				return err
			}

			stakerTx, ok := tx.Unsigned.(txs.Staker)
			if !ok {
				return fmt.Errorf("expected tx type txs.Staker but got %T", tx.Unsigned)
			}

			staker, err := NewPendingStaker(txID, stakerTx)
			if err != nil {
				return err
			}

			validator := s.pendingStakers.getOrCreateValidator(staker.SubnetID, staker.NodeID)
			validator.validator = staker

			s.pendingStakers.stakers.ReplaceOrInsert(staker)
		}
	}

	delegatorIt := s.pendingDelegatorList.NewIterator()
	defer delegatorIt.Release()

	subnetDelegatorIt := s.pendingSubnetDelegatorList.NewIterator()
	defer subnetDelegatorIt.Release()

	for _, delegatorIt := range []database.Iterator{delegatorIt, subnetDelegatorIt} {
		for delegatorIt.Next() {
			txIDBytes := delegatorIt.Key()
			txID, err := ids.ToID(txIDBytes)
			if err != nil {
				return err
			}
			tx, _, err := s.GetTx(txID)
			if err != nil {
				return err
			}

			stakerTx, ok := tx.Unsigned.(txs.Staker)
			if !ok {
				return fmt.Errorf("expected tx type txs.Staker but got %T", tx.Unsigned)
			}

			staker, err := NewPendingStaker(txID, stakerTx)
			if err != nil {
				return err
			}

			validator := s.pendingStakers.getOrCreateValidator(staker.SubnetID, staker.NodeID)
			if validator.delegators == nil {
				validator.delegators = btree.NewG(defaultTreeDegree, (*Staker).Less)
			}
			validator.delegators.ReplaceOrInsert(staker)

			s.pendingStakers.stakers.ReplaceOrInsert(staker)
		}
	}

	errs := wrappers.Errs{}
	errs.Add(
		validatorIt.Error(),
		subnetValidatorIt.Error(),
		delegatorIt.Error(),
		subnetDelegatorIt.Error(),
	)
	return errs.Err
}

// Invariant: initValidatorSets requires loadCurrentValidators to have already
// been called.
func (s *state) initValidatorSets() error {
	primaryValidators, ok := s.cfg.Validators.Get(constants.PrimaryNetworkID)
	if !ok {
		return errMissingValidatorSet
	}
	if primaryValidators.Len() != 0 {
		// Enforce the invariant that the validator set is empty here.
		return errValidatorSetAlreadyPopulated
	}
	err := s.populateValidatorSet(constants.PrimaryNetworkID, primaryValidators)
	if err != nil {
		return err
	}

	vl := validators.NewLogger(s.ctx.Log, s.bootstrapped, constants.PrimaryNetworkID, s.ctx.NodeID)
	primaryValidators.RegisterCallbackListener(vl)

	s.metrics.SetLocalStake(primaryValidators.GetWeight(s.ctx.NodeID))
	s.metrics.SetTotalStake(primaryValidators.Weight())

	for subnetID := range s.cfg.TrackedSubnets {
		subnetValidators := validators.NewSet()
		err := s.populateValidatorSet(subnetID, subnetValidators)
		if err != nil {
			return err
		}

		if !s.cfg.Validators.Add(subnetID, subnetValidators) {
			return fmt.Errorf("%w: %s", errDuplicateValidatorSet, subnetID)
		}

		vl := validators.NewLogger(s.ctx.Log, s.bootstrapped, subnetID, s.ctx.NodeID)
		subnetValidators.RegisterCallbackListener(vl)
	}
	return nil
}

func (s *state) populateValidatorSet(subnetID ids.ID, vdrs validators.Set) error {
	for nodeID, validator := range s.currentStakers.validators[subnetID] {
		staker := validator.validator
		if err := vdrs.Add(nodeID, staker.PublicKey, staker.TxID, staker.Weight); err != nil {
			return err
		}

		delegatorIterator := NewTreeIterator(validator.delegators)
		for delegatorIterator.Next() {
			staker := delegatorIterator.Value()
			if err := vdrs.AddWeight(nodeID, staker.Weight); err != nil {
				delegatorIterator.Release()
				return err
			}
		}
		delegatorIterator.Release()
	}
	return nil
}

func (s *state) write(updateValidators bool, height uint64) error {
	errs := wrappers.Errs{}
	errs.Add(
		s.writeBlocks(),
		s.writeCurrentStakers(updateValidators, height),
		s.writePendingStakers(),
		s.WriteValidatorMetadata(s.currentValidatorList, s.currentSubnetValidatorList), // Must be called after writeCurrentStakers
		s.writeTXs(),
		s.writeRewardUTXOs(),
		s.writeUTXOs(),
		s.writeSubnets(),
		s.writeTransformedSubnets(),
		s.writeSubnetSupplies(),
		s.writeChains(),
		s.writeMetadata(),
	)
	return errs.Err
}

func (s *state) Close() error {
	errs := wrappers.Errs{}
	errs.Add(
		s.pendingSubnetValidatorBaseDB.Close(),
		s.pendingSubnetDelegatorBaseDB.Close(),
		s.pendingDelegatorBaseDB.Close(),
		s.pendingValidatorBaseDB.Close(),
		s.pendingValidatorsDB.Close(),
		s.currentSubnetValidatorBaseDB.Close(),
		s.currentSubnetDelegatorBaseDB.Close(),
		s.currentDelegatorBaseDB.Close(),
		s.currentValidatorBaseDB.Close(),
		s.currentValidatorsDB.Close(),
		s.validatorsDB.Close(),
		s.txDB.Close(),
		s.rewardUTXODB.Close(),
		s.utxoDB.Close(),
		s.subnetBaseDB.Close(),
		s.transformedSubnetDB.Close(),
		s.supplyDB.Close(),
		s.chainDB.Close(),
		s.singletonDB.Close(),
		s.blockDB.Close(),
	)
	return errs.Err
}

func (s *state) sync(genesis []byte) error {
	shouldInit, err := s.shouldInit()
	if err != nil {
		return fmt.Errorf(
			"failed to check if the database is initialized: %w",
			err,
		)
	}

	// If the database is empty, create the platform chain anew using the
	// provided genesis state
	if shouldInit {
		if err := s.init(genesis); err != nil {
			return fmt.Errorf(
				"failed to initialize the database: %w",
				err,
			)
		}
	}

	if err := s.load(); err != nil {
		return fmt.Errorf(
			"failed to load the database state: %w",
			err,
		)
	}
	return nil
}

func (s *state) init(genesisBytes []byte) error {
	// Create the genesis block and save it as being accepted (We don't do
	// genesisBlock.Accept() because then it'd look for genesisBlock's
	// non-existent parent)
	genesisID := hashing.ComputeHash256Array(genesisBytes)
	genesisBlock, err := blocks.NewApricotCommitBlock(genesisID, 0 /*height*/)
	if err != nil {
		return err
	}

	genesisState, err := genesis.ParseState(genesisBytes)
	if err != nil {
		return err
	}
	if err := s.syncGenesis(genesisBlock, genesisState); err != nil {
		return err
	}

	if err := s.doneInit(); err != nil {
		return err
	}

	return s.Commit()
}

func (s *state) AddStatelessBlock(block blocks.Block) {
	s.addedBlocks[block.ID()] = block
}

func (s *state) SetHeight(height uint64) {
	if s.indexedHeights == nil {
		s.indexedHeights = &heightRange{
<<<<<<< HEAD
			Start: height,
		}
	}

	s.indexedHeights.End = height
=======
			LowerBound: height,
		}
	}

	s.indexedHeights.UpperBound = height
>>>>>>> 7ce5910a
	s.currentHeight = height
}

func (s *state) Commit() error {
	defer s.Abort()
	batch, err := s.CommitBatch()
	if err != nil {
		return err
	}
	return batch.Write()
}

func (s *state) Abort() {
	s.baseDB.Abort()
}

func (s *state) Checksum() ids.ID {
	return s.utxoState.Checksum()
}

func (s *state) CommitBatch() (database.Batch, error) {
	// updateValidators is set to true here so that the validator manager is
	// kept up to date with the last accepted state.
	if err := s.write(true /*=updateValidators*/, s.currentHeight); err != nil {
		return nil, err
	}
	return s.baseDB.CommitBatch()
}

func (s *state) writeBlocks() error {
	for blkID, blk := range s.addedBlocks {
		blkID := blkID

		stBlk := stateBlk{
			Blk:    blk,
			Bytes:  blk.Bytes(),
			Status: choices.Accepted,
		}

		// Note: blocks to be stored are verified, so it's safe to marshal them with GenesisCodec
		blockBytes, err := blocks.GenesisCodec.Marshal(blocks.Version, &stBlk)
		if err != nil {
			return fmt.Errorf("failed to marshal block %s to store: %w", blkID, err)
		}

		delete(s.addedBlocks, blkID)
		// Note: Evict is used rather than Put here because blk may end up
		// referencing additional data (because of shared byte slices) that
		// would not be properly accounted for in the cache sizing.
		s.blockCache.Evict(blkID)
		if err := s.blockDB.Put(blkID[:], blockBytes); err != nil {
			return fmt.Errorf("failed to write block %s: %w", blkID, err)
		}
	}
	return nil
}

func (s *state) GetStatelessBlock(blockID ids.ID) (blocks.Block, error) {
	if blk, exists := s.addedBlocks[blockID]; exists {
		return blk, nil
	}
	if blk, cached := s.blockCache.Get(blockID); cached {
		if blk == nil {
			return nil, database.ErrNotFound
		}

		return blk, nil
	}

	blkBytes, err := s.blockDB.Get(blockID[:])
	if err == database.ErrNotFound {
		s.blockCache.Put(blockID, nil)
		return nil, database.ErrNotFound
	}
	if err != nil {
		return nil, err
	}

	blk, status, _, err := parseStoredBlock(blkBytes)
	if err != nil {
		return nil, err
	}

	if status != choices.Accepted {
		s.blockCache.Put(blockID, nil)
		return nil, database.ErrNotFound
	}

	s.blockCache.Put(blockID, blk)
	return blk, nil
}

func (s *state) writeCurrentStakers(updateValidators bool, height uint64) error {
	heightBytes := database.PackUInt64(height)
	rawPublicKeyDiffDB := prefixdb.New(heightBytes, s.nestedValidatorPublicKeyDiffsDB)
	pkDiffDB := linkeddb.NewDefault(rawPublicKeyDiffDB)

	for subnetID, validatorDiffs := range s.currentStakers.validatorDiffs {
		delete(s.currentStakers.validatorDiffs, subnetID)

		// Select db to write to
		validatorDB := s.currentSubnetValidatorList
		delegatorDB := s.currentSubnetDelegatorList
		if subnetID == constants.PrimaryNetworkID {
			validatorDB = s.currentValidatorList
			delegatorDB = s.currentDelegatorList
		}

		prefixStruct := heightWithSubnet{
			Height:   height,
			SubnetID: subnetID,
		}
		prefixBytes, err := blocks.GenesisCodec.Marshal(blocks.Version, prefixStruct)
		if err != nil {
			return fmt.Errorf("failed to create prefix bytes: %w", err)
		}
		rawWeightDiffDB := prefixdb.New(prefixBytes, s.nestedValidatorWeightDiffsDB)
		weightDiffDB := linkeddb.NewDefault(rawWeightDiffDB)

		// Record the change in weight and/or public key for each validator.
		for nodeID, validatorDiff := range validatorDiffs {
			// Copy [nodeID] so it doesn't get overwritten next iteration.
			nodeID := nodeID

			weightDiff := &ValidatorWeightDiff{
				Decrease: validatorDiff.validatorStatus == deleted,
			}
			switch validatorDiff.validatorStatus {
			case added:
				staker := validatorDiff.validator
				weightDiff.Amount = staker.Weight

				// Invariant: Only the Primary Network contains non-nil public
				// keys.
				if staker.PublicKey != nil {
<<<<<<< HEAD
					// Record the public key of the validator being added.
=======
					// Record that the public key for the validator is being
					// added. This means the prior value for the public key was
					// nil.
>>>>>>> 7ce5910a
					err := s.flatValidatorPublicKeyDiffsDB.Put(
						getBLSKey(height, nodeID),
						nil,
					)
					if err != nil {
						return err
					}
				}

				// The validator is being added.
				//
				// Invariant: It's impossible for a delegator to have been
				// rewarded in the same block that the validator was added.
				metadata := &validatorMetadata{
					txID:        staker.TxID,
					lastUpdated: staker.StartTime,

					UpDuration:               0,
					LastUpdated:              uint64(staker.StartTime.Unix()),
					PotentialReward:          staker.PotentialReward,
					PotentialDelegateeReward: 0,
				}

				metadataBytes, err := blocks.GenesisCodec.Marshal(blocks.Version, metadata)
				if err != nil {
					return fmt.Errorf("failed to serialize current validator: %w", err)
				}

				if err = validatorDB.Put(staker.TxID[:], metadataBytes); err != nil {
					return fmt.Errorf("failed to write current validator to list: %w", err)
				}

				s.validatorState.LoadValidatorMetadata(nodeID, subnetID, metadata)
			case deleted:
				staker := validatorDiff.validator
				weightDiff.Amount = staker.Weight

				// Invariant: Only the Primary Network contains non-nil public
				// keys.
				if staker.PublicKey != nil {
					// Record the public key of the validator being removed.
					err := s.flatValidatorPublicKeyDiffsDB.Put(
						getBLSKey(height, nodeID),
						staker.PublicKey.Serialize(),
					)
					if err != nil {
						return err
					}

					// TODO: Remove this once we no longer support version
					// rollbacks.
					pkBytes := bls.PublicKeyToBytes(staker.PublicKey)
					if err := pkDiffDB.Put(nodeID[:], pkBytes); err != nil {
						return err
					}
				}

				if err := validatorDB.Delete(staker.TxID[:]); err != nil {
					return fmt.Errorf("failed to delete current staker: %w", err)
				}

				s.validatorState.DeleteValidatorMetadata(nodeID, subnetID)
			}

			err := writeCurrentDelegatorDiff(
				delegatorDB,
				weightDiff,
				validatorDiff,
			)
			if err != nil {
				return err
			}

			if weightDiff.Amount == 0 {
				// No weight change to record; go to next validator.
				continue
			}

			err = s.flatValidatorWeightDiffsDB.Put(
				getWeightKey(subnetID, height, nodeID),
				getWeightValue(weightDiff),
			)
			if err != nil {
				return err
			}

			// TODO: Remove this once we no longer support version rollbacks.
			weightDiffBytes, err := blocks.GenesisCodec.Marshal(blocks.Version, weightDiff)
			if err != nil {
				return fmt.Errorf("failed to serialize validator weight diff: %w", err)
			}
			if err := weightDiffDB.Put(nodeID[:], weightDiffBytes); err != nil {
				return err
			}

			// TODO: Move the validator set management out of the state package
			if !updateValidators {
				continue
			}

			// We only track the current validator set of tracked subnets.
			if subnetID != constants.PrimaryNetworkID && !s.cfg.TrackedSubnets.Contains(subnetID) {
				continue
			}

			if weightDiff.Decrease {
				err = validators.RemoveWeight(s.cfg.Validators, subnetID, nodeID, weightDiff.Amount)
			} else {
				if validatorDiff.validatorStatus == added {
					staker := validatorDiff.validator
					err = validators.Add(
						s.cfg.Validators,
						subnetID,
						nodeID,
						staker.PublicKey,
						staker.TxID,
						weightDiff.Amount,
					)
				} else {
					err = validators.AddWeight(s.cfg.Validators, subnetID, nodeID, weightDiff.Amount)
				}
			}
			if err != nil {
				return fmt.Errorf("failed to update validator weight: %w", err)
			}
		}
	}

	// TODO: Move validator set management out of the state package
	//
	// Attempt to update the stake metrics
	if !updateValidators {
		return nil
	}
	primaryValidators, ok := s.cfg.Validators.Get(constants.PrimaryNetworkID)
	if !ok {
		return nil
	}
	s.metrics.SetLocalStake(primaryValidators.GetWeight(s.ctx.NodeID))
	s.metrics.SetTotalStake(primaryValidators.Weight())
	return nil
}

func writeCurrentDelegatorDiff(
	currentDelegatorList linkeddb.LinkedDB,
	weightDiff *ValidatorWeightDiff,
	validatorDiff *diffValidator,
) error {
	addedDelegatorIterator := NewTreeIterator(validatorDiff.addedDelegators)
	defer addedDelegatorIterator.Release()
	for addedDelegatorIterator.Next() {
		staker := addedDelegatorIterator.Value()

		if err := weightDiff.Add(false, staker.Weight); err != nil {
			return fmt.Errorf("failed to increase node weight diff: %w", err)
		}

		if err := database.PutUInt64(currentDelegatorList, staker.TxID[:], staker.PotentialReward); err != nil {
			return fmt.Errorf("failed to write current delegator to list: %w", err)
		}
	}

	for _, staker := range validatorDiff.deletedDelegators {
		if err := weightDiff.Add(true, staker.Weight); err != nil {
			return fmt.Errorf("failed to decrease node weight diff: %w", err)
		}

		if err := currentDelegatorList.Delete(staker.TxID[:]); err != nil {
			return fmt.Errorf("failed to delete current staker: %w", err)
		}
	}
	return nil
}

func (s *state) writePendingStakers() error {
	for subnetID, subnetValidatorDiffs := range s.pendingStakers.validatorDiffs {
		delete(s.pendingStakers.validatorDiffs, subnetID)

		validatorDB := s.pendingSubnetValidatorList
		delegatorDB := s.pendingSubnetDelegatorList
		if subnetID == constants.PrimaryNetworkID {
			validatorDB = s.pendingValidatorList
			delegatorDB = s.pendingDelegatorList
		}

		for _, validatorDiff := range subnetValidatorDiffs {
			err := writePendingDiff(
				validatorDB,
				delegatorDB,
				validatorDiff,
			)
			if err != nil {
				return err
			}
		}
	}
	return nil
}

func writePendingDiff(
	pendingValidatorList linkeddb.LinkedDB,
	pendingDelegatorList linkeddb.LinkedDB,
	validatorDiff *diffValidator,
) error {
	switch validatorDiff.validatorStatus {
	case added:
		err := pendingValidatorList.Put(validatorDiff.validator.TxID[:], nil)
		if err != nil {
			return fmt.Errorf("failed to add pending validator: %w", err)
		}
	case deleted:
		err := pendingValidatorList.Delete(validatorDiff.validator.TxID[:])
		if err != nil {
			return fmt.Errorf("failed to delete pending validator: %w", err)
		}
	}

	addedDelegatorIterator := NewTreeIterator(validatorDiff.addedDelegators)
	defer addedDelegatorIterator.Release()
	for addedDelegatorIterator.Next() {
		staker := addedDelegatorIterator.Value()

		if err := pendingDelegatorList.Put(staker.TxID[:], nil); err != nil {
			return fmt.Errorf("failed to write pending delegator to list: %w", err)
		}
	}

	for _, staker := range validatorDiff.deletedDelegators {
		if err := pendingDelegatorList.Delete(staker.TxID[:]); err != nil {
			return fmt.Errorf("failed to delete pending delegator: %w", err)
		}
	}
	return nil
}

func (s *state) writeTXs() error {
	for txID, txStatus := range s.addedTxs {
		txID := txID

		stx := txBytesAndStatus{
			Tx:     txStatus.tx.Bytes(),
			Status: txStatus.status,
		}

		// Note that we're serializing a [txBytesAndStatus] here, not a
		// *txs.Tx, so we don't use [txs.Codec].
		txBytes, err := txs.GenesisCodec.Marshal(txs.Version, &stx)
		if err != nil {
			return fmt.Errorf("failed to serialize tx: %w", err)
		}

		delete(s.addedTxs, txID)
		// Note: Evict is used rather than Put here because stx may end up
		// referencing additional data (because of shared byte slices) that
		// would not be properly accounted for in the cache sizing.
		s.txCache.Evict(txID)
		if err := s.txDB.Put(txID[:], txBytes); err != nil {
			return fmt.Errorf("failed to add tx: %w", err)
		}
	}
	return nil
}

func (s *state) writeRewardUTXOs() error {
	for txID, utxos := range s.addedRewardUTXOs {
		delete(s.addedRewardUTXOs, txID)
		s.rewardUTXOsCache.Put(txID, utxos)
		rawTxDB := prefixdb.New(txID[:], s.rewardUTXODB)
		txDB := linkeddb.NewDefault(rawTxDB)

		for _, utxo := range utxos {
			utxoBytes, err := txs.GenesisCodec.Marshal(txs.Version, utxo)
			if err != nil {
				return fmt.Errorf("failed to serialize reward UTXO: %w", err)
			}
			utxoID := utxo.InputID()
			if err := txDB.Put(utxoID[:], utxoBytes); err != nil {
				return fmt.Errorf("failed to add reward UTXO: %w", err)
			}
		}
	}
	return nil
}

func (s *state) writeUTXOs() error {
	for utxoID, utxo := range s.modifiedUTXOs {
		delete(s.modifiedUTXOs, utxoID)

		if utxo == nil {
			if err := s.utxoState.DeleteUTXO(utxoID); err != nil {
				return fmt.Errorf("failed to delete UTXO: %w", err)
			}
			continue
		}
		if err := s.utxoState.PutUTXO(utxo); err != nil {
			return fmt.Errorf("failed to add UTXO: %w", err)
		}
	}
	return nil
}

func (s *state) writeSubnets() error {
	for _, subnet := range s.addedSubnets {
		subnetID := subnet.ID()

		if err := s.subnetDB.Put(subnetID[:], nil); err != nil {
			return fmt.Errorf("failed to write subnet: %w", err)
		}
	}
	s.addedSubnets = nil
	return nil
}

func (s *state) writeTransformedSubnets() error {
	for subnetID, tx := range s.transformedSubnets {
		txID := tx.ID()

		delete(s.transformedSubnets, subnetID)
		// Note: Evict is used rather than Put here because tx may end up
		// referencing additional data (because of shared byte slices) that
		// would not be properly accounted for in the cache sizing.
		s.transformedSubnetCache.Evict(subnetID)
		if err := database.PutID(s.transformedSubnetDB, subnetID[:], txID); err != nil {
			return fmt.Errorf("failed to write transformed subnet: %w", err)
		}
	}
	return nil
}

func (s *state) writeSubnetSupplies() error {
	for subnetID, supply := range s.modifiedSupplies {
		supply := supply
		delete(s.modifiedSupplies, subnetID)
		s.supplyCache.Put(subnetID, &supply)
		if err := database.PutUInt64(s.supplyDB, subnetID[:], supply); err != nil {
			return fmt.Errorf("failed to write subnet supply: %w", err)
		}
	}
	return nil
}

func (s *state) writeChains() error {
	for subnetID, chains := range s.addedChains {
		for _, chain := range chains {
			chainDB := s.getChainDB(subnetID)

			chainID := chain.ID()
			if err := chainDB.Put(chainID[:], nil); err != nil {
				return fmt.Errorf("failed to write chain: %w", err)
			}
		}
		delete(s.addedChains, subnetID)
	}
	return nil
}

func (s *state) writeMetadata() error {
	if !s.persistedTimestamp.Equal(s.timestamp) {
		if err := database.PutTimestamp(s.singletonDB, timestampKey, s.timestamp); err != nil {
			return fmt.Errorf("failed to write timestamp: %w", err)
		}
		s.persistedTimestamp = s.timestamp
	}
	if s.persistedCurrentSupply != s.currentSupply {
		if err := database.PutUInt64(s.singletonDB, currentSupplyKey, s.currentSupply); err != nil {
			return fmt.Errorf("failed to write current supply: %w", err)
		}
		s.persistedCurrentSupply = s.currentSupply
	}
	if s.persistedLastAccepted != s.lastAccepted {
		if err := database.PutID(s.singletonDB, lastAcceptedKey, s.lastAccepted); err != nil {
			return fmt.Errorf("failed to write last accepted: %w", err)
		}
		s.persistedLastAccepted = s.lastAccepted
	}

	if s.indexedHeights != nil {
		indexedHeightsBytes, err := blocks.GenesisCodec.Marshal(blocks.Version, s.indexedHeights)
		if err != nil {
			return err
		}
		if err := s.singletonDB.Put(heightsIndexedKey, indexedHeightsBytes); err != nil {
			return fmt.Errorf("failed to write indexed range: %w", err)
		}
	}

	return nil
}

// Returns the block, status of the block, and whether it is a [stateBlk].
// Invariant: blkBytes is safe to parse with blocks.GenesisCodec
//
// TODO: Remove after v1.11.x is activated
func parseStoredBlock(blkBytes []byte) (blocks.Block, choices.Status, bool, error) {
	// Attempt to parse as blocks.Block
	blk, err := blocks.Parse(blocks.GenesisCodec, blkBytes)
	if err == nil {
		return blk, choices.Accepted, false, nil
	}

	// Fallback to [stateBlk]
	blkState := stateBlk{}
	if _, err := blocks.GenesisCodec.Unmarshal(blkBytes, &blkState); err != nil {
		return nil, choices.Processing, false, err
	}

	blkState.Blk, err = blocks.Parse(blocks.GenesisCodec, blkState.Bytes)
	if err != nil {
		return nil, choices.Processing, false, err
	}

	return blkState.Blk, blkState.Status, true, nil
}<|MERGE_RESOLUTION|>--- conflicted
+++ resolved
@@ -126,12 +126,10 @@
 	// Invariant: [block] is an accepted block.
 	AddStatelessBlock(block blocks.Block)
 
-	// GetValidatorSet returns the current validator set of [subnetID].
-	GetValidatorSet(subnetID ids.ID) (map[ids.NodeID]*validators.GetValidatorOutput, error)
-
-<<<<<<< HEAD
-	// startHeight > endHeight
-=======
+	// ValidatorSet adds all the validators and delegators of [subnetID] into
+	// [vdrs].
+	ValidatorSet(subnetID ids.ID, vdrs validators.Set) error
+
 	// ApplyValidatorWeightDiffs iterates from [startHeight] towards the genesis
 	// block until it has applied all of the diffs through [endHeight]. Applying
 	// the diffs results in modifying [validators].
@@ -142,7 +140,6 @@
 	//
 	// Note: Because this function iterates towards the genesis, [startHeight]
 	// should normally be greater than or equal to [endHeight].
->>>>>>> 7ce5910a
 	ApplyValidatorWeightDiffs(
 		ctx context.Context,
 		validators map[ids.NodeID]*validators.GetValidatorOutput,
@@ -151,11 +148,6 @@
 		subnetID ids.ID,
 	) error
 
-<<<<<<< HEAD
-	// Returns a map of node ID --> BLS Public Key for all validators
-	// that left the Primary Network validator set.
-	// startHeight > endHeight
-=======
 	// ApplyValidatorPublicKeyDiffs iterates from [startHeight] towards the
 	// genesis block until it has applied all of the diffs through [endHeight].
 	// Applying the diffs results in modifying [validators].
@@ -166,7 +158,6 @@
 	//
 	// Note: Because this function iterates towards the genesis, [startHeight]
 	// should normally be greater than or equal to [endHeight].
->>>>>>> 7ce5910a
 	ApplyValidatorPublicKeyDiffs(
 		ctx context.Context,
 		validators map[ids.NodeID]*validators.GetValidatorOutput,
@@ -340,17 +331,11 @@
 	singletonDB                         database.Database
 }
 
-<<<<<<< HEAD
-type heightRange struct {
-	Start uint64 `serialize:"true"`
-	End   uint64 `serialize:"true"`
-=======
 // heightRange is used to track which heights are safe to use the native DB
 // iterator for querying validator diffs.
 type heightRange struct {
 	LowerBound uint64 `serialize:"true"`
 	UpperBound uint64 `serialize:"true"`
->>>>>>> 7ce5910a
 }
 
 type ValidatorWeightDiff struct {
@@ -971,32 +956,24 @@
 	}
 }
 
-func (s *state) GetValidatorSet(subnetID ids.ID) (map[ids.NodeID]*validators.GetValidatorOutput, error) {
-	subnetValidators := s.currentStakers.validators[subnetID]
-	vdrs := make(map[ids.NodeID]*validators.GetValidatorOutput, len(subnetValidators))
-	for nodeID, validator := range subnetValidators {
+func (s *state) ValidatorSet(subnetID ids.ID, vdrs validators.Set) error {
+	for nodeID, validator := range s.currentStakers.validators[subnetID] {
 		staker := validator.validator
-		vdr := &validators.GetValidatorOutput{
-			NodeID:    nodeID,
-			PublicKey: staker.PublicKey,
-			Weight:    staker.Weight,
+		if err := vdrs.Add(nodeID, staker.PublicKey, staker.TxID, staker.Weight); err != nil {
+			return err
 		}
 
 		delegatorIterator := NewTreeIterator(validator.delegators)
 		for delegatorIterator.Next() {
 			staker := delegatorIterator.Value()
-			newWeight, err := math.Add64(vdr.Weight, staker.Weight)
-			if err != nil {
+			if err := vdrs.AddWeight(nodeID, staker.Weight); err != nil {
 				delegatorIterator.Release()
-				return nil, err
-			}
-			vdr.Weight = newWeight
+				return err
+			}
 		}
 		delegatorIterator.Release()
-
-		vdrs[nodeID] = vdr
-	}
-	return vdrs, nil
+	}
+	return nil
 }
 
 func (s *state) ApplyValidatorWeightDiffs(
@@ -1006,7 +983,6 @@
 	endHeight uint64,
 	subnetID ids.ID,
 ) error {
-<<<<<<< HEAD
 	ctx, span := s.tracer.Start(ctx, "ApplyValidatorWeightDiffs", oteltrace.WithAttributes(
 		attribute.Int64("startHeight", int64(startHeight)),
 		attribute.Int64("endHeight", int64(endHeight)),
@@ -1014,15 +990,12 @@
 	))
 	defer span.End()
 
-=======
->>>>>>> 7ce5910a
 	diffIter := s.flatValidatorWeightDiffsDB.NewIteratorWithStartAndPrefix(
 		getStartWeightKey(subnetID, startHeight),
 		subnetID[:],
 	)
 	defer diffIter.Release()
 
-<<<<<<< HEAD
 	ctx, span = s.tracer.Start(ctx, "iterateValidatorWeightDiffs", oteltrace.WithAttributes(
 		attribute.Int64("startHeight", int64(startHeight)),
 		attribute.Int64("endHeight", int64(endHeight)),
@@ -1033,13 +1006,7 @@
 	prevHeight := startHeight + 1
 	// TODO: Remove the index continuity checks once we are guaranteed nodes can
 	// not rollback to not support the new indexing mechanism.
-	for diffIter.Next() && s.indexedHeights != nil && s.indexedHeights.Start <= endHeight {
-=======
-	prevHeight := startHeight + 1
-	// TODO: Remove the index continuity checks once we are guaranteed nodes can
-	// not rollback to not support the new indexing mechanism.
 	for diffIter.Next() && s.indexedHeights != nil && s.indexedHeights.LowerBound <= endHeight {
->>>>>>> 7ce5910a
 		if err := ctx.Err(); err != nil {
 			return err
 		}
@@ -1063,21 +1030,9 @@
 
 		if err := applyWeightDiff(validators, nodeID, weightDiff); err != nil {
 			return err
-<<<<<<< HEAD
-=======
-		}
-	}
-
-	// TODO: Remove this once it is assumed that all subnet validators have
-	// adopted the new indexing.
-	for height := prevHeight - 1; height >= endHeight; height-- {
-		if err := ctx.Err(); err != nil {
-			return err
->>>>>>> 7ce5910a
-		}
-	}
-
-<<<<<<< HEAD
+		}
+	}
+
 	ctx, span = s.tracer.Start(ctx, "iterateOldValidatorWeightDiffs", oteltrace.WithAttributes(
 		attribute.Int64("startHeight", int64(startHeight)),
 		attribute.Int64("endHeight", int64(endHeight)),
@@ -1092,8 +1047,6 @@
 			return err
 		}
 
-=======
->>>>>>> 7ce5910a
 		prefixStruct := heightWithSubnet{
 			Height:   height,
 			SubnetID: subnetID,
@@ -1141,7 +1094,6 @@
 			NodeID: nodeID,
 		}
 		vdrs[nodeID] = vdr
-<<<<<<< HEAD
 	}
 
 	// The weight of this node changed at this block.
@@ -1159,25 +1111,6 @@
 		return err
 	}
 
-=======
-	}
-
-	// The weight of this node changed at this block.
-	var err error
-	if weightDiff.Decrease {
-		// The validator's weight was decreased at this block, so in the
-		// prior block it was higher.
-		vdr.Weight, err = math.Add64(vdr.Weight, weightDiff.Amount)
-	} else {
-		// The validator's weight was increased at this block, so in the
-		// prior block it was lower.
-		vdr.Weight, err = math.Sub(vdr.Weight, weightDiff.Amount)
-	}
-	if err != nil {
-		return err
-	}
-
->>>>>>> 7ce5910a
 	if vdr.Weight == 0 {
 		// The validator's weight was 0 before this block so they weren't in the
 		// validator set.
@@ -1192,29 +1125,23 @@
 	startHeight uint64,
 	endHeight uint64,
 ) error {
-<<<<<<< HEAD
 	ctx, span := s.tracer.Start(ctx, "ApplyValidatorPublicKeyDiffs", oteltrace.WithAttributes(
 		attribute.Int64("startHeight", int64(startHeight)),
 		attribute.Int64("endHeight", int64(endHeight)),
 	))
 	defer span.End()
 
-=======
->>>>>>> 7ce5910a
 	diffIter := s.flatValidatorPublicKeyDiffsDB.NewIteratorWithStart(
 		getStartBLSKey(startHeight),
 	)
 	defer diffIter.Release()
 
-<<<<<<< HEAD
 	ctx, span = s.tracer.Start(ctx, "iterateValidatorPublicKeyDiffs", oteltrace.WithAttributes(
 		attribute.Int64("startHeight", int64(startHeight)),
 		attribute.Int64("endHeight", int64(endHeight)),
 	))
 	defer span.End()
 
-=======
->>>>>>> 7ce5910a
 	for diffIter.Next() {
 		if err := ctx.Err(); err != nil {
 			return err
@@ -1370,11 +1297,7 @@
 	if err != nil {
 		return err
 	}
-<<<<<<< HEAD
-	if indexedHeights.End != lastAcceptedBlock.Height() {
-=======
 	if indexedHeights.UpperBound != lastAcceptedBlock.Height() {
->>>>>>> 7ce5910a
 		return nil
 	}
 	s.indexedHeights = indexedHeights
@@ -1772,19 +1695,11 @@
 func (s *state) SetHeight(height uint64) {
 	if s.indexedHeights == nil {
 		s.indexedHeights = &heightRange{
-<<<<<<< HEAD
-			Start: height,
-		}
-	}
-
-	s.indexedHeights.End = height
-=======
 			LowerBound: height,
 		}
 	}
 
 	s.indexedHeights.UpperBound = height
->>>>>>> 7ce5910a
 	s.currentHeight = height
 }
 
@@ -1920,13 +1835,9 @@
 				// Invariant: Only the Primary Network contains non-nil public
 				// keys.
 				if staker.PublicKey != nil {
-<<<<<<< HEAD
-					// Record the public key of the validator being added.
-=======
 					// Record that the public key for the validator is being
 					// added. This means the prior value for the public key was
 					// nil.
->>>>>>> 7ce5910a
 					err := s.flatValidatorPublicKeyDiffsDB.Put(
 						getBLSKey(height, nodeID),
 						nil,
