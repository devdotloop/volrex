--- conflicted
+++ resolved
@@ -45,21 +45,7 @@
 	"github.com/ava-labs/avalanchego/vms/platformvm/txs"
 )
 
-<<<<<<< HEAD
-const (
-	blockCacheSize               = 64 * units.MiB
-	txCacheSize                  = 128 * units.MiB
-	transformedSubnetTxCacheSize = 4 * units.MiB
-
-	pointerOverhead = wrappers.LongLen
-
-	rewardUTXOsCacheSize = 2048
-	chainCacheSize       = 2048
-	chainDBCacheSize     = 2048
-)
-=======
 const pointerOverhead = wrappers.LongLen
->>>>>>> 69c98d59
 
 var (
 	_ State = (*state)(nil)
@@ -400,11 +386,7 @@
 	metrics metrics.Metrics,
 	rewards reward.Calculator,
 	bootstrapped *utils.Atomic[bool],
-<<<<<<< HEAD
 	tracer trace.Tracer,
-	trackChecksums bool,
-=======
->>>>>>> 69c98d59
 ) (State, error) {
 	s, err := newState(
 		db,
@@ -415,11 +397,7 @@
 		metricsReg,
 		rewards,
 		bootstrapped,
-<<<<<<< HEAD
 		tracer,
-		trackChecksums,
-=======
->>>>>>> 69c98d59
 	)
 	if err != nil {
 		return nil, err
@@ -444,11 +422,7 @@
 	metricsReg prometheus.Registerer,
 	rewards reward.Calculator,
 	bootstrapped *utils.Atomic[bool],
-<<<<<<< HEAD
 	tracer trace.Tracer,
-	trackChecksums bool,
-=======
->>>>>>> 69c98d59
 ) (*state, error) {
 	blockCache, err := metercacher.New[ids.ID, blocks.Block](
 		"block_cache",
@@ -475,32 +449,10 @@
 	pendingSubnetValidatorBaseDB := prefixdb.New(subnetValidatorPrefix, pendingValidatorsDB)
 	pendingSubnetDelegatorBaseDB := prefixdb.New(subnetDelegatorPrefix, pendingValidatorsDB)
 
-<<<<<<< HEAD
 	nestedValidatorWeightDiffsDB := prefixdb.New(nestedValidatorWeightDiffsPrefix, validatorsDB)
 	nestedValidatorPublicKeyDiffsDB := prefixdb.New(nestedValidatorPublicKeyDiffsPrefix, validatorsDB)
 	flatValidatorWeightDiffsDB := prefixdb.New(flatValidatorWeightDiffsPrefix, validatorsDB)
 	flatValidatorPublicKeyDiffsDB := prefixdb.New(flatValidatorPublicKeyDiffsPrefix, validatorsDB)
-=======
-	validatorWeightDiffsDB := prefixdb.New(validatorWeightDiffsPrefix, validatorsDB)
-	validatorWeightDiffsCache, err := metercacher.New[string, map[ids.NodeID]*ValidatorWeightDiff](
-		"validator_weight_diffs_cache",
-		metricsReg,
-		&cache.LRU[string, map[ids.NodeID]*ValidatorWeightDiff]{Size: execCfg.ValidatorDiffsCacheSize},
-	)
-	if err != nil {
-		return nil, err
-	}
-
-	validatorPublicKeyDiffsDB := prefixdb.New(validatorPublicKeyDiffsPrefix, validatorsDB)
-	validatorPublicKeyDiffsCache, err := metercacher.New[uint64, map[ids.NodeID]*bls.PublicKey](
-		"validator_pub_key_diffs_cache",
-		metricsReg,
-		&cache.LRU[uint64, map[ids.NodeID]*bls.PublicKey]{Size: execCfg.ValidatorDiffsCacheSize},
-	)
-	if err != nil {
-		return nil, err
-	}
->>>>>>> 69c98d59
 
 	txCache, err := metercacher.New(
 		"tx_cache",
