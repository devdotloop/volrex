// Copyright (C) 2019-2024, Ava Labs, Inc. All rights reserved.
// See the file LICENSE for licensing terms.

package platformvm

import (
	"context"
	"encoding/json"
	"errors"
	"fmt"
	"math"
	"math/rand"
	"testing"
	"time"

	"github.com/stretchr/testify/require"
	"go.uber.org/mock/gomock"

	"github.com/ava-labs/avalanchego/api"
	"github.com/ava-labs/avalanchego/api/keystore"
	"github.com/ava-labs/avalanchego/cache"
	"github.com/ava-labs/avalanchego/chains/atomic"
	"github.com/ava-labs/avalanchego/database"
	"github.com/ava-labs/avalanchego/database/memdb"
	"github.com/ava-labs/avalanchego/database/prefixdb"
	"github.com/ava-labs/avalanchego/ids"
	"github.com/ava-labs/avalanchego/snow"
	"github.com/ava-labs/avalanchego/snow/consensus/snowman"
	"github.com/ava-labs/avalanchego/snow/validators"
	"github.com/ava-labs/avalanchego/utils/constants"
	"github.com/ava-labs/avalanchego/utils/crypto/bls"
	"github.com/ava-labs/avalanchego/utils/crypto/secp256k1"
	"github.com/ava-labs/avalanchego/utils/formatting"
	"github.com/ava-labs/avalanchego/utils/logging"
	"github.com/ava-labs/avalanchego/vms/components/avax"
	"github.com/ava-labs/avalanchego/vms/platformvm/block"
	"github.com/ava-labs/avalanchego/vms/platformvm/block/builder"
	"github.com/ava-labs/avalanchego/vms/platformvm/config"
	"github.com/ava-labs/avalanchego/vms/platformvm/signer"
	"github.com/ava-labs/avalanchego/vms/platformvm/state"
	"github.com/ava-labs/avalanchego/vms/platformvm/status"
	"github.com/ava-labs/avalanchego/vms/platformvm/txs"
	"github.com/ava-labs/avalanchego/vms/platformvm/txs/txstest"
	"github.com/ava-labs/avalanchego/vms/secp256k1fx"
	"github.com/ava-labs/avalanchego/wallet/subnet/primary/common"

	avajson "github.com/ava-labs/avalanchego/utils/json"
	commonfees "github.com/ava-labs/avalanchego/vms/components/fees"
	vmkeystore "github.com/ava-labs/avalanchego/vms/components/keystore"
	pchainapi "github.com/ava-labs/avalanchego/vms/platformvm/api"
	blockexecutor "github.com/ava-labs/avalanchego/vms/platformvm/block/executor"
	txexecutor "github.com/ava-labs/avalanchego/vms/platformvm/txs/executor"
)

var (
	// Test user username
	testUsername = "ScoobyUser"

	// Test user password, must meet minimum complexity/length requirements
	testPassword = "ShaggyPassword1Zoinks!"

	// Bytes decoded from CB58 "ewoqjP7PxY4yr3iLTpLisriqt94hdyDFNgchSxGGztUrTXtNN"
	testPrivateKey = []byte{
		0x56, 0x28, 0x9e, 0x99, 0xc9, 0x4b, 0x69, 0x12,
		0xbf, 0xc1, 0x2a, 0xdc, 0x09, 0x3c, 0x9b, 0x51,
		0x12, 0x4f, 0x0d, 0xc5, 0x4a, 0xc7, 0xa7, 0x66,
		0xb2, 0xbc, 0x5c, 0xcf, 0x55, 0x8d, 0x80, 0x27,
	}

	// 3cb7d3842e8cee6a0ebd09f1fe884f6861e1b29c
	// Platform address resulting from the above private key
	testAddress = "P-testing18jma8ppw3nhx5r4ap8clazz0dps7rv5umpc36y"

	encodings = []formatting.Encoding{
		formatting.JSON, formatting.Hex,
	}
)

func defaultService(t *testing.T) (*Service, *mutableSharedMemory, *txstest.Builder) {
	vm, txBuilder, _, mutableSharedMemory := defaultVM(t, latestFork)

	return &Service{
		vm:          vm,
		addrManager: avax.NewAddressManager(vm.ctx),
		stakerAttributesCache: &cache.LRU[ids.ID, *stakerAttributes]{
			Size: stakerAttributesCacheSize,
		},
	}, mutableSharedMemory, txBuilder
}

func TestExportKey(t *testing.T) {
	require := require.New(t)

	service, _, _ := defaultService(t)
	service.vm.ctx.Lock.Lock()

	ks := keystore.New(logging.NoLog{}, memdb.New())
	require.NoError(ks.CreateUser(testUsername, testPassword))
	service.vm.ctx.Keystore = ks.NewBlockchainKeyStore(service.vm.ctx.ChainID)

	user, err := vmkeystore.NewUserFromKeystore(service.vm.ctx.Keystore, testUsername, testPassword)
	require.NoError(err)

	pk, err := secp256k1.ToPrivateKey(testPrivateKey)
	require.NoError(err)

	require.NoError(user.PutKeys(pk, keys[0]))

	service.vm.ctx.Lock.Unlock()

	jsonString := `{"username":"` + testUsername + `","password":"` + testPassword + `","address":"` + testAddress + `"}`
	args := ExportKeyArgs{}
	require.NoError(json.Unmarshal([]byte(jsonString), &args))

	reply := ExportKeyReply{}
	require.NoError(service.ExportKey(nil, &args, &reply))

	require.Equal(testPrivateKey, reply.PrivateKey.Bytes())
}

// Test issuing a tx and accepted
func TestGetTxStatus(t *testing.T) {
	require := require.New(t)
	service, mutableSharedMemory, txBuilder := defaultService(t)
	service.vm.ctx.Lock.Lock()

	recipientKey, err := secp256k1.NewPrivateKey()
	require.NoError(err)

	m := atomic.NewMemory(prefixdb.New([]byte{}, service.vm.db))

	sm := m.NewSharedMemory(service.vm.ctx.ChainID)
	peerSharedMemory := m.NewSharedMemory(service.vm.ctx.XChainID)

	randSrc := rand.NewSource(0)

	utxo := &avax.UTXO{
		UTXOID: avax.UTXOID{
			TxID:        ids.GenerateTestID(),
			OutputIndex: uint32(randSrc.Int63()),
		},
		Asset: avax.Asset{ID: service.vm.ctx.AVAXAssetID},
		Out: &secp256k1fx.TransferOutput{
			Amt: 1234567,
			OutputOwners: secp256k1fx.OutputOwners{
				Locktime:  0,
				Addrs:     []ids.ShortID{recipientKey.PublicKey().Address()},
				Threshold: 1,
			},
		},
	}
	utxoBytes, err := txs.Codec.Marshal(txs.CodecVersion, utxo)
	require.NoError(err)

	inputID := utxo.InputID()
	require.NoError(peerSharedMemory.Apply(map[ids.ID]*atomic.Requests{
		service.vm.ctx.ChainID: {
			PutRequests: []*atomic.Element{
				{
					Key:   inputID[:],
					Value: utxoBytes,
					Traits: [][]byte{
						recipientKey.PublicKey().Address().Bytes(),
					},
				},
			},
		},
	}))

	mutableSharedMemory.SharedMemory = sm

	tx, err := txBuilder.NewImportTx(
		service.vm.ctx.XChainID,
		&secp256k1fx.OutputOwners{
			Threshold: 1,
			Addrs:     []ids.ShortID{ids.ShortEmpty},
		},
		[]*secp256k1.PrivateKey{recipientKey},
	)
	require.NoError(err)

	service.vm.ctx.Lock.Unlock()

	var (
		arg  = &GetTxStatusArgs{TxID: tx.ID()}
		resp GetTxStatusResponse
	)
	require.NoError(service.GetTxStatus(nil, arg, &resp))
	require.Equal(status.Unknown, resp.Status)
	require.Zero(resp.Reason)

	// put the chain in existing chain list
	require.NoError(service.vm.Network.IssueTxFromRPC(tx))
	service.vm.ctx.Lock.Lock()

	block, err := service.vm.BuildBlock(context.Background())
	require.NoError(err)

	blk := block.(*blockexecutor.Block)
	require.NoError(blk.Verify(context.Background()))

	require.NoError(blk.Accept(context.Background()))

	service.vm.ctx.Lock.Unlock()

	resp = GetTxStatusResponse{} // reset
	require.NoError(service.GetTxStatus(nil, arg, &resp))
	require.Equal(status.Committed, resp.Status)
	require.Zero(resp.Reason)
}

// Test issuing and then retrieving a transaction
func TestGetTx(t *testing.T) {
	type test struct {
		description string
		createTx    func(service *Service, builder *txstest.Builder) (*txs.Tx, error)
	}

	tests := []test{
		{
			"standard block",
			func(_ *Service, builder *txstest.Builder) (*txs.Tx, error) {
				return builder.NewCreateChainTx( // Test GetTx works for standard blocks
					testSubnet1.ID(),
					[]byte{},
					constants.AVMID,
					[]ids.ID{},
					"chain name",
					[]*secp256k1.PrivateKey{testSubnet1ControlKeys[0], testSubnet1ControlKeys[1]},
					common.WithChangeOwner(&secp256k1fx.OutputOwners{
						Threshold: 1,
						Addrs:     []ids.ShortID{keys[0].PublicKey().Address()},
					}),
				)
			},
		},
		{
			"proposal block",
			func(service *Service, builder *txstest.Builder) (*txs.Tx, error) {
				sk, err := bls.NewSecretKey()
				require.NoError(t, err)

				rewardsOwner := &secp256k1fx.OutputOwners{
					Threshold: 1,
					Addrs:     []ids.ShortID{ids.GenerateTestShortID()},
				}

				return builder.NewAddPermissionlessValidatorTx( // Test GetTx works for proposal blocks
					&txs.SubnetValidator{
						Validator: txs.Validator{
							NodeID: ids.GenerateTestNodeID(),
							Start:  uint64(service.vm.clock.Time().Add(txexecutor.SyncBound).Unix()),
							End:    uint64(service.vm.clock.Time().Add(txexecutor.SyncBound).Add(defaultMinStakingDuration).Unix()),
							Wght:   service.vm.MinValidatorStake,
						},
						Subnet: constants.PrimaryNetworkID,
					},
					signer.NewProofOfPossession(sk),
					service.vm.ctx.AVAXAssetID,
					rewardsOwner,
					rewardsOwner,
					0,
					[]*secp256k1.PrivateKey{keys[0]},
					common.WithChangeOwner(&secp256k1fx.OutputOwners{
						Threshold: 1,
						Addrs:     []ids.ShortID{keys[0].PublicKey().Address()},
					}),
				)
			},
		},
		{
			"atomic block",
			func(service *Service, builder *txstest.Builder) (*txs.Tx, error) {
				return builder.NewExportTx( // Test GetTx works for proposal blocks
					service.vm.ctx.XChainID,
					[]*avax.TransferableOutput{{
						Asset: avax.Asset{ID: service.vm.ctx.AVAXAssetID},
						Out: &secp256k1fx.TransferOutput{
							Amt: 100,
							OutputOwners: secp256k1fx.OutputOwners{
								Locktime:  0,
								Threshold: 1,
								Addrs:     []ids.ShortID{ids.GenerateTestShortID()},
							},
						},
					}},
					[]*secp256k1.PrivateKey{keys[0]},
					common.WithChangeOwner(&secp256k1fx.OutputOwners{
						Threshold: 1,
						Addrs:     []ids.ShortID{keys[0].PublicKey().Address()},
					}),
				)
			},
		},
	}

	for _, test := range tests {
		for _, encoding := range encodings {
			testName := fmt.Sprintf("test '%s - %s'",
				test.description,
				encoding.String(),
			)
			t.Run(testName, func(t *testing.T) {
				require := require.New(t)
				service, _, txBuilder := defaultService(t)
				service.vm.ctx.Lock.Lock()

				tx, err := test.createTx(service, txBuilder)
				require.NoError(err)

				service.vm.ctx.Lock.Unlock()

				arg := &api.GetTxArgs{
					TxID:     tx.ID(),
					Encoding: encoding,
				}
				var response api.GetTxReply
				err = service.GetTx(nil, arg, &response)
				require.ErrorIs(err, database.ErrNotFound) // We haven't issued the tx yet

				require.NoError(service.vm.Network.IssueTxFromRPC(tx))
				service.vm.ctx.Lock.Lock()

				blk, err := service.vm.BuildBlock(context.Background())
				require.NoError(err)

				require.NoError(blk.Verify(context.Background()))

				require.NoError(blk.Accept(context.Background()))

				if blk, ok := blk.(snowman.OracleBlock); ok { // For proposal blocks, commit them
					options, err := blk.Options(context.Background())
					if !errors.Is(err, snowman.ErrNotOracle) {
						require.NoError(err)

						commit := options[0].(*blockexecutor.Block)
						require.IsType(&block.BanffCommitBlock{}, commit.Block)
						require.NoError(commit.Verify(context.Background()))
						require.NoError(commit.Accept(context.Background()))
					}
				}

				service.vm.ctx.Lock.Unlock()

				require.NoError(service.GetTx(nil, arg, &response))

				switch encoding {
				case formatting.Hex:
					// we're always guaranteed a string for hex encodings.
					var txStr string
					require.NoError(json.Unmarshal(response.Tx, &txStr))
					responseTxBytes, err := formatting.Decode(response.Encoding, txStr)
					require.NoError(err)
					require.Equal(tx.Bytes(), responseTxBytes)

				case formatting.JSON:
					tx.Unsigned.InitCtx(service.vm.ctx)
					expectedTxJSON, err := json.Marshal(tx)
					require.NoError(err)
					require.Equal(expectedTxJSON, []byte(response.Tx))
				}
			})
		}
	}
}

func TestGetBalance(t *testing.T) {
	require := require.New(t)
	service, _, _ := defaultService(t)

	// Ensure GetStake is correct for each of the genesis validators
	genesis, _ := defaultGenesis(t, service.vm.ctx.AVAXAssetID)
	for idx, utxo := range genesis.UTXOs {
		request := GetBalanceRequest{
			Addresses: []string{
				"P-" + utxo.Address,
			},
		}
		reply := GetBalanceResponse{}

		require.NoError(service.GetBalance(nil, &request, &reply))
		balance := defaultBalance
		if idx == 0 {
			// we use the first key to fund a subnet creation in [defaultGenesis].
			// As such we need to account for the subnet creation fee
<<<<<<< HEAD
			var (
				chainTime    = service.vm.state.GetTimestamp()
				staticFeeCfg = service.vm.Config.StaticFeeConfig
				upgrades     = service.vm.Config.UpgradeConfig
				feeCalc      *fee.Calculator
			)

			if !upgrades.IsEActivated(chainTime) {
				feeCalc = fee.NewStaticCalculator(staticFeeCfg, upgrades, chainTime)
			} else {
				feeCfg := fee.GetDynamicConfig(true)
				feeMan := commonfees.NewManager(feeCfg.FeeRate)
				feeCalc = fee.NewDynamicCalculator(staticFeeCfg, feeMan, feeCfg.BlockMaxComplexity, testSubnet1.Creds)
			}

			fee, err := feeCalc.ComputeFee(testSubnet1.Unsigned)
=======
			feeCalc := config.PickFeeCalculator(&service.vm.Config, service.vm.state.GetTimestamp())
			fee, err := feeCalc.ComputeFee(testSubnet1.Unsigned, testSubnet1.Creds)
>>>>>>> 65f00e90
			require.NoError(err)
			balance = defaultBalance - fee
		}
		require.Equal(avajson.Uint64(balance), reply.Balance)
		require.Equal(avajson.Uint64(balance), reply.Unlocked)
		require.Equal(avajson.Uint64(0), reply.LockedStakeable)
		require.Equal(avajson.Uint64(0), reply.LockedNotStakeable)
	}
}

func TestGetStake(t *testing.T) {
	require := require.New(t)
	service, _, txBuilder := defaultService(t)

	// Ensure GetStake is correct for each of the genesis validators
	genesis, _ := defaultGenesis(t, service.vm.ctx.AVAXAssetID)
	addrsStrs := []string{}
	for i, validator := range genesis.Validators {
		addr := "P-" + validator.RewardOwner.Addresses[0]
		addrsStrs = append(addrsStrs, addr)

		args := GetStakeArgs{
			JSONAddresses: api.JSONAddresses{
				Addresses: []string{addr},
			},
			Encoding: formatting.Hex,
		}
		response := GetStakeReply{}
		require.NoError(service.GetStake(nil, &args, &response))
		require.Equal(defaultWeight, uint64(response.Staked))
		require.Len(response.Outputs, 1)

		// Unmarshal into an output
		outputBytes, err := formatting.Decode(args.Encoding, response.Outputs[0])
		require.NoError(err)

		var output avax.TransferableOutput
		_, err = txs.Codec.Unmarshal(outputBytes, &output)
		require.NoError(err)

		out := output.Out.(*secp256k1fx.TransferOutput)
		require.Equal(defaultWeight, out.Amount())
		require.Equal(uint32(1), out.Threshold)
		require.Len(out.Addrs, 1)
		require.Equal(keys[i].PublicKey().Address(), out.Addrs[0])
		require.Zero(out.Locktime)
	}

	// Make sure this works for multiple addresses
	args := GetStakeArgs{
		JSONAddresses: api.JSONAddresses{
			Addresses: addrsStrs,
		},
		Encoding: formatting.Hex,
	}
	response := GetStakeReply{}
	require.NoError(service.GetStake(nil, &args, &response))
	require.Equal(len(genesis.Validators)*int(defaultWeight), int(response.Staked))
	require.Len(response.Outputs, len(genesis.Validators))

	for _, outputStr := range response.Outputs {
		outputBytes, err := formatting.Decode(args.Encoding, outputStr)
		require.NoError(err)

		var output avax.TransferableOutput
		_, err = txs.Codec.Unmarshal(outputBytes, &output)
		require.NoError(err)

		out := output.Out.(*secp256k1fx.TransferOutput)
		require.Equal(defaultWeight, out.Amount())
		require.Equal(uint32(1), out.Threshold)
		require.Zero(out.Locktime)
		require.Len(out.Addrs, 1)
	}

	oldStake := defaultWeight

	service.vm.ctx.Lock.Lock()

	// Add a delegator
	stakeAmount := service.vm.MinDelegatorStake + 12345
	delegatorNodeID := genesisNodeIDs[0]
	delegatorStartTime := defaultValidateStartTime
	delegatorEndTime := defaultGenesisTime.Add(defaultMinStakingDuration)
	tx, err := txBuilder.NewAddDelegatorTx(
		&txs.Validator{
			NodeID: delegatorNodeID,
			Start:  uint64(delegatorStartTime.Unix()),
			End:    uint64(delegatorEndTime.Unix()),
			Wght:   stakeAmount,
		},
		&secp256k1fx.OutputOwners{
			Threshold: 1,
			Addrs:     []ids.ShortID{ids.GenerateTestShortID()},
		},
		[]*secp256k1.PrivateKey{keys[0]},
		common.WithChangeOwner(&secp256k1fx.OutputOwners{
			Threshold: 1,
			Addrs:     []ids.ShortID{keys[0].PublicKey().Address()},
		}),
	)
	require.NoError(err)

	addDelTx := tx.Unsigned.(*txs.AddDelegatorTx)
	staker, err := state.NewCurrentStaker(
		tx.ID(),
		addDelTx,
		delegatorStartTime,
		0,
	)
	require.NoError(err)

	service.vm.state.PutCurrentDelegator(staker)
	service.vm.state.AddTx(tx, status.Committed)
	require.NoError(service.vm.state.Commit())

	service.vm.ctx.Lock.Unlock()

	// Make sure the delegator addr has the right stake (old stake + stakeAmount)
	addr, _ := service.addrManager.FormatLocalAddress(keys[0].PublicKey().Address())
	args.Addresses = []string{addr}
	require.NoError(service.GetStake(nil, &args, &response))
	require.Equal(oldStake+stakeAmount, uint64(response.Staked))
	require.Len(response.Outputs, 2)

	// Unmarshal into transferable outputs
	outputs := make([]avax.TransferableOutput, 2)
	for i := range outputs {
		outputBytes, err := formatting.Decode(args.Encoding, response.Outputs[i])
		require.NoError(err)
		_, err = txs.Codec.Unmarshal(outputBytes, &outputs[i])
		require.NoError(err)
	}

	// Make sure the stake amount is as expected
	require.Equal(stakeAmount+oldStake, outputs[0].Out.Amount()+outputs[1].Out.Amount())

	oldStake = uint64(response.Staked)

	service.vm.ctx.Lock.Lock()

	// Make sure this works for pending stakers
	// Add a pending staker
	stakeAmount = service.vm.MinValidatorStake + 54321
	pendingStakerNodeID := ids.GenerateTestNodeID()
	pendingStakerEndTime := uint64(defaultGenesisTime.Add(defaultMinStakingDuration).Unix())
	tx, err = txBuilder.NewAddValidatorTx(
		&txs.Validator{
			NodeID: pendingStakerNodeID,
			Start:  uint64(defaultGenesisTime.Unix()),
			End:    pendingStakerEndTime,
			Wght:   stakeAmount,
		},
		&secp256k1fx.OutputOwners{
			Threshold: 1,
			Addrs:     []ids.ShortID{ids.GenerateTestShortID()},
		},
		0,
		[]*secp256k1.PrivateKey{keys[0]},
		common.WithChangeOwner(&secp256k1fx.OutputOwners{
			Threshold: 1,
			Addrs:     []ids.ShortID{keys[0].PublicKey().Address()},
		}),
	)
	require.NoError(err)

	staker, err = state.NewPendingStaker(
		tx.ID(),
		tx.Unsigned.(*txs.AddValidatorTx),
	)
	require.NoError(err)

	service.vm.state.PutPendingValidator(staker)
	service.vm.state.AddTx(tx, status.Committed)
	require.NoError(service.vm.state.Commit())

	service.vm.ctx.Lock.Unlock()

	// Make sure the delegator has the right stake (old stake + stakeAmount)
	require.NoError(service.GetStake(nil, &args, &response))
	require.Equal(oldStake+stakeAmount, uint64(response.Staked))
	require.Len(response.Outputs, 3)

	// Unmarshal
	outputs = make([]avax.TransferableOutput, 3)
	for i := range outputs {
		outputBytes, err := formatting.Decode(args.Encoding, response.Outputs[i])
		require.NoError(err)
		_, err = txs.Codec.Unmarshal(outputBytes, &outputs[i])
		require.NoError(err)
	}

	// Make sure the stake amount is as expected
	require.Equal(stakeAmount+oldStake, outputs[0].Out.Amount()+outputs[1].Out.Amount()+outputs[2].Out.Amount())
}

func TestGetCurrentValidators(t *testing.T) {
	require := require.New(t)
	service, _, txBuilder := defaultService(t)

	genesis, _ := defaultGenesis(t, service.vm.ctx.AVAXAssetID)

	// Call getValidators
	args := GetCurrentValidatorsArgs{SubnetID: constants.PrimaryNetworkID}
	response := GetCurrentValidatorsReply{}

	require.NoError(service.GetCurrentValidators(nil, &args, &response))
	require.Len(response.Validators, len(genesis.Validators))

	for _, vdr := range genesis.Validators {
		found := false
		for i := 0; i < len(response.Validators) && !found; i++ {
			gotVdr := response.Validators[i].(pchainapi.PermissionlessValidator)
			if gotVdr.NodeID != vdr.NodeID {
				continue
			}

			require.Equal(vdr.EndTime, gotVdr.EndTime)
			require.Equal(vdr.StartTime, gotVdr.StartTime)
			found = true
		}
		require.True(found, "expected validators to contain %s but didn't", vdr.NodeID)
	}

	// Add a delegator
	stakeAmount := service.vm.MinDelegatorStake + 12345
	validatorNodeID := genesisNodeIDs[1]
	delegatorStartTime := defaultValidateStartTime
	delegatorEndTime := delegatorStartTime.Add(defaultMinStakingDuration)

	service.vm.ctx.Lock.Lock()

	delTx, err := txBuilder.NewAddDelegatorTx(
		&txs.Validator{
			NodeID: validatorNodeID,
			Start:  uint64(delegatorStartTime.Unix()),
			End:    uint64(delegatorEndTime.Unix()),
			Wght:   stakeAmount,
		},
		&secp256k1fx.OutputOwners{
			Threshold: 1,
			Addrs:     []ids.ShortID{ids.GenerateTestShortID()},
		},
		[]*secp256k1.PrivateKey{keys[0]},
		common.WithChangeOwner(&secp256k1fx.OutputOwners{
			Threshold: 1,
			Addrs:     []ids.ShortID{keys[0].PublicKey().Address()},
		}),
	)
	require.NoError(err)

	addDelTx := delTx.Unsigned.(*txs.AddDelegatorTx)
	staker, err := state.NewCurrentStaker(
		delTx.ID(),
		addDelTx,
		delegatorStartTime,
		0,
	)
	require.NoError(err)

	service.vm.state.PutCurrentDelegator(staker)
	service.vm.state.AddTx(delTx, status.Committed)
	require.NoError(service.vm.state.Commit())

	service.vm.ctx.Lock.Unlock()

	// Call getCurrentValidators
	args = GetCurrentValidatorsArgs{SubnetID: constants.PrimaryNetworkID}
	require.NoError(service.GetCurrentValidators(nil, &args, &response))
	require.Len(response.Validators, len(genesis.Validators))

	// Make sure the delegator is there
	found := false
	for i := 0; i < len(response.Validators) && !found; i++ {
		vdr := response.Validators[i].(pchainapi.PermissionlessValidator)
		if vdr.NodeID != validatorNodeID {
			continue
		}
		found = true

		require.Nil(vdr.Delegators)

		innerArgs := GetCurrentValidatorsArgs{
			SubnetID: constants.PrimaryNetworkID,
			NodeIDs:  []ids.NodeID{vdr.NodeID},
		}
		innerResponse := GetCurrentValidatorsReply{}
		require.NoError(service.GetCurrentValidators(nil, &innerArgs, &innerResponse))
		require.Len(innerResponse.Validators, 1)

		innerVdr := innerResponse.Validators[0].(pchainapi.PermissionlessValidator)
		require.Equal(vdr.NodeID, innerVdr.NodeID)

		require.NotNil(innerVdr.Delegators)
		require.Len(*innerVdr.Delegators, 1)
		delegator := (*innerVdr.Delegators)[0]
		require.Equal(delegator.NodeID, innerVdr.NodeID)
		require.Equal(int64(delegator.StartTime), delegatorStartTime.Unix())
		require.Equal(int64(delegator.EndTime), delegatorEndTime.Unix())
		require.Equal(uint64(delegator.Weight), stakeAmount)
	}
	require.True(found)

	service.vm.ctx.Lock.Lock()

	// Reward the delegator
	tx, err := builder.NewRewardValidatorTx(service.vm.ctx, delTx.ID())
	require.NoError(err)
	service.vm.state.AddTx(tx, status.Committed)
	service.vm.state.DeleteCurrentDelegator(staker)
	require.NoError(service.vm.state.SetDelegateeReward(staker.SubnetID, staker.NodeID, 100000))
	require.NoError(service.vm.state.Commit())

	service.vm.ctx.Lock.Unlock()

	// Call getValidators
	response = GetCurrentValidatorsReply{}
	require.NoError(service.GetCurrentValidators(nil, &args, &response))
	require.Len(response.Validators, len(genesis.Validators))

	for _, vdr := range response.Validators {
		castVdr := vdr.(pchainapi.PermissionlessValidator)
		if castVdr.NodeID != validatorNodeID {
			continue
		}
		require.Equal(uint64(100000), uint64(*castVdr.AccruedDelegateeReward))
	}
}

func TestGetTimestamp(t *testing.T) {
	require := require.New(t)
	service, _, _ := defaultService(t)

	reply := GetTimestampReply{}
	require.NoError(service.GetTimestamp(nil, nil, &reply))

	service.vm.ctx.Lock.Lock()

	require.Equal(service.vm.state.GetTimestamp(), reply.Timestamp)

	newTimestamp := reply.Timestamp.Add(time.Second)
	service.vm.state.SetTimestamp(newTimestamp)

	service.vm.ctx.Lock.Unlock()

	require.NoError(service.GetTimestamp(nil, nil, &reply))
	require.Equal(newTimestamp, reply.Timestamp)
}

func TestGetBlock(t *testing.T) {
	tests := []struct {
		name     string
		encoding formatting.Encoding
	}{
		{
			name:     "json",
			encoding: formatting.JSON,
		},
		{
			name:     "hex",
			encoding: formatting.Hex,
		},
	}

	for _, test := range tests {
		t.Run(test.name, func(t *testing.T) {
			require := require.New(t)
			service, _, txBuilder := defaultService(t)
			service.vm.ctx.Lock.Lock()

			service.vm.StaticFeeConfig.CreateAssetTxFee = 100 * defaultTxFee

			// Make a block an accept it, then check we can get it.
			tx, err := txBuilder.NewCreateChainTx( // Test GetTx works for standard blocks
				testSubnet1.ID(),
				[]byte{},
				constants.AVMID,
				[]ids.ID{},
				"chain name",
				[]*secp256k1.PrivateKey{testSubnet1ControlKeys[0], testSubnet1ControlKeys[1]},
				common.WithChangeOwner(&secp256k1fx.OutputOwners{
					Threshold: 1,
					Addrs:     []ids.ShortID{keys[0].PublicKey().Address()},
				}),
			)
			require.NoError(err)

			preferredID := service.vm.manager.Preferred()
			preferred, err := service.vm.manager.GetBlock(preferredID)
			require.NoError(err)

			statelessBlock, err := block.NewBanffStandardBlock(
				preferred.Timestamp(),
				preferred.ID(),
				preferred.Height()+1,
				[]*txs.Tx{tx},
			)
			require.NoError(err)

			blk := service.vm.manager.NewBlock(statelessBlock)

			require.NoError(blk.Verify(context.Background()))
			require.NoError(blk.Accept(context.Background()))

			service.vm.ctx.Lock.Unlock()

			args := api.GetBlockArgs{
				BlockID:  blk.ID(),
				Encoding: test.encoding,
			}
			response := api.GetBlockResponse{}
			require.NoError(service.GetBlock(nil, &args, &response))

			switch {
			case test.encoding == formatting.JSON:
				statelessBlock.InitCtx(service.vm.ctx)
				expectedBlockJSON, err := json.Marshal(statelessBlock)
				require.NoError(err)
				require.Equal(expectedBlockJSON, []byte(response.Block))
			default:
				var blockStr string
				require.NoError(json.Unmarshal(response.Block, &blockStr))
				responseBlockBytes, err := formatting.Decode(response.Encoding, blockStr)
				require.NoError(err)
				require.Equal(blk.Bytes(), responseBlockBytes)
			}

			require.Equal(test.encoding, response.Encoding)
		})
	}
}

func TestGetValidatorsAtReplyMarshalling(t *testing.T) {
	require := require.New(t)

	reply := &GetValidatorsAtReply{
		Validators: make(map[ids.NodeID]*validators.GetValidatorOutput),
	}

	{
		reply.Validators[ids.EmptyNodeID] = &validators.GetValidatorOutput{
			NodeID:    ids.EmptyNodeID,
			PublicKey: nil,
			Weight:    0,
		}
	}
	{
		nodeID := ids.GenerateTestNodeID()
		sk, err := bls.NewSecretKey()
		require.NoError(err)
		reply.Validators[nodeID] = &validators.GetValidatorOutput{
			NodeID:    nodeID,
			PublicKey: bls.PublicFromSecretKey(sk),
			Weight:    math.MaxUint64,
		}
	}

	replyJSON, err := reply.MarshalJSON()
	require.NoError(err)

	var parsedReply GetValidatorsAtReply
	require.NoError(parsedReply.UnmarshalJSON(replyJSON))
	require.Equal(reply, &parsedReply)
}

func TestServiceGetBlockByHeight(t *testing.T) {
	ctrl := gomock.NewController(t)

	blockID := ids.GenerateTestID()
	blockHeight := uint64(1337)

	type test struct {
		name                        string
		serviceAndExpectedBlockFunc func(t *testing.T, ctrl *gomock.Controller) (*Service, interface{})
		encoding                    formatting.Encoding
		expectedErr                 error
	}

	tests := []test{
		{
			name: "block height not found",
			serviceAndExpectedBlockFunc: func(_ *testing.T, ctrl *gomock.Controller) (*Service, interface{}) {
				state := state.NewMockState(ctrl)
				state.EXPECT().GetBlockIDAtHeight(blockHeight).Return(ids.Empty, database.ErrNotFound)

				manager := blockexecutor.NewMockManager(ctrl)
				return &Service{
					vm: &VM{
						state:   state,
						manager: manager,
						ctx: &snow.Context{
							Log: logging.NoLog{},
						},
					},
				}, nil
			},
			encoding:    formatting.Hex,
			expectedErr: database.ErrNotFound,
		},
		{
			name: "block not found",
			serviceAndExpectedBlockFunc: func(_ *testing.T, ctrl *gomock.Controller) (*Service, interface{}) {
				state := state.NewMockState(ctrl)
				state.EXPECT().GetBlockIDAtHeight(blockHeight).Return(blockID, nil)

				manager := blockexecutor.NewMockManager(ctrl)
				manager.EXPECT().GetStatelessBlock(blockID).Return(nil, database.ErrNotFound)
				return &Service{
					vm: &VM{
						state:   state,
						manager: manager,
						ctx: &snow.Context{
							Log: logging.NoLog{},
						},
					},
				}, nil
			},
			encoding:    formatting.Hex,
			expectedErr: database.ErrNotFound,
		},
		{
			name: "JSON format",
			serviceAndExpectedBlockFunc: func(_ *testing.T, ctrl *gomock.Controller) (*Service, interface{}) {
				block := block.NewMockBlock(ctrl)
				block.EXPECT().InitCtx(gomock.Any())

				state := state.NewMockState(ctrl)
				state.EXPECT().GetBlockIDAtHeight(blockHeight).Return(blockID, nil)

				manager := blockexecutor.NewMockManager(ctrl)
				manager.EXPECT().GetStatelessBlock(blockID).Return(block, nil)
				return &Service{
					vm: &VM{
						state:   state,
						manager: manager,
						ctx: &snow.Context{
							Log: logging.NoLog{},
						},
					},
				}, block
			},
			encoding:    formatting.JSON,
			expectedErr: nil,
		},
		{
			name: "hex format",
			serviceAndExpectedBlockFunc: func(t *testing.T, ctrl *gomock.Controller) (*Service, interface{}) {
				block := block.NewMockBlock(ctrl)
				blockBytes := []byte("hi mom")
				block.EXPECT().Bytes().Return(blockBytes)

				state := state.NewMockState(ctrl)
				state.EXPECT().GetBlockIDAtHeight(blockHeight).Return(blockID, nil)

				expected, err := formatting.Encode(formatting.Hex, blockBytes)
				require.NoError(t, err)

				manager := blockexecutor.NewMockManager(ctrl)
				manager.EXPECT().GetStatelessBlock(blockID).Return(block, nil)
				return &Service{
					vm: &VM{
						state:   state,
						manager: manager,
						ctx: &snow.Context{
							Log: logging.NoLog{},
						},
					},
				}, expected
			},
			encoding:    formatting.Hex,
			expectedErr: nil,
		},
		{
			name: "hexc format",
			serviceAndExpectedBlockFunc: func(t *testing.T, ctrl *gomock.Controller) (*Service, interface{}) {
				block := block.NewMockBlock(ctrl)
				blockBytes := []byte("hi mom")
				block.EXPECT().Bytes().Return(blockBytes)

				state := state.NewMockState(ctrl)
				state.EXPECT().GetBlockIDAtHeight(blockHeight).Return(blockID, nil)

				expected, err := formatting.Encode(formatting.HexC, blockBytes)
				require.NoError(t, err)

				manager := blockexecutor.NewMockManager(ctrl)
				manager.EXPECT().GetStatelessBlock(blockID).Return(block, nil)
				return &Service{
					vm: &VM{
						state:   state,
						manager: manager,
						ctx: &snow.Context{
							Log: logging.NoLog{},
						},
					},
				}, expected
			},
			encoding:    formatting.HexC,
			expectedErr: nil,
		},
		{
			name: "hexnc format",
			serviceAndExpectedBlockFunc: func(t *testing.T, ctrl *gomock.Controller) (*Service, interface{}) {
				block := block.NewMockBlock(ctrl)
				blockBytes := []byte("hi mom")
				block.EXPECT().Bytes().Return(blockBytes)

				state := state.NewMockState(ctrl)
				state.EXPECT().GetBlockIDAtHeight(blockHeight).Return(blockID, nil)

				expected, err := formatting.Encode(formatting.HexNC, blockBytes)
				require.NoError(t, err)

				manager := blockexecutor.NewMockManager(ctrl)
				manager.EXPECT().GetStatelessBlock(blockID).Return(block, nil)
				return &Service{
					vm: &VM{
						state:   state,
						manager: manager,
						ctx: &snow.Context{
							Log: logging.NoLog{},
						},
					},
				}, expected
			},
			encoding:    formatting.HexNC,
			expectedErr: nil,
		},
	}

	for _, tt := range tests {
		t.Run(tt.name, func(t *testing.T) {
			require := require.New(t)

			service, expected := tt.serviceAndExpectedBlockFunc(t, ctrl)

			args := &api.GetBlockByHeightArgs{
				Height:   avajson.Uint64(blockHeight),
				Encoding: tt.encoding,
			}
			reply := &api.GetBlockResponse{}
			err := service.GetBlockByHeight(nil, args, reply)
			require.ErrorIs(err, tt.expectedErr)
			if tt.expectedErr != nil {
				return
			}
			require.Equal(tt.encoding, reply.Encoding)

			expectedJSON, err := json.Marshal(expected)
			require.NoError(err)

			require.Equal(json.RawMessage(expectedJSON), reply.Block)
		})
	}
}<|MERGE_RESOLUTION|>--- conflicted
+++ resolved
@@ -45,7 +45,6 @@
 	"github.com/ava-labs/avalanchego/wallet/subnet/primary/common"
 
 	avajson "github.com/ava-labs/avalanchego/utils/json"
-	commonfees "github.com/ava-labs/avalanchego/vms/components/fees"
 	vmkeystore "github.com/ava-labs/avalanchego/vms/components/keystore"
 	pchainapi "github.com/ava-labs/avalanchego/vms/platformvm/api"
 	blockexecutor "github.com/ava-labs/avalanchego/vms/platformvm/block/executor"
@@ -383,27 +382,8 @@
 		if idx == 0 {
 			// we use the first key to fund a subnet creation in [defaultGenesis].
 			// As such we need to account for the subnet creation fee
-<<<<<<< HEAD
-			var (
-				chainTime    = service.vm.state.GetTimestamp()
-				staticFeeCfg = service.vm.Config.StaticFeeConfig
-				upgrades     = service.vm.Config.UpgradeConfig
-				feeCalc      *fee.Calculator
-			)
-
-			if !upgrades.IsEActivated(chainTime) {
-				feeCalc = fee.NewStaticCalculator(staticFeeCfg, upgrades, chainTime)
-			} else {
-				feeCfg := fee.GetDynamicConfig(true)
-				feeMan := commonfees.NewManager(feeCfg.FeeRate)
-				feeCalc = fee.NewDynamicCalculator(staticFeeCfg, feeMan, feeCfg.BlockMaxComplexity, testSubnet1.Creds)
-			}
-
-			fee, err := feeCalc.ComputeFee(testSubnet1.Unsigned)
-=======
 			feeCalc := config.PickFeeCalculator(&service.vm.Config, service.vm.state.GetTimestamp())
 			fee, err := feeCalc.ComputeFee(testSubnet1.Unsigned, testSubnet1.Creds)
->>>>>>> 65f00e90
 			require.NoError(err)
 			balance = defaultBalance - fee
 		}
