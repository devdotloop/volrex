--- conflicted
+++ resolved
@@ -10,15 +10,12 @@
 	"github.com/ava-labs/avalanchego/snow/consensus/snowman"
 	"github.com/ava-labs/avalanchego/utils/set"
 	"github.com/ava-labs/avalanchego/vms/platformvm/block"
-	"github.com/ava-labs/avalanchego/vms/platformvm/config"
 	"github.com/ava-labs/avalanchego/vms/platformvm/metrics"
 	"github.com/ava-labs/avalanchego/vms/platformvm/state"
 	"github.com/ava-labs/avalanchego/vms/platformvm/txs"
 	"github.com/ava-labs/avalanchego/vms/platformvm/txs/executor"
 	"github.com/ava-labs/avalanchego/vms/platformvm/txs/mempool"
 	"github.com/ava-labs/avalanchego/vms/platformvm/validators"
-
-	commonfees "github.com/ava-labs/avalanchego/vms/components/fees"
 )
 
 var (
@@ -142,46 +139,21 @@
 	if err != nil {
 		return err
 	}
-
 	_, err = executor.AdvanceTimeTo(m.txExecutorBackend, stateDiff, nextBlkTime)
 	if err != nil {
 		return err
 	}
 
-<<<<<<< HEAD
-	feeRates, err := stateDiff.GetFeeRates()
+	feeCalculator, err := state.PickFeeCalculator(m.txExecutorBackend.Config, stateDiff, parentBlkTime)
 	if err != nil {
 		return err
 	}
 
-	var (
-		upgrades  = m.txExecutorBackend.Config.UpgradeConfig
-		isEActive = upgrades.IsEActivated(nextBlkTime)
-		feesCfg   = fee.GetDynamicConfig(isEActive)
-	)
-
-	feeManager := commonfees.NewManager(feeRates)
-	if isEActive {
-		feeManager, err = state.UpdatedFeeManager(stateDiff, upgrades, parentBlkTime)
-		if err != nil {
-			return err
-		}
-	}
-
-	return tx.Unsigned.Visit(&executor.StandardTxExecutor{
-		Backend:            m.txExecutorBackend,
-		BlkFeeManager:      feeManager,
-		BlockMaxComplexity: feesCfg.BlockMaxComplexity,
-		State:              stateDiff,
-		Tx:                 tx,
-=======
-	feeCalculator := config.PickFeeCalculator(m.txExecutorBackend.Config, nextBlkTime)
 	return tx.Unsigned.Visit(&executor.StandardTxExecutor{
 		Backend:       m.txExecutorBackend,
 		State:         stateDiff,
 		FeeCalculator: feeCalculator,
 		Tx:            tx,
->>>>>>> 2cd621ac
 	})
 }
 
