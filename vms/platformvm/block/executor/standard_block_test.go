// Copyright (C) 2019-2023, Ava Labs, Inc. All rights reserved.
// See the file LICENSE for licensing terms.

package executor

import (
	"context"
	"fmt"
	"testing"
	"time"

	"github.com/stretchr/testify/require"

	"go.uber.org/mock/gomock"

	"github.com/ava-labs/avalanchego/database"
	"github.com/ava-labs/avalanchego/ids"
	"github.com/ava-labs/avalanchego/utils/constants"
	"github.com/ava-labs/avalanchego/utils/crypto/secp256k1"
	"github.com/ava-labs/avalanchego/vms/components/avax"
	"github.com/ava-labs/avalanchego/vms/platformvm/block"
	"github.com/ava-labs/avalanchego/vms/platformvm/state"
	"github.com/ava-labs/avalanchego/vms/platformvm/status"
	"github.com/ava-labs/avalanchego/vms/platformvm/txs"
	"github.com/ava-labs/avalanchego/vms/platformvm/txs/executor"
	"github.com/ava-labs/avalanchego/vms/secp256k1fx"

	ts "github.com/ava-labs/avalanchego/vms/platformvm/testsetup"
)

func TestApricotStandardBlockTimeVerification(t *testing.T) {
	require := require.New(t)
	ctrl := gomock.NewController(t)

	env := newEnvironment(t, ctrl)
	defer func() {
		require.NoError(shutdownEnvironment(env))
	}()

	// setup and store parent block
	// it's a standard block for simplicity
	parentHeight := uint64(2022)

	apricotParentBlk, err := block.NewApricotStandardBlock(
		ids.Empty, // does not matter
		parentHeight,
		nil, // txs do not matter in this test
	)
	require.NoError(err)
	parentID := apricotParentBlk.ID()

	// store parent block, with relevant quantities
	onParentAccept := state.NewMockDiff(ctrl)
	env.blkManager.(*manager).blkIDToState[parentID] = &blockState{
		statelessBlock: apricotParentBlk,
		onAcceptState:  onParentAccept,
	}
	env.blkManager.(*manager).lastAccepted = parentID

	chainTime := env.clk.Time().Truncate(time.Second)
	env.mockedState.EXPECT().GetLastAccepted().Return(parentID).AnyTimes()
	env.mockedState.EXPECT().GetTimestamp().Return(chainTime).AnyTimes()
	onParentAccept.EXPECT().GetTimestamp().Return(chainTime).AnyTimes()

	// wrong height
	apricotChildBlk, err := block.NewApricotStandardBlock(
		apricotParentBlk.ID(),
		apricotParentBlk.Height(),
		nil, // txs nulled to simplify test
	)
	require.NoError(err)
	blk := env.blkManager.NewBlock(apricotChildBlk)
	err = blk.Verify(context.Background())
	require.ErrorIs(err, errIncorrectBlockHeight)

	// valid height
	apricotChildBlk, err = block.NewApricotStandardBlock(
		apricotParentBlk.ID(),
		apricotParentBlk.Height()+1,
		nil, // txs nulled to simplify test
	)
	require.NoError(err)
	blk = env.blkManager.NewBlock(apricotChildBlk)
	require.NoError(blk.Verify(context.Background()))
}

func TestBanffStandardBlockTimeVerification(t *testing.T) {
	require := require.New(t)
	ctrl := gomock.NewController(t)

	env := newEnvironment(t, ctrl)
	defer func() {
		require.NoError(shutdownEnvironment(env))
	}()
	now := env.clk.Time()
	env.clk.Set(now)
	env.config.BanffTime = time.Time{} // activate Banff

	// setup and store parent block
	// it's a standard block for simplicity
	parentTime := now
	parentHeight := uint64(2022)

	banffParentBlk, err := block.NewBanffStandardBlock(
		parentTime,
		ids.Empty, // does not matter
		parentHeight,
		nil, // txs do not matter in this test
	)
	require.NoError(err)
	parentID := banffParentBlk.ID()

	// store parent block, with relevant quantities
	onParentAccept := state.NewMockDiff(ctrl)
	chainTime := env.clk.Time().Truncate(time.Second)
	env.blkManager.(*manager).blkIDToState[parentID] = &blockState{
		statelessBlock: banffParentBlk,
		onAcceptState:  onParentAccept,
		timestamp:      chainTime,
	}
	env.blkManager.(*manager).lastAccepted = parentID
	env.mockedState.EXPECT().GetLastAccepted().Return(parentID).AnyTimes()
	env.mockedState.EXPECT().GetTimestamp().Return(chainTime).AnyTimes()

	nextStakerTime := chainTime.Add(executor.SyncBound).Add(-1 * time.Second)

	// store just once current staker to mark next staker time.
	currentStakerIt := state.NewMockStakerIterator(ctrl)
	currentStakerIt.EXPECT().Next().Return(true).AnyTimes()
	currentStakerIt.EXPECT().Value().Return(
		&state.Staker{
			NextTime: nextStakerTime,
			Priority: txs.PrimaryNetworkValidatorCurrentPriority,
		},
	).AnyTimes()
	currentStakerIt.EXPECT().Release().Return().AnyTimes()
	onParentAccept.EXPECT().GetCurrentStakerIterator().Return(currentStakerIt, nil).AnyTimes()

	// no pending stakers
	pendingIt := state.NewMockStakerIterator(ctrl)
	pendingIt.EXPECT().Next().Return(false).AnyTimes()
	pendingIt.EXPECT().Release().Return().AnyTimes()
	onParentAccept.EXPECT().GetPendingStakerIterator().Return(pendingIt, nil).AnyTimes()

	onParentAccept.EXPECT().GetTimestamp().Return(chainTime).AnyTimes()

	txID := ids.GenerateTestID()
	utxo := &avax.UTXO{
		UTXOID: avax.UTXOID{
			TxID: txID,
		},
		Asset: avax.Asset{
			ID: ts.AvaxAssetID,
		},
		Out: &secp256k1fx.TransferOutput{
			Amt: env.config.CreateSubnetTxFee,
		},
	}
	utxoID := utxo.InputID()
	onParentAccept.EXPECT().GetUTXO(utxoID).Return(utxo, nil).AnyTimes()

	// Create the tx
	utx := &txs.CreateSubnetTx{
		BaseTx: txs.BaseTx{BaseTx: avax.BaseTx{
			NetworkID:    env.ctx.NetworkID,
			BlockchainID: env.ctx.ChainID,
			Ins: []*avax.TransferableInput{{
				UTXOID: utxo.UTXOID,
				Asset:  utxo.Asset,
				In: &secp256k1fx.TransferInput{
					Amt: env.config.CreateSubnetTxFee,
				},
			}},
		}},
		Owner: &secp256k1fx.OutputOwners{},
	}
	tx := &txs.Tx{Unsigned: utx}
	require.NoError(tx.Sign(txs.Codec, [][]*secp256k1.PrivateKey{{}}))

	{
		// wrong version
		banffChildBlk, err := block.NewApricotStandardBlock(
			banffParentBlk.ID(),
			banffParentBlk.Height()+1,
			[]*txs.Tx{tx},
		)
		require.NoError(err)
		block := env.blkManager.NewBlock(banffChildBlk)
		err = block.Verify(context.Background())
		require.ErrorIs(err, errApricotBlockIssuedAfterFork)
	}

	{
		// wrong height
		childTimestamp := parentTime.Add(time.Second)
		banffChildBlk, err := block.NewBanffStandardBlock(
			childTimestamp,
			banffParentBlk.ID(),
			banffParentBlk.Height(),
			[]*txs.Tx{tx},
		)
		require.NoError(err)
		block := env.blkManager.NewBlock(banffChildBlk)
		err = block.Verify(context.Background())
		require.ErrorIs(err, errIncorrectBlockHeight)
	}

	{
		// wrong timestamp, earlier than parent
		childTimestamp := parentTime.Add(-1 * time.Second)
		banffChildBlk, err := block.NewBanffStandardBlock(
			childTimestamp,
			banffParentBlk.ID(),
			banffParentBlk.Height()+1,
			[]*txs.Tx{tx},
		)
		require.NoError(err)
		block := env.blkManager.NewBlock(banffChildBlk)
		err = block.Verify(context.Background())
		require.ErrorIs(err, errChildBlockEarlierThanParent)
	}

	{
		// wrong timestamp, violated synchrony bound
		initClkTime := env.clk.Time()
		env.clk.Set(parentTime.Add(-executor.SyncBound))
		banffChildBlk, err := block.NewBanffStandardBlock(
			parentTime.Add(time.Second),
			banffParentBlk.ID(),
			banffParentBlk.Height()+1,
			[]*txs.Tx{tx},
		)
		require.NoError(err)
		block := env.blkManager.NewBlock(banffChildBlk)
		err = block.Verify(context.Background())
		require.ErrorIs(err, executor.ErrChildBlockBeyondSyncBound)
		env.clk.Set(initClkTime)
	}

	{
		// wrong timestamp, skipped staker set change event
		childTimestamp := nextStakerTime.Add(time.Second)
		banffChildBlk, err := block.NewBanffStandardBlock(
			childTimestamp,
			banffParentBlk.ID(),
			banffParentBlk.Height()+1,
			[]*txs.Tx{tx},
		)
		require.NoError(err)
		block := env.blkManager.NewBlock(banffChildBlk)
		err = block.Verify(context.Background())
		require.ErrorIs(err, executor.ErrChildBlockAfterStakerChangeTime)
	}

	{
		// no state changes
		childTimestamp := parentTime
		banffChildBlk, err := block.NewBanffStandardBlock(
			childTimestamp,
			banffParentBlk.ID(),
			banffParentBlk.Height()+1,
			nil,
		)
		require.NoError(err)
		block := env.blkManager.NewBlock(banffChildBlk)
		err = block.Verify(context.Background())
		require.ErrorIs(err, errBanffStandardBlockWithoutChanges)
	}

	{
		// valid block, same timestamp as parent block
		childTimestamp := parentTime
		banffChildBlk, err := block.NewBanffStandardBlock(
			childTimestamp,
			banffParentBlk.ID(),
			banffParentBlk.Height()+1,
			[]*txs.Tx{tx},
		)
		require.NoError(err)
		block := env.blkManager.NewBlock(banffChildBlk)
		require.NoError(block.Verify(context.Background()))
	}

	{
		// valid
		childTimestamp := nextStakerTime
		banffChildBlk, err := block.NewBanffStandardBlock(
			childTimestamp,
			banffParentBlk.ID(),
			banffParentBlk.Height()+1,
			[]*txs.Tx{tx},
		)
		require.NoError(err)
		block := env.blkManager.NewBlock(banffChildBlk)
		require.NoError(block.Verify(context.Background()))
	}
}

func TestBanffStandardBlockUpdatePrimaryNetworkStakers(t *testing.T) {
	require := require.New(t)

	env := newEnvironment(t, nil)
	defer func() {
		require.NoError(shutdownEnvironment(env))
	}()
	env.config.BanffTime = time.Time{} // activate Banff

	// Case: Timestamp is after next validator start time
	// Add a pending validator
	pendingValidatorStartTime := ts.GenesisTime.Add(1 * time.Second)
	pendingValidatorEndTime := pendingValidatorStartTime.Add(ts.MinStakingDuration)
	nodeID := ids.GenerateTestNodeID()
	rewardAddress := ids.GenerateTestShortID()
	addPendingValidatorTx, err := addPendingValidator(
		env,
		pendingValidatorStartTime,
		pendingValidatorEndTime,
		nodeID,
		rewardAddress,
		[]*secp256k1.PrivateKey{ts.Keys[0]},
	)
	require.NoError(err)

	// build standard block moving ahead chain time
	preferredID := env.state.GetLastAccepted()
	parentBlk, err := env.state.GetStatelessBlock(preferredID)
	require.NoError(err)
	statelessStandardBlock, err := block.NewBanffStandardBlock(
		pendingValidatorStartTime,
		parentBlk.ID(),
		parentBlk.Height()+1,
		nil, // txs nulled to simplify test
	)
	require.NoError(err)
	block := env.blkManager.NewBlock(statelessStandardBlock)

	// update staker set
	require.NoError(block.Verify(context.Background()))

	// tests
	blkStateMap := env.blkManager.(*manager).blkIDToState
	updatedState := blkStateMap[block.ID()].onAcceptState
	currentValidator, err := updatedState.GetCurrentValidator(constants.PrimaryNetworkID, nodeID)
	require.NoError(err)
	require.Equal(addPendingValidatorTx.ID(), currentValidator.TxID)
	require.Equal(uint64(1370), currentValidator.PotentialReward) // See rewards tests to explain why 1370

	_, err = updatedState.GetPendingValidator(constants.PrimaryNetworkID, nodeID)
	require.ErrorIs(err, database.ErrNotFound)

	// Test VM validators
	require.NoError(block.Accept(context.Background()))
	_, ok := env.config.Validators.GetValidator(constants.PrimaryNetworkID, nodeID)
	require.True(ok)
}

// Ensure semantic verification updates the current and pending staker sets correctly.
// Namely, it should add pending stakers whose start time is at or before the timestamp.
// It will not remove primary network stakers; that happens in rewardTxs.
func TestBanffStandardBlockUpdateStakers(t *testing.T) {
	// Chronological order (not in scale):
	// Staker1:    |----------------------------------------------------------|
	// Staker2:        |------------------------|
	// Staker3:            |------------------------|
	// Staker3sub:             |----------------|
	// Staker4:            |------------------------|
	// Staker5:                                 |--------------------|

	// In this test multiple stakers may join and leave the staker set at the same time.
	// The order in which they do it is asserted; the order may depend on the staker.TxID,
	// which in turns depend on every feature of the transaction creating the staker.
	// So in this test we avoid ids.GenerateTestNodeID, in favour of ids.BuildTestNodeID
	// so that TxID does not depend on the order we run tests.
	staker1 := staker{
<<<<<<< HEAD
		nodeID:        ids.GenerateTestNodeID(),
		rewardAddress: ids.GenerateTestShortID(),
		startTime:     ts.GenesisTime.Add(1 * time.Minute),
		endTime:       ts.GenesisTime.Add(10 * ts.MinStakingDuration).Add(1 * time.Minute),
=======
		nodeID:        ids.BuildTestNodeID([]byte{0xf1}),
		rewardAddress: ids.ShortID{0xf1},
		startTime:     defaultGenesisTime.Add(1 * time.Minute),
		endTime:       defaultGenesisTime.Add(10 * defaultMinStakingDuration).Add(1 * time.Minute),
>>>>>>> b61fa889
	}
	staker2 := staker{
		nodeID:        ids.BuildTestNodeID([]byte{0xf2}),
		rewardAddress: ids.ShortID{0xf2},
		startTime:     staker1.startTime.Add(1 * time.Minute),
		endTime:       staker1.startTime.Add(1 * time.Minute).Add(ts.MinStakingDuration),
	}
	staker3 := staker{
		nodeID:        ids.BuildTestNodeID([]byte{0xf3}),
		rewardAddress: ids.ShortID{0xf3},
		startTime:     staker2.startTime.Add(1 * time.Minute),
		endTime:       staker2.endTime.Add(1 * time.Minute),
	}
	staker3Sub := staker{
		nodeID:        ids.BuildTestNodeID([]byte{0xf3}),
		rewardAddress: ids.ShortID{0xff},
		startTime:     staker3.startTime.Add(1 * time.Minute),
		endTime:       staker3.endTime.Add(-1 * time.Minute),
	}
	staker4 := staker{
		nodeID:        ids.BuildTestNodeID([]byte{0xf4}),
		rewardAddress: ids.ShortID{0xf4},
		startTime:     staker3.startTime,
		endTime:       staker3.endTime,
	}
	staker5 := staker{
		nodeID:        ids.BuildTestNodeID([]byte{0xf5}),
		rewardAddress: ids.ShortID{0xf5},
		startTime:     staker2.endTime,
		endTime:       staker2.endTime.Add(ts.MinStakingDuration),
	}

	tests := []test{
		{
			description:   "advance time to staker 1 start with subnet",
			stakers:       []staker{staker1, staker2, staker3, staker4, staker5},
			subnetStakers: []staker{staker1},
			advanceTimeTo: []time.Time{staker1.startTime},
			expectedStakers: map[ids.NodeID]stakerStatus{
				staker1.nodeID: current,
				staker2.nodeID: pending,
				staker3.nodeID: pending,
				staker4.nodeID: pending,
				staker5.nodeID: pending,
			},
			expectedSubnetStakers: map[ids.NodeID]stakerStatus{
				staker1.nodeID: current,
				staker2.nodeID: pending,
				staker3.nodeID: pending,
				staker4.nodeID: pending,
				staker5.nodeID: pending,
			},
		},
		{
			description:   "advance time to the staker2 start",
			stakers:       []staker{staker1, staker2, staker3, staker4, staker5},
			advanceTimeTo: []time.Time{staker1.startTime, staker2.startTime},
			expectedStakers: map[ids.NodeID]stakerStatus{
				staker1.nodeID: current,
				staker2.nodeID: current,
				staker3.nodeID: pending,
				staker4.nodeID: pending,
				staker5.nodeID: pending,
			},
		},
		{
			description:   "staker3 should validate only primary network",
			stakers:       []staker{staker1, staker2, staker3, staker4, staker5},
			subnetStakers: []staker{staker1, staker2, staker3Sub, staker4, staker5},
			advanceTimeTo: []time.Time{staker1.startTime, staker2.startTime, staker3.startTime},
			expectedStakers: map[ids.NodeID]stakerStatus{
				staker1.nodeID: current,
				staker2.nodeID: current,
				staker3.nodeID: current,
				staker4.nodeID: current,
				staker5.nodeID: pending,
			},
			expectedSubnetStakers: map[ids.NodeID]stakerStatus{
				staker1.nodeID:    current,
				staker2.nodeID:    current,
				staker3Sub.nodeID: pending,
				staker4.nodeID:    current,
				staker5.nodeID:    pending,
			},
		},
		{
			description:   "advance time to staker3 start with subnet",
			stakers:       []staker{staker1, staker2, staker3, staker4, staker5},
			subnetStakers: []staker{staker1, staker2, staker3Sub, staker4, staker5},
			advanceTimeTo: []time.Time{staker1.startTime, staker2.startTime, staker3.startTime, staker3Sub.startTime},
			expectedStakers: map[ids.NodeID]stakerStatus{
				staker1.nodeID: current,
				staker2.nodeID: current,
				staker3.nodeID: current,
				staker4.nodeID: current,
				staker5.nodeID: pending,
			},
			expectedSubnetStakers: map[ids.NodeID]stakerStatus{
				staker1.nodeID: current,
				staker2.nodeID: current,
				staker3.nodeID: current,
				staker4.nodeID: current,
				staker5.nodeID: pending,
			},
		},
		{
			description:   "advance time to staker5 start",
			stakers:       []staker{staker1, staker2, staker3, staker4, staker5},
			advanceTimeTo: []time.Time{staker1.startTime, staker2.startTime, staker3.startTime, staker5.startTime},
			expectedStakers: map[ids.NodeID]stakerStatus{
				staker1.nodeID: current,

				// Staker2's end time matches staker5's start time, so typically
				// the block builder would produce a ProposalBlock to remove
				// staker2 when advancing the time. However, it is valid to only
				// advance the time with a StandardBlock and not remove staker2,
				// which is what this test does.
				staker2.nodeID: current,
				staker3.nodeID: current,
				staker4.nodeID: current,
				staker5.nodeID: current,
			},
		},
	}

	for _, test := range tests {
		t.Run(test.description, func(t *testing.T) {
			require := require.New(t)
			env := newEnvironment(t, nil)
			defer func() {
				require.NoError(shutdownEnvironment(env))
			}()
			env.config.BanffTime = time.Time{} // activate Banff

			subnetID := testSubnet1.ID()
			env.config.TrackedSubnets.Add(subnetID)

			for _, staker := range test.stakers {
				_, err := addPendingValidator(
					env,
					staker.startTime,
					staker.endTime,
					staker.nodeID,
					staker.rewardAddress,
					[]*secp256k1.PrivateKey{ts.Keys[0]},
				)
				require.NoError(err)
			}

			for _, staker := range test.subnetStakers {
				tx, err := env.txBuilder.NewAddSubnetValidatorTx(
					10, // Weight
					uint64(staker.startTime.Unix()),
					uint64(staker.endTime.Unix()),
					staker.nodeID, // validator ID
					subnetID,      // Subnet ID
					[]*secp256k1.PrivateKey{ts.Keys[0], ts.Keys[1]},
					ids.ShortEmpty,
				)
				require.NoError(err)

				staker, err := state.NewPendingStaker(
					tx.ID(),
					tx.Unsigned.(*txs.AddSubnetValidatorTx),
				)
				require.NoError(err)

				env.state.PutPendingValidator(staker)
				env.state.AddTx(tx, status.Committed)
			}
			env.state.SetHeight( /*dummyHeight*/ 1)
			require.NoError(env.state.Commit())

			for _, newTime := range test.advanceTimeTo {
				env.clk.Set(newTime)

				// build standard block moving ahead chain time
				preferredID := env.state.GetLastAccepted()
				parentBlk, err := env.state.GetStatelessBlock(preferredID)
				require.NoError(err)
				statelessStandardBlock, err := block.NewBanffStandardBlock(
					newTime,
					parentBlk.ID(),
					parentBlk.Height()+1,
					nil, // txs nulled to simplify test
				)
				block := env.blkManager.NewBlock(statelessStandardBlock)

				require.NoError(err)

				// update staker set
				require.NoError(block.Verify(context.Background()))
				require.NoError(block.Accept(context.Background()))
			}

			for stakerNodeID, status := range test.expectedStakers {
				switch status {
				case pending:
					_, err := env.state.GetPendingValidator(constants.PrimaryNetworkID, stakerNodeID)
					require.NoError(err)
					_, ok := env.config.Validators.GetValidator(constants.PrimaryNetworkID, stakerNodeID)
					require.False(ok)
				case current:
					_, err := env.state.GetCurrentValidator(constants.PrimaryNetworkID, stakerNodeID)
					require.NoError(err)
					_, ok := env.config.Validators.GetValidator(constants.PrimaryNetworkID, stakerNodeID)
					require.True(ok)
				}
			}

			for stakerNodeID, status := range test.expectedSubnetStakers {
				switch status {
				case pending:
					_, ok := env.config.Validators.GetValidator(subnetID, stakerNodeID)
					require.False(ok)
				case current:
					_, ok := env.config.Validators.GetValidator(subnetID, stakerNodeID)
					require.True(ok)
				}
			}
		})
	}
}

// Regression test for https://github.com/ava-labs/avalanchego/pull/584
// that ensures it fixes a bug where subnet validators are not removed
// when timestamp is advanced and there is a pending staker whose start time
// is after the new timestamp
func TestBanffStandardBlockRemoveSubnetValidator(t *testing.T) {
	require := require.New(t)
	env := newEnvironment(t, nil)
	defer func() {
		require.NoError(shutdownEnvironment(env))
	}()
	env.config.BanffTime = time.Time{} // activate Banff

	subnetID := testSubnet1.ID()
	env.config.TrackedSubnets.Add(subnetID)

	// Add a subnet validator to the staker set
<<<<<<< HEAD
	subnetValidatorNodeID := ids.NodeID(ts.Keys[0].PublicKey().Address())
	// Starts after the corre
	subnetVdr1StartTime := ts.ValidateStartTime
	subnetVdr1EndTime := ts.ValidateStartTime.Add(ts.MinStakingDuration)
=======
	subnetValidatorNodeID := genesisNodeIDs[0]
	subnetVdr1StartTime := defaultValidateStartTime
	subnetVdr1EndTime := defaultValidateStartTime.Add(defaultMinStakingDuration)
>>>>>>> b61fa889
	tx, err := env.txBuilder.NewAddSubnetValidatorTx(
		1,                                  // Weight
		uint64(subnetVdr1StartTime.Unix()), // Start time
		uint64(subnetVdr1EndTime.Unix()),   // end time
		subnetValidatorNodeID,              // Node ID
		subnetID,                           // Subnet ID
		[]*secp256k1.PrivateKey{ts.Keys[0], ts.Keys[1]},
		ids.ShortEmpty,
	)
	require.NoError(err)

	staker, err := state.NewCurrentStaker(
		tx.ID(),
		tx.Unsigned.(*txs.AddSubnetValidatorTx),
		0,
	)
	require.NoError(err)

	env.state.PutCurrentValidator(staker)
	env.state.AddTx(tx, status.Committed)
	require.NoError(env.state.Commit())

	// The above validator is now part of the staking set

	// Queue a staker that joins the staker set after the above validator leaves
<<<<<<< HEAD
	subnetVdr2NodeID := ids.NodeID(ts.Keys[1].PublicKey().Address())
=======
	subnetVdr2NodeID := genesisNodeIDs[1]
>>>>>>> b61fa889
	tx, err = env.txBuilder.NewAddSubnetValidatorTx(
		1, // Weight
		uint64(subnetVdr1EndTime.Add(time.Second).Unix()),                            // Start time
		uint64(subnetVdr1EndTime.Add(time.Second).Add(ts.MinStakingDuration).Unix()), // end time
		subnetVdr2NodeID, // Node ID
		subnetID,         // Subnet ID
		[]*secp256k1.PrivateKey{ts.Keys[0], ts.Keys[1]},
		ids.ShortEmpty,
	)
	require.NoError(err)

	staker, err = state.NewPendingStaker(
		tx.ID(),
		tx.Unsigned.(*txs.AddSubnetValidatorTx),
	)
	require.NoError(err)

	env.state.PutPendingValidator(staker)
	env.state.AddTx(tx, status.Committed)
	require.NoError(env.state.Commit())

	// The above validator is now in the pending staker set

	// Advance time to the first staker's end time.
	env.clk.Set(subnetVdr1EndTime)
	// build standard block moving ahead chain time
	preferredID := env.state.GetLastAccepted()
	parentBlk, err := env.state.GetStatelessBlock(preferredID)
	require.NoError(err)
	statelessStandardBlock, err := block.NewBanffStandardBlock(
		subnetVdr1EndTime,
		parentBlk.ID(),
		parentBlk.Height()+1,
		nil, // txs nulled to simplify test
	)
	require.NoError(err)
	block := env.blkManager.NewBlock(statelessStandardBlock)

	// update staker set
	require.NoError(block.Verify(context.Background()))

	blkStateMap := env.blkManager.(*manager).blkIDToState
	updatedState := blkStateMap[block.ID()].onAcceptState
	_, err = updatedState.GetCurrentValidator(subnetID, subnetValidatorNodeID)
	require.ErrorIs(err, database.ErrNotFound)

	// Check VM Validators are removed successfully
	require.NoError(block.Accept(context.Background()))
	_, ok := env.config.Validators.GetValidator(subnetID, subnetVdr2NodeID)
	require.False(ok)
	_, ok = env.config.Validators.GetValidator(subnetID, subnetValidatorNodeID)
	require.False(ok)
}

func TestBanffStandardBlockTrackedSubnet(t *testing.T) {
	for _, tracked := range []bool{true, false} {
		t.Run(fmt.Sprintf("tracked %t", tracked), func(t *testing.T) {
			require := require.New(t)
			env := newEnvironment(t, nil)
			defer func() {
				require.NoError(shutdownEnvironment(env))
			}()
			env.config.BanffTime = time.Time{} // activate Banff

			subnetID := testSubnet1.ID()
			if tracked {
				env.config.TrackedSubnets.Add(subnetID)
			}

			// Add a subnet validator to the staker set
<<<<<<< HEAD
			subnetValidatorNodeID := ids.NodeID(ts.Keys[0].PublicKey().Address())

			subnetVdr1StartTime := ts.GenesisTime.Add(1 * time.Minute)
			subnetVdr1EndTime := ts.GenesisTime.Add(10 * ts.MinStakingDuration).Add(1 * time.Minute)
=======
			subnetValidatorNodeID := genesisNodeIDs[0]
			subnetVdr1StartTime := defaultGenesisTime.Add(1 * time.Minute)
			subnetVdr1EndTime := defaultGenesisTime.Add(10 * defaultMinStakingDuration).Add(1 * time.Minute)
>>>>>>> b61fa889
			tx, err := env.txBuilder.NewAddSubnetValidatorTx(
				1,                                  // Weight
				uint64(subnetVdr1StartTime.Unix()), // Start time
				uint64(subnetVdr1EndTime.Unix()),   // end time
				subnetValidatorNodeID,              // Node ID
				subnetID,                           // Subnet ID
				[]*secp256k1.PrivateKey{ts.Keys[0], ts.Keys[1]},
				ids.ShortEmpty,
			)
			require.NoError(err)

			staker, err := state.NewPendingStaker(
				tx.ID(),
				tx.Unsigned.(*txs.AddSubnetValidatorTx),
			)
			require.NoError(err)

			env.state.PutPendingValidator(staker)
			env.state.AddTx(tx, status.Committed)
			require.NoError(env.state.Commit())

			// Advance time to the staker's start time.
			env.clk.Set(subnetVdr1StartTime)

			// build standard block moving ahead chain time
			preferredID := env.state.GetLastAccepted()
			parentBlk, err := env.state.GetStatelessBlock(preferredID)
			require.NoError(err)
			statelessStandardBlock, err := block.NewBanffStandardBlock(
				subnetVdr1StartTime,
				parentBlk.ID(),
				parentBlk.Height()+1,
				nil, // txs nulled to simplify test
			)
			require.NoError(err)
			block := env.blkManager.NewBlock(statelessStandardBlock)

			// update staker set
			require.NoError(block.Verify(context.Background()))
			require.NoError(block.Accept(context.Background()))
			_, ok := env.config.Validators.GetValidator(subnetID, subnetValidatorNodeID)
			require.True(ok)
		})
	}
}

func TestBanffStandardBlockDelegatorStakerWeight(t *testing.T) {
	require := require.New(t)
	env := newEnvironment(t, nil)
	defer func() {
		require.NoError(shutdownEnvironment(env))
	}()
	env.config.BanffTime = time.Time{} // activate Banff

	// Case: Timestamp is after next validator start time
	// Add a pending validator
	pendingValidatorStartTime := ts.GenesisTime.Add(1 * time.Second)
	pendingValidatorEndTime := pendingValidatorStartTime.Add(ts.MaxStakingDuration)
	nodeID := ids.GenerateTestNodeID()
	rewardAddress := ids.GenerateTestShortID()
	_, err := addPendingValidator(
		env,
		pendingValidatorStartTime,
		pendingValidatorEndTime,
		nodeID,
		rewardAddress,
		[]*secp256k1.PrivateKey{ts.Keys[0]},
	)
	require.NoError(err)

	// build standard block moving ahead chain time
	preferredID := env.state.GetLastAccepted()
	parentBlk, err := env.state.GetStatelessBlock(preferredID)
	require.NoError(err)
	statelessStandardBlock, err := block.NewBanffStandardBlock(
		pendingValidatorStartTime,
		parentBlk.ID(),
		parentBlk.Height()+1,
		nil, // txs nulled to simplify test
	)
	require.NoError(err)
	blk := env.blkManager.NewBlock(statelessStandardBlock)
	require.NoError(blk.Verify(context.Background()))
	require.NoError(blk.Accept(context.Background()))
	require.NoError(env.state.Commit())

	// Test validator weight before delegation
	vdrWeight := env.config.Validators.GetWeight(constants.PrimaryNetworkID, nodeID)
	require.Equal(env.config.MinValidatorStake, vdrWeight)

	// Add delegator
	pendingDelegatorStartTime := pendingValidatorStartTime.Add(1 * time.Second)
	pendingDelegatorEndTime := pendingDelegatorStartTime.Add(1 * time.Second)

	addDelegatorTx, err := env.txBuilder.NewAddDelegatorTx(
		env.config.MinDelegatorStake,
		uint64(pendingDelegatorStartTime.Unix()),
		uint64(pendingDelegatorEndTime.Unix()),
		nodeID,
		ts.Keys[0].PublicKey().Address(),
		[]*secp256k1.PrivateKey{
			ts.Keys[0],
			ts.Keys[1],
			ts.Keys[4],
		},
		ids.ShortEmpty,
	)
	require.NoError(err)

	staker, err := state.NewPendingStaker(
		addDelegatorTx.ID(),
		addDelegatorTx.Unsigned.(*txs.AddDelegatorTx),
	)
	require.NoError(err)

	env.state.PutPendingDelegator(staker)
	env.state.AddTx(addDelegatorTx, status.Committed)
	env.state.SetHeight( /*dummyHeight*/ uint64(1))
	require.NoError(env.state.Commit())

	// Advance Time
	preferredID = env.state.GetLastAccepted()
	parentBlk, err = env.state.GetStatelessBlock(preferredID)
	require.NoError(err)
	statelessStandardBlock, err = block.NewBanffStandardBlock(
		pendingDelegatorStartTime,
		parentBlk.ID(),
		parentBlk.Height()+1,
		nil, // txs nulled to simplify test
	)
	require.NoError(err)
	blk = env.blkManager.NewBlock(statelessStandardBlock)
	require.NoError(blk.Verify(context.Background()))
	require.NoError(blk.Accept(context.Background()))
	require.NoError(env.state.Commit())

	// Test validator weight after delegation
	vdrWeight = env.config.Validators.GetWeight(constants.PrimaryNetworkID, nodeID)
	require.Equal(env.config.MinDelegatorStake+env.config.MinValidatorStake, vdrWeight)
}<|MERGE_RESOLUTION|>--- conflicted
+++ resolved
@@ -372,17 +372,10 @@
 	// So in this test we avoid ids.GenerateTestNodeID, in favour of ids.BuildTestNodeID
 	// so that TxID does not depend on the order we run tests.
 	staker1 := staker{
-<<<<<<< HEAD
-		nodeID:        ids.GenerateTestNodeID(),
-		rewardAddress: ids.GenerateTestShortID(),
+		nodeID:        ids.BuildTestNodeID([]byte{0xf1}),
+		rewardAddress: ids.ShortID{0xf1},
 		startTime:     ts.GenesisTime.Add(1 * time.Minute),
 		endTime:       ts.GenesisTime.Add(10 * ts.MinStakingDuration).Add(1 * time.Minute),
-=======
-		nodeID:        ids.BuildTestNodeID([]byte{0xf1}),
-		rewardAddress: ids.ShortID{0xf1},
-		startTime:     defaultGenesisTime.Add(1 * time.Minute),
-		endTime:       defaultGenesisTime.Add(10 * defaultMinStakingDuration).Add(1 * time.Minute),
->>>>>>> b61fa889
 	}
 	staker2 := staker{
 		nodeID:        ids.BuildTestNodeID([]byte{0xf2}),
@@ -623,16 +616,9 @@
 	env.config.TrackedSubnets.Add(subnetID)
 
 	// Add a subnet validator to the staker set
-<<<<<<< HEAD
-	subnetValidatorNodeID := ids.NodeID(ts.Keys[0].PublicKey().Address())
-	// Starts after the corre
+	subnetValidatorNodeID := ts.GenesisNodeIDs[0]
 	subnetVdr1StartTime := ts.ValidateStartTime
 	subnetVdr1EndTime := ts.ValidateStartTime.Add(ts.MinStakingDuration)
-=======
-	subnetValidatorNodeID := genesisNodeIDs[0]
-	subnetVdr1StartTime := defaultValidateStartTime
-	subnetVdr1EndTime := defaultValidateStartTime.Add(defaultMinStakingDuration)
->>>>>>> b61fa889
 	tx, err := env.txBuilder.NewAddSubnetValidatorTx(
 		1,                                  // Weight
 		uint64(subnetVdr1StartTime.Unix()), // Start time
@@ -658,11 +644,7 @@
 	// The above validator is now part of the staking set
 
 	// Queue a staker that joins the staker set after the above validator leaves
-<<<<<<< HEAD
-	subnetVdr2NodeID := ids.NodeID(ts.Keys[1].PublicKey().Address())
-=======
-	subnetVdr2NodeID := genesisNodeIDs[1]
->>>>>>> b61fa889
+	subnetVdr2NodeID := ts.GenesisNodeIDs[1]
 	tx, err = env.txBuilder.NewAddSubnetValidatorTx(
 		1, // Weight
 		uint64(subnetVdr1EndTime.Add(time.Second).Unix()),                            // Start time
@@ -733,16 +715,9 @@
 			}
 
 			// Add a subnet validator to the staker set
-<<<<<<< HEAD
-			subnetValidatorNodeID := ids.NodeID(ts.Keys[0].PublicKey().Address())
-
+			subnetValidatorNodeID := ts.GenesisNodeIDs[0]
 			subnetVdr1StartTime := ts.GenesisTime.Add(1 * time.Minute)
 			subnetVdr1EndTime := ts.GenesisTime.Add(10 * ts.MinStakingDuration).Add(1 * time.Minute)
-=======
-			subnetValidatorNodeID := genesisNodeIDs[0]
-			subnetVdr1StartTime := defaultGenesisTime.Add(1 * time.Minute)
-			subnetVdr1EndTime := defaultGenesisTime.Add(10 * defaultMinStakingDuration).Add(1 * time.Minute)
->>>>>>> b61fa889
 			tx, err := env.txBuilder.NewAddSubnetValidatorTx(
 				1,                                  // Weight
 				uint64(subnetVdr1StartTime.Unix()), // Start time
