--- conflicted
+++ resolved
@@ -1146,13 +1146,6 @@
 	blockGas, err := blockComplexity.ToGas(verifier.txExecutorBackend.Config.DynamicFeeConfig.Weights)
 	require.NoError(t, err)
 
-<<<<<<< HEAD
-	initialFeeState := gas.State{}
-	must := func(s gas.State, err error) gas.State {
-		require.NoError(t, err)
-		return s
-	}
-=======
 	const secondsToAdvance = 10
 
 	initialFeeState := gas.State{}
@@ -1165,7 +1158,6 @@
 	feeStateAfterGasConsumed, err := feeStateAfterTimeAdvanced.ConsumeGas(blockGas)
 	require.NoError(t, err)
 
->>>>>>> 9185ae79
 	tests := []struct {
 		name             string
 		timestamp        time.Time
@@ -1178,20 +1170,9 @@
 			expectedErr: gas.ErrInsufficientCapacity,
 		},
 		{
-<<<<<<< HEAD
-			name:      "updates fee state",
-			timestamp: genesistest.DefaultValidatorStartTime.Add(10 * time.Second),
-			expectedFeeState: must(initialFeeState.AdvanceTime(
-				verifier.txExecutorBackend.Config.DynamicFeeConfig.MaxCapacity,
-				verifier.txExecutorBackend.Config.DynamicFeeConfig.MaxPerSecond,
-				verifier.txExecutorBackend.Config.DynamicFeeConfig.TargetPerSecond,
-				10,
-			).ConsumeGas(blockGas)),
-=======
 			name:             "updates fee state",
 			timestamp:        genesistest.DefaultValidatorStartTime.Add(secondsToAdvance * time.Second),
 			expectedFeeState: feeStateAfterGasConsumed,
->>>>>>> 9185ae79
 		},
 	}
 	for _, test := range tests {
