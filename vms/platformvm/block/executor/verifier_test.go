// Copyright (C) 2019-2024, Ava Labs, Inc. All rights reserved.
// See the file LICENSE for licensing terms.

package executor

import (
	"context"
	"testing"
	"time"

	"github.com/prometheus/client_golang/prometheus"
	"github.com/stretchr/testify/require"
	"go.uber.org/mock/gomock"

	"github.com/ava-labs/avalanchego/chains/atomic"
	"github.com/ava-labs/avalanchego/database"
	"github.com/ava-labs/avalanchego/database/memdb"
	"github.com/ava-labs/avalanchego/database/prefixdb"
	"github.com/ava-labs/avalanchego/genesis"
	"github.com/ava-labs/avalanchego/ids"
	"github.com/ava-labs/avalanchego/snow"
	"github.com/ava-labs/avalanchego/snow/snowtest"
	"github.com/ava-labs/avalanchego/upgrade"
	"github.com/ava-labs/avalanchego/upgrade/upgradetest"
	"github.com/ava-labs/avalanchego/utils"
	"github.com/ava-labs/avalanchego/utils/constants"
	"github.com/ava-labs/avalanchego/utils/crypto/bls"
	"github.com/ava-labs/avalanchego/utils/iterator"
	"github.com/ava-labs/avalanchego/utils/logging"
	"github.com/ava-labs/avalanchego/utils/set"
	"github.com/ava-labs/avalanchego/utils/timer/mockable"
	"github.com/ava-labs/avalanchego/utils/units"
	"github.com/ava-labs/avalanchego/vms/components/avax"
	"github.com/ava-labs/avalanchego/vms/components/gas"
	"github.com/ava-labs/avalanchego/vms/components/verify"
	"github.com/ava-labs/avalanchego/vms/platformvm/block"
	"github.com/ava-labs/avalanchego/vms/platformvm/config"
	"github.com/ava-labs/avalanchego/vms/platformvm/genesis/genesistest"
	"github.com/ava-labs/avalanchego/vms/platformvm/state"
	"github.com/ava-labs/avalanchego/vms/platformvm/state/statetest"
	"github.com/ava-labs/avalanchego/vms/platformvm/status"
	"github.com/ava-labs/avalanchego/vms/platformvm/txs"
	"github.com/ava-labs/avalanchego/vms/platformvm/txs/executor"
	"github.com/ava-labs/avalanchego/vms/platformvm/txs/mempool"
	"github.com/ava-labs/avalanchego/vms/platformvm/txs/mempool/mempoolmock"
	"github.com/ava-labs/avalanchego/vms/platformvm/txs/txstest"
	"github.com/ava-labs/avalanchego/vms/platformvm/utxo"
	"github.com/ava-labs/avalanchego/vms/secp256k1fx"

	txfee "github.com/ava-labs/avalanchego/vms/platformvm/txs/fee"
	validatorfee "github.com/ava-labs/avalanchego/vms/platformvm/validators/fee"
)

type testVerifierConfig struct {
	DB       database.Database
	Upgrades upgrade.Config
	Context  *snow.Context
}

func newTestVerifier(t testing.TB, c testVerifierConfig) *verifier {
	require := require.New(t)

	if c.DB == nil {
		c.DB = memdb.New()
	}
	if c.Upgrades == (upgrade.Config{}) {
		c.Upgrades = upgradetest.GetConfig(upgradetest.Latest)
	}
	if c.Context == nil {
		c.Context = snowtest.Context(t, constants.PlatformChainID)
	}

	mempool, err := mempool.New("", prometheus.NewRegistry(), nil)
	require.NoError(err)

	var (
		state = statetest.New(t, statetest.Config{
			DB:       c.DB,
			Upgrades: c.Upgrades,
			Context:  c.Context,
		})
		clock = &mockable.Clock{}
		fx    = &secp256k1fx.Fx{}
	)
	require.NoError(fx.InitializeVM(&secp256k1fx.TestVM{
		Clk: *clock,
		Log: logging.NoLog{},
	}))

	return &verifier{
		backend: &backend{
			Mempool:      mempool,
			lastAccepted: state.GetLastAccepted(),
			blkIDToState: make(map[ids.ID]*blockState),
			state:        state,
			ctx:          c.Context,
		},
		txExecutorBackend: &executor.Backend{
			Config: &config.Config{
				CreateAssetTxFee:       genesis.LocalParams.CreateAssetTxFee,
				StaticFeeConfig:        genesis.LocalParams.StaticFeeConfig,
				DynamicFeeConfig:       genesis.LocalParams.DynamicFeeConfig,
				ValidatorFeeConfig:     genesis.LocalParams.ValidatorFeeConfig,
				SybilProtectionEnabled: true,
				UpgradeConfig:          c.Upgrades,
			},
			Ctx: c.Context,
			Clk: clock,
			Fx:  fx,
			FlowChecker: utxo.NewVerifier(
				c.Context,
				clock,
				fx,
			),
			Bootstrapped: utils.NewAtomic(true),
		},
	}
}

func TestVerifierVisitProposalBlock(t *testing.T) {
	var (
		require  = require.New(t)
		verifier = newTestVerifier(t, testVerifierConfig{
			Upgrades: upgradetest.GetConfig(upgradetest.ApricotPhasePost6),
		})
		initialTimestamp = verifier.state.GetTimestamp()
		newTimestamp     = initialTimestamp.Add(time.Second)
		proposalTx       = &txs.Tx{
			Unsigned: &txs.AdvanceTimeTx{
				Time: uint64(newTimestamp.Unix()),
			},
		}
	)
	require.NoError(proposalTx.Initialize(txs.Codec))

	// Build the block that will be executed on top of the last accepted block.
	lastAcceptedID := verifier.state.GetLastAccepted()
	lastAccepted, err := verifier.state.GetStatelessBlock(lastAcceptedID)
	require.NoError(err)

	proposalBlock, err := block.NewApricotProposalBlock(
		lastAcceptedID,
		lastAccepted.Height()+1,
		proposalTx,
	)
	require.NoError(err)

	// Execute the block.
	require.NoError(proposalBlock.Visit(verifier))

	// Verify that the block's execution was recorded as expected.
	blkID := proposalBlock.ID()
	require.Contains(verifier.blkIDToState, blkID)
	executedBlockState := verifier.blkIDToState[blkID]

	txID := proposalTx.ID()

	onCommit := executedBlockState.onCommitState
	require.NotNil(onCommit)
	acceptedTx, acceptedStatus, err := onCommit.GetTx(txID)
	require.NoError(err)
	require.Equal(proposalTx, acceptedTx)
	require.Equal(status.Committed, acceptedStatus)

	onAbort := executedBlockState.onAbortState
	require.NotNil(onAbort)
	acceptedTx, acceptedStatus, err = onAbort.GetTx(txID)
	require.NoError(err)
	require.Equal(proposalTx, acceptedTx)
	require.Equal(status.Aborted, acceptedStatus)

	require.Equal(
		&blockState{
			proposalBlockState: proposalBlockState{
				onCommitState: onCommit,
				onAbortState:  onAbort,
			},
			statelessBlock: proposalBlock,

			timestamp:       initialTimestamp,
<<<<<<< HEAD
			verifiedHeights: set.Of(uint64(0)),
=======
			verifiedHeights: set.Of[uint64](0),
>>>>>>> 24c7d4ba
		},
		executedBlockState,
	)
}

func TestVerifierVisitAtomicBlock(t *testing.T) {
	var (
		require  = require.New(t)
		verifier = newTestVerifier(t, testVerifierConfig{
			Upgrades: upgradetest.GetConfig(upgradetest.ApricotPhase4),
		})
		wallet = txstest.NewWallet(
			t,
			verifier.ctx,
			verifier.txExecutorBackend.Config,
			verifier.state,
			secp256k1fx.NewKeychain(genesis.EWOQKey),
			nil, // subnetIDs
			nil, // chainIDs
		)
		exportedOutput = &avax.TransferableOutput{
			Asset: avax.Asset{ID: verifier.ctx.AVAXAssetID},
			Out: &secp256k1fx.TransferOutput{
				Amt:          units.NanoAvax,
				OutputOwners: secp256k1fx.OutputOwners{},
			},
		}
		initialTimestamp = verifier.state.GetTimestamp()
	)

	// Build the transaction that will be executed.
	atomicTx, err := wallet.IssueExportTx(
		verifier.ctx.XChainID,
		[]*avax.TransferableOutput{
			exportedOutput,
		},
	)
	require.NoError(err)

	// Build the block that will be executed on top of the last accepted block.
	lastAcceptedID := verifier.state.GetLastAccepted()
	lastAccepted, err := verifier.state.GetStatelessBlock(lastAcceptedID)
	require.NoError(err)

	atomicBlock, err := block.NewApricotAtomicBlock(
		lastAcceptedID,
		lastAccepted.Height()+1,
		atomicTx,
	)
	require.NoError(err)

	// Execute the block.
	require.NoError(atomicBlock.Visit(verifier))

	// Verify that the block's execution was recorded as expected.
	blkID := atomicBlock.ID()
	require.Contains(verifier.blkIDToState, blkID)
	atomicBlockState := verifier.blkIDToState[blkID]
	onAccept := atomicBlockState.onAcceptState
	require.NotNil(onAccept)

	txID := atomicTx.ID()
	acceptedTx, acceptedStatus, err := onAccept.GetTx(txID)
	require.NoError(err)
	require.Equal(atomicTx, acceptedTx)
	require.Equal(status.Committed, acceptedStatus)

	exportedUTXO := &avax.UTXO{
		UTXOID: avax.UTXOID{
			TxID:        txID,
			OutputIndex: uint32(len(atomicTx.UTXOs())),
		},
		Asset: exportedOutput.Asset,
		Out:   exportedOutput.Out,
	}
	exportedUTXOID := exportedUTXO.InputID()
	exportedUTXOBytes, err := txs.Codec.Marshal(txs.CodecVersion, exportedUTXO)
	require.NoError(err)

	require.Equal(
		&blockState{
			statelessBlock: atomicBlock,

			onAcceptState: onAccept,

			timestamp: initialTimestamp,
			atomicRequests: map[ids.ID]*atomic.Requests{
				verifier.ctx.XChainID: {
					PutRequests: []*atomic.Element{
						{
							Key:    exportedUTXOID[:],
							Value:  exportedUTXOBytes,
							Traits: [][]byte{},
						},
					},
				},
			},
<<<<<<< HEAD
			verifiedHeights: set.Of(uint64(0)),
=======
			verifiedHeights: set.Of[uint64](0),
>>>>>>> 24c7d4ba
		},
		atomicBlockState,
	)
}

func TestVerifierVisitStandardBlock(t *testing.T) {
	require := require.New(t)

	var (
		ctx = snowtest.Context(t, constants.PlatformChainID)

		baseDB  = memdb.New()
		stateDB = prefixdb.New([]byte{0}, baseDB)
		amDB    = prefixdb.New([]byte{1}, baseDB)

		am       = atomic.NewMemory(amDB)
		sm       = am.NewSharedMemory(ctx.ChainID)
		xChainSM = am.NewSharedMemory(ctx.XChainID)

		owner = secp256k1fx.OutputOwners{
			Threshold: 1,
			Addrs:     []ids.ShortID{genesis.EWOQKey.Address()},
		}
		utxo = &avax.UTXO{
			UTXOID: avax.UTXOID{
				TxID:        ids.GenerateTestID(),
				OutputIndex: 1,
			},
			Asset: avax.Asset{ID: ctx.AVAXAssetID},
			Out: &secp256k1fx.TransferOutput{
				Amt:          units.Avax,
				OutputOwners: owner,
			},
		}
	)

	inputID := utxo.InputID()
	utxoBytes, err := txs.Codec.Marshal(txs.CodecVersion, utxo)
	require.NoError(err)

	require.NoError(xChainSM.Apply(map[ids.ID]*atomic.Requests{
		ctx.ChainID: {
			PutRequests: []*atomic.Element{
				{
					Key:   inputID[:],
					Value: utxoBytes,
					Traits: [][]byte{
						genesis.EWOQKey.Address().Bytes(),
					},
				},
			},
		},
	}))

	ctx.SharedMemory = sm

	var (
		verifier = newTestVerifier(t, testVerifierConfig{
			DB:       stateDB,
			Upgrades: upgradetest.GetConfig(upgradetest.ApricotPhase5),
			Context:  ctx,
		})
		wallet = txstest.NewWallet(
			t,
			verifier.ctx,
			verifier.txExecutorBackend.Config,
			verifier.state,
			secp256k1fx.NewKeychain(genesis.EWOQKey),
			nil,                    // subnetIDs
			[]ids.ID{ctx.XChainID}, // Read the UTXO to import
		)
		initialTimestamp = verifier.state.GetTimestamp()
	)

	// Build the transaction that will be executed.
	tx, err := wallet.IssueImportTx(
		verifier.ctx.XChainID,
		&owner,
	)
	require.NoError(err)

	// Verify that the transaction is only consuming the imported UTXO.
	require.Len(tx.InputIDs(), 1)

	// Build the block that will be executed on top of the last accepted block.
	lastAcceptedID := verifier.state.GetLastAccepted()
	lastAccepted, err := verifier.state.GetStatelessBlock(lastAcceptedID)
	require.NoError(err)

	firstBlock, err := block.NewApricotStandardBlock(
		lastAcceptedID,
		lastAccepted.Height()+1,
		[]*txs.Tx{tx},
	)
	require.NoError(err)

	// Execute the block.
	require.NoError(firstBlock.Visit(verifier))

	// Verify that the block's execution was recorded as expected.
	firstBlockID := firstBlock.ID()
	{
		require.Contains(verifier.blkIDToState, firstBlockID)
		atomicBlockState := verifier.blkIDToState[firstBlockID]
		onAccept := atomicBlockState.onAcceptState
		require.NotNil(onAccept)

		txID := tx.ID()
		acceptedTx, acceptedStatus, err := onAccept.GetTx(txID)
		require.NoError(err)
		require.Equal(tx, acceptedTx)
		require.Equal(status.Committed, acceptedStatus)

		require.Equal(
			&blockState{
				statelessBlock: firstBlock,

				onAcceptState: onAccept,

				inputs:    tx.InputIDs(),
				timestamp: initialTimestamp,
				atomicRequests: map[ids.ID]*atomic.Requests{
					verifier.ctx.XChainID: {
						RemoveRequests: [][]byte{
							inputID[:],
						},
					},
				},
<<<<<<< HEAD
				verifiedHeights: set.Of(uint64(0)),
=======
				verifiedHeights: set.Of[uint64](0),
>>>>>>> 24c7d4ba
			},
			atomicBlockState,
		)
	}

	// Verify that the import transaction can not be replayed.
	{
		secondBlock, err := block.NewApricotStandardBlock(
			firstBlockID,
			firstBlock.Height()+1,
			[]*txs.Tx{tx}, // Replay the prior transaction
		)
		require.NoError(err)

		err = secondBlock.Visit(verifier)
		require.ErrorIs(err, errConflictingParentTxs)

		// Verify that the block's execution was not recorded.
		require.NotContains(verifier.blkIDToState, secondBlock.ID())
	}
}

func TestVerifierVisitCommitBlock(t *testing.T) {
	require := require.New(t)
	ctrl := gomock.NewController(t)

	// Create mocked dependencies.
	s := state.NewMockState(ctrl)
	mempool := mempoolmock.NewMempool(ctrl)
	parentID := ids.GenerateTestID()
	parentStatelessBlk := block.NewMockBlock(ctrl)
	parentOnDecisionState := state.NewMockDiff(ctrl)
	parentOnCommitState := state.NewMockDiff(ctrl)
	parentOnAbortState := state.NewMockDiff(ctrl)

	backend := &backend{
		blkIDToState: map[ids.ID]*blockState{
			parentID: {
				statelessBlock: parentStatelessBlk,
				proposalBlockState: proposalBlockState{
					onDecisionState: parentOnDecisionState,
					onCommitState:   parentOnCommitState,
					onAbortState:    parentOnAbortState,
				},
			},
		},
		Mempool: mempool,
		state:   s,
		ctx: &snow.Context{
			Log: logging.NoLog{},
		},
	}
	manager := &manager{
		txExecutorBackend: &executor.Backend{
			Config: &config.Config{
				UpgradeConfig: upgradetest.GetConfig(upgradetest.ApricotPhasePost6),
			},
			Clk: &mockable.Clock{},
		},
		backend: backend,
	}

	apricotBlk, err := block.NewApricotCommitBlock(
		parentID,
		2,
	)
	require.NoError(err)

	// Set expectations for dependencies.
	timestamp := time.Now()
	gomock.InOrder(
		parentStatelessBlk.EXPECT().Height().Return(uint64(1)).Times(1),
		parentOnCommitState.EXPECT().GetTimestamp().Return(timestamp).Times(1),
	)

	// Verify the block.
	blk := manager.NewBlock(apricotBlk)
	require.NoError(blk.Verify(context.Background()))

	// Assert expected state.
	require.Contains(manager.backend.blkIDToState, apricotBlk.ID())
	gotBlkState := manager.backend.blkIDToState[apricotBlk.ID()]
	require.Equal(parentOnAbortState, gotBlkState.onAcceptState)
	require.Equal(timestamp, gotBlkState.timestamp)

	// Visiting again should return nil without using dependencies.
	require.NoError(blk.Verify(context.Background()))
}

func TestVerifierVisitAbortBlock(t *testing.T) {
	require := require.New(t)
	ctrl := gomock.NewController(t)

	// Create mocked dependencies.
	s := state.NewMockState(ctrl)
	mempool := mempoolmock.NewMempool(ctrl)
	parentID := ids.GenerateTestID()
	parentStatelessBlk := block.NewMockBlock(ctrl)
	parentOnDecisionState := state.NewMockDiff(ctrl)
	parentOnCommitState := state.NewMockDiff(ctrl)
	parentOnAbortState := state.NewMockDiff(ctrl)

	backend := &backend{
		blkIDToState: map[ids.ID]*blockState{
			parentID: {
				statelessBlock: parentStatelessBlk,
				proposalBlockState: proposalBlockState{
					onDecisionState: parentOnDecisionState,
					onCommitState:   parentOnCommitState,
					onAbortState:    parentOnAbortState,
				},
			},
		},
		Mempool: mempool,
		state:   s,
		ctx: &snow.Context{
			Log: logging.NoLog{},
		},
	}
	manager := &manager{
		txExecutorBackend: &executor.Backend{
			Config: &config.Config{
				UpgradeConfig: upgradetest.GetConfig(upgradetest.ApricotPhasePost6),
			},
			Clk: &mockable.Clock{},
		},
		backend: backend,
	}

	apricotBlk, err := block.NewApricotAbortBlock(
		parentID,
		2,
	)
	require.NoError(err)

	// Set expectations for dependencies.
	timestamp := time.Now()
	gomock.InOrder(
		parentStatelessBlk.EXPECT().Height().Return(uint64(1)).Times(1),
		parentOnAbortState.EXPECT().GetTimestamp().Return(timestamp).Times(1),
	)

	// Verify the block.
	blk := manager.NewBlock(apricotBlk)
	require.NoError(blk.Verify(context.Background()))

	// Assert expected state.
	require.Contains(manager.backend.blkIDToState, apricotBlk.ID())
	gotBlkState := manager.backend.blkIDToState[apricotBlk.ID()]
	require.Equal(parentOnAbortState, gotBlkState.onAcceptState)
	require.Equal(timestamp, gotBlkState.timestamp)

	// Visiting again should return nil without using dependencies.
	require.NoError(blk.Verify(context.Background()))
}

// Assert that a block with an unverified parent fails verification.
func TestVerifyUnverifiedParent(t *testing.T) {
	require := require.New(t)
	ctrl := gomock.NewController(t)

	// Create mocked dependencies.
	s := state.NewMockState(ctrl)
	mempool := mempoolmock.NewMempool(ctrl)
	parentID := ids.GenerateTestID()

	backend := &backend{
		blkIDToState: map[ids.ID]*blockState{},
		Mempool:      mempool,
		state:        s,
		ctx: &snow.Context{
			Log: logging.NoLog{},
		},
	}
	verifier := &verifier{
		txExecutorBackend: &executor.Backend{
			Config: &config.Config{
				UpgradeConfig: upgradetest.GetConfig(upgradetest.ApricotPhasePost6),
			},
			Clk: &mockable.Clock{},
		},
		backend: backend,
	}

	blk, err := block.NewApricotAbortBlock(parentID /*not in memory or persisted state*/, 2 /*height*/)
	require.NoError(err)

	// Set expectations for dependencies.
	s.EXPECT().GetTimestamp().Return(time.Now()).Times(1)
	s.EXPECT().GetStatelessBlock(parentID).Return(nil, database.ErrNotFound).Times(1)

	// Verify the block.
	err = blk.Visit(verifier)
	require.ErrorIs(err, database.ErrNotFound)
}

func TestBanffAbortBlockTimestampChecks(t *testing.T) {
	ctrl := gomock.NewController(t)

	now := genesistest.DefaultValidatorStartTime.Add(time.Hour)

	tests := []struct {
		description string
		parentTime  time.Time
		childTime   time.Time
		result      error
	}{
		{
			description: "abort block timestamp matching parent's one",
			parentTime:  now,
			childTime:   now,
			result:      nil,
		},
		{
			description: "abort block timestamp before parent's one",
			childTime:   now.Add(-1 * time.Second),
			parentTime:  now,
			result:      errOptionBlockTimestampNotMatchingParent,
		},
		{
			description: "abort block timestamp after parent's one",
			parentTime:  now,
			childTime:   now.Add(time.Second),
			result:      errOptionBlockTimestampNotMatchingParent,
		},
	}

	for _, test := range tests {
		t.Run(test.description, func(t *testing.T) {
			require := require.New(t)

			// Create mocked dependencies.
			s := state.NewMockState(ctrl)
			mempool := mempoolmock.NewMempool(ctrl)
			parentID := ids.GenerateTestID()
			parentStatelessBlk := block.NewMockBlock(ctrl)
			parentHeight := uint64(1)

			backend := &backend{
				blkIDToState: make(map[ids.ID]*blockState),
				Mempool:      mempool,
				state:        s,
				ctx: &snow.Context{
					Log: logging.NoLog{},
				},
			}
			verifier := &verifier{
				txExecutorBackend: &executor.Backend{
					Config: &config.Config{
						UpgradeConfig: upgradetest.GetConfig(upgradetest.Banff),
					},
					Clk: &mockable.Clock{},
				},
				backend: backend,
			}

			// build and verify child block
			childHeight := parentHeight + 1
			statelessAbortBlk, err := block.NewBanffAbortBlock(test.childTime, parentID, childHeight)
			require.NoError(err)

			// setup parent state
			parentTime := genesistest.DefaultValidatorStartTime
			s.EXPECT().GetLastAccepted().Return(parentID).Times(3)
			s.EXPECT().GetTimestamp().Return(parentTime).Times(3)
			s.EXPECT().GetFeeState().Return(gas.State{}).Times(3)
			s.EXPECT().GetSoVExcess().Return(gas.Gas(0)).Times(3)
			s.EXPECT().GetAccruedFees().Return(uint64(0)).Times(3)
			s.EXPECT().NumActiveSubnetOnlyValidators().Return(0).Times(3)

			onDecisionState, err := state.NewDiff(parentID, backend)
			require.NoError(err)
			onCommitState, err := state.NewDiff(parentID, backend)
			require.NoError(err)
			onAbortState, err := state.NewDiff(parentID, backend)
			require.NoError(err)
			backend.blkIDToState[parentID] = &blockState{
				timestamp:      test.parentTime,
				statelessBlock: parentStatelessBlk,
				proposalBlockState: proposalBlockState{
					onDecisionState: onDecisionState,
					onCommitState:   onCommitState,
					onAbortState:    onAbortState,
				},
			}

			// Set expectations for dependencies.
			parentStatelessBlk.EXPECT().Height().Return(uint64(1)).Times(1)

			err = statelessAbortBlk.Visit(verifier)
			require.ErrorIs(err, test.result)
		})
	}
}

// TODO combine with TestApricotCommitBlockTimestampChecks
func TestBanffCommitBlockTimestampChecks(t *testing.T) {
	ctrl := gomock.NewController(t)

	now := genesistest.DefaultValidatorStartTime.Add(time.Hour)

	tests := []struct {
		description string
		parentTime  time.Time
		childTime   time.Time
		result      error
	}{
		{
			description: "commit block timestamp matching parent's one",
			parentTime:  now,
			childTime:   now,
			result:      nil,
		},
		{
			description: "commit block timestamp before parent's one",
			childTime:   now.Add(-1 * time.Second),
			parentTime:  now,
			result:      errOptionBlockTimestampNotMatchingParent,
		},
		{
			description: "commit block timestamp after parent's one",
			parentTime:  now,
			childTime:   now.Add(time.Second),
			result:      errOptionBlockTimestampNotMatchingParent,
		},
	}

	for _, test := range tests {
		t.Run(test.description, func(t *testing.T) {
			require := require.New(t)

			// Create mocked dependencies.
			s := state.NewMockState(ctrl)
			mempool := mempoolmock.NewMempool(ctrl)
			parentID := ids.GenerateTestID()
			parentStatelessBlk := block.NewMockBlock(ctrl)
			parentHeight := uint64(1)

			backend := &backend{
				blkIDToState: make(map[ids.ID]*blockState),
				Mempool:      mempool,
				state:        s,
				ctx: &snow.Context{
					Log: logging.NoLog{},
				},
			}
			verifier := &verifier{
				txExecutorBackend: &executor.Backend{
					Config: &config.Config{
						UpgradeConfig: upgradetest.GetConfig(upgradetest.Banff),
					},
					Clk: &mockable.Clock{},
				},
				backend: backend,
			}

			// build and verify child block
			childHeight := parentHeight + 1
			statelessCommitBlk, err := block.NewBanffCommitBlock(test.childTime, parentID, childHeight)
			require.NoError(err)

			// setup parent state
			parentTime := genesistest.DefaultValidatorStartTime
			s.EXPECT().GetLastAccepted().Return(parentID).Times(3)
			s.EXPECT().GetTimestamp().Return(parentTime).Times(3)
			s.EXPECT().GetFeeState().Return(gas.State{}).Times(3)
			s.EXPECT().GetSoVExcess().Return(gas.Gas(0)).Times(3)
			s.EXPECT().GetAccruedFees().Return(uint64(0)).Times(3)
			s.EXPECT().NumActiveSubnetOnlyValidators().Return(0).Times(3)

			onDecisionState, err := state.NewDiff(parentID, backend)
			require.NoError(err)
			onCommitState, err := state.NewDiff(parentID, backend)
			require.NoError(err)
			onAbortState, err := state.NewDiff(parentID, backend)
			require.NoError(err)
			backend.blkIDToState[parentID] = &blockState{
				timestamp:      test.parentTime,
				statelessBlock: parentStatelessBlk,
				proposalBlockState: proposalBlockState{
					onDecisionState: onDecisionState,
					onCommitState:   onCommitState,
					onAbortState:    onAbortState,
				},
			}

			// Set expectations for dependencies.
			parentStatelessBlk.EXPECT().Height().Return(uint64(1)).Times(1)

			err = statelessCommitBlk.Visit(verifier)
			require.ErrorIs(err, test.result)
		})
	}
}

func TestVerifierVisitApricotStandardBlockWithProposalBlockParent(t *testing.T) {
	require := require.New(t)
	ctrl := gomock.NewController(t)

	// Create mocked dependencies.
	s := state.NewMockState(ctrl)
	mempool := mempoolmock.NewMempool(ctrl)
	parentID := ids.GenerateTestID()
	parentStatelessBlk := block.NewMockBlock(ctrl)
	parentOnCommitState := state.NewMockDiff(ctrl)
	parentOnAbortState := state.NewMockDiff(ctrl)

	backend := &backend{
		blkIDToState: map[ids.ID]*blockState{
			parentID: {
				statelessBlock: parentStatelessBlk,
				proposalBlockState: proposalBlockState{
					onCommitState: parentOnCommitState,
					onAbortState:  parentOnAbortState,
				},
			},
		},
		Mempool: mempool,
		state:   s,
		ctx: &snow.Context{
			Log: logging.NoLog{},
		},
	}
	verifier := &verifier{
		txExecutorBackend: &executor.Backend{
			Config: &config.Config{
				UpgradeConfig: upgradetest.GetConfig(upgradetest.ApricotPhasePost6),
			},
			Clk: &mockable.Clock{},
		},
		backend: backend,
	}

	blk, err := block.NewApricotStandardBlock(
		parentID,
		2,
		[]*txs.Tx{
			{
				Unsigned: &txs.AdvanceTimeTx{},
				Creds:    []verify.Verifiable{},
			},
		},
	)
	require.NoError(err)

	parentStatelessBlk.EXPECT().Height().Return(uint64(1)).Times(1)

	err = verifier.ApricotStandardBlock(blk)
	require.ErrorIs(err, state.ErrMissingParentState)
}

func TestVerifierVisitBanffStandardBlockWithProposalBlockParent(t *testing.T) {
	require := require.New(t)
	ctrl := gomock.NewController(t)

	// Create mocked dependencies.
	s := state.NewMockState(ctrl)
	mempool := mempoolmock.NewMempool(ctrl)
	parentID := ids.GenerateTestID()
	parentStatelessBlk := block.NewMockBlock(ctrl)
	parentTime := time.Now()
	parentOnCommitState := state.NewMockDiff(ctrl)
	parentOnAbortState := state.NewMockDiff(ctrl)

	backend := &backend{
		blkIDToState: map[ids.ID]*blockState{
			parentID: {
				statelessBlock: parentStatelessBlk,
				proposalBlockState: proposalBlockState{
					onCommitState: parentOnCommitState,
					onAbortState:  parentOnAbortState,
				},
			},
		},
		Mempool: mempool,
		state:   s,
		ctx: &snow.Context{
			Log: logging.NoLog{},
		},
	}
	verifier := &verifier{
		txExecutorBackend: &executor.Backend{
			Config: &config.Config{
				UpgradeConfig: upgradetest.GetConfig(upgradetest.Banff),
			},
			Clk: &mockable.Clock{},
		},
		backend: backend,
	}

	blk, err := block.NewBanffStandardBlock(
		parentTime.Add(time.Second),
		parentID,
		2,
		[]*txs.Tx{
			{
				Unsigned: &txs.AdvanceTimeTx{},
				Creds:    []verify.Verifiable{},
			},
		},
	)
	require.NoError(err)

	parentStatelessBlk.EXPECT().Height().Return(uint64(1)).Times(1)

	err = verifier.BanffStandardBlock(blk)
	require.ErrorIs(err, state.ErrMissingParentState)
}

func TestVerifierVisitApricotCommitBlockUnexpectedParentState(t *testing.T) {
	require := require.New(t)
	ctrl := gomock.NewController(t)

	// Create mocked dependencies.
	s := state.NewMockState(ctrl)
	parentID := ids.GenerateTestID()
	parentStatelessBlk := block.NewMockBlock(ctrl)
	verifier := &verifier{
		txExecutorBackend: &executor.Backend{
			Config: &config.Config{
				UpgradeConfig: upgradetest.GetConfig(upgradetest.ApricotPhasePost6),
			},
			Clk: &mockable.Clock{},
		},
		backend: &backend{
			blkIDToState: map[ids.ID]*blockState{
				parentID: {
					statelessBlock: parentStatelessBlk,
				},
			},
			state: s,
			ctx: &snow.Context{
				Log: logging.NoLog{},
			},
		},
	}

	blk, err := block.NewApricotCommitBlock(
		parentID,
		2,
	)
	require.NoError(err)

	// Set expectations for dependencies.
	parentStatelessBlk.EXPECT().Height().Return(uint64(1)).Times(1)

	// Verify the block.
	err = verifier.ApricotCommitBlock(blk)
	require.ErrorIs(err, state.ErrMissingParentState)
}

func TestVerifierVisitBanffCommitBlockUnexpectedParentState(t *testing.T) {
	require := require.New(t)
	ctrl := gomock.NewController(t)

	// Create mocked dependencies.
	s := state.NewMockState(ctrl)
	parentID := ids.GenerateTestID()
	parentStatelessBlk := block.NewMockBlock(ctrl)
	timestamp := time.Unix(12345, 0)
	verifier := &verifier{
		txExecutorBackend: &executor.Backend{
			Config: &config.Config{
				UpgradeConfig: upgradetest.GetConfig(upgradetest.Banff),
			},
			Clk: &mockable.Clock{},
		},
		backend: &backend{
			blkIDToState: map[ids.ID]*blockState{
				parentID: {
					statelessBlock: parentStatelessBlk,
					timestamp:      timestamp,
				},
			},
			state: s,
			ctx: &snow.Context{
				Log: logging.NoLog{},
			},
		},
	}

	blk, err := block.NewBanffCommitBlock(
		timestamp,
		parentID,
		2,
	)
	require.NoError(err)

	// Set expectations for dependencies.
	parentStatelessBlk.EXPECT().Height().Return(uint64(1)).Times(1)

	// Verify the block.
	err = verifier.BanffCommitBlock(blk)
	require.ErrorIs(err, state.ErrMissingParentState)
}

func TestVerifierVisitApricotAbortBlockUnexpectedParentState(t *testing.T) {
	require := require.New(t)
	ctrl := gomock.NewController(t)

	// Create mocked dependencies.
	s := state.NewMockState(ctrl)
	parentID := ids.GenerateTestID()
	parentStatelessBlk := block.NewMockBlock(ctrl)
	verifier := &verifier{
		txExecutorBackend: &executor.Backend{
			Config: &config.Config{
				UpgradeConfig: upgradetest.GetConfig(upgradetest.ApricotPhasePost6),
			},
			Clk: &mockable.Clock{},
		},
		backend: &backend{
			blkIDToState: map[ids.ID]*blockState{
				parentID: {
					statelessBlock: parentStatelessBlk,
				},
			},
			state: s,
			ctx: &snow.Context{
				Log: logging.NoLog{},
			},
		},
	}

	blk, err := block.NewApricotAbortBlock(
		parentID,
		2,
	)
	require.NoError(err)

	// Set expectations for dependencies.
	parentStatelessBlk.EXPECT().Height().Return(uint64(1)).Times(1)

	// Verify the block.
	err = verifier.ApricotAbortBlock(blk)
	require.ErrorIs(err, state.ErrMissingParentState)
}

func TestVerifierVisitBanffAbortBlockUnexpectedParentState(t *testing.T) {
	require := require.New(t)
	ctrl := gomock.NewController(t)

	// Create mocked dependencies.
	s := state.NewMockState(ctrl)
	parentID := ids.GenerateTestID()
	parentStatelessBlk := block.NewMockBlock(ctrl)
	timestamp := time.Unix(12345, 0)
	verifier := &verifier{
		txExecutorBackend: &executor.Backend{
			Config: &config.Config{
				UpgradeConfig: upgradetest.GetConfig(upgradetest.Banff),
			},
			Clk: &mockable.Clock{},
		},
		backend: &backend{
			blkIDToState: map[ids.ID]*blockState{
				parentID: {
					statelessBlock: parentStatelessBlk,
					timestamp:      timestamp,
				},
			},
			state: s,
			ctx: &snow.Context{
				Log: logging.NoLog{},
			},
		},
	}

	blk, err := block.NewBanffAbortBlock(
		timestamp,
		parentID,
		2,
	)
	require.NoError(err)

	// Set expectations for dependencies.
	parentStatelessBlk.EXPECT().Height().Return(uint64(1)).Times(1)

	// Verify the block.
	err = verifier.BanffAbortBlock(blk)
	require.ErrorIs(err, state.ErrMissingParentState)
}

func TestBlockExecutionWithComplexity(t *testing.T) {
	verifier := newTestVerifier(t, testVerifierConfig{})
	wallet := txstest.NewWallet(
		t,
		verifier.ctx,
		verifier.txExecutorBackend.Config,
		verifier.state,
		secp256k1fx.NewKeychain(genesis.EWOQKey),
		nil, // subnetIDs
		nil, // chainIDs
	)

	baseTx0, err := wallet.IssueBaseTx([]*avax.TransferableOutput{})
	require.NoError(t, err)
	baseTx1, err := wallet.IssueBaseTx([]*avax.TransferableOutput{})
	require.NoError(t, err)

	blockComplexity, err := txfee.TxComplexity(baseTx0.Unsigned, baseTx1.Unsigned)
	require.NoError(t, err)
	blockGas, err := blockComplexity.ToGas(verifier.txExecutorBackend.Config.DynamicFeeConfig.Weights)
	require.NoError(t, err)

	const secondsToAdvance = 10

	initialFeeState := gas.State{}
	feeStateAfterTimeAdvanced := initialFeeState.AdvanceTime(
		verifier.txExecutorBackend.Config.DynamicFeeConfig.MaxCapacity,
		verifier.txExecutorBackend.Config.DynamicFeeConfig.MaxPerSecond,
		verifier.txExecutorBackend.Config.DynamicFeeConfig.TargetPerSecond,
		secondsToAdvance,
	)
	feeStateAfterGasConsumed, err := feeStateAfterTimeAdvanced.ConsumeGas(blockGas)
	require.NoError(t, err)

	tests := []struct {
		name             string
		timestamp        time.Time
		expectedErr      error
		expectedFeeState gas.State
	}{
		{
			name:        "no capacity",
			timestamp:   genesistest.DefaultValidatorStartTime,
			expectedErr: gas.ErrInsufficientCapacity,
		},
		{
			name:             "updates fee state",
			timestamp:        genesistest.DefaultValidatorStartTime.Add(secondsToAdvance * time.Second),
			expectedFeeState: feeStateAfterGasConsumed,
		},
	}
	for _, test := range tests {
		t.Run(test.name, func(t *testing.T) {
			require := require.New(t)

			// Clear the state to prevent prior tests from impacting this test.
			clear(verifier.blkIDToState)

			verifier.txExecutorBackend.Clk.Set(test.timestamp)
			timestamp, _, err := state.NextBlockTime(
				verifier.txExecutorBackend.Config.ValidatorFeeConfig,
				verifier.state,
				verifier.txExecutorBackend.Clk,
			)
			require.NoError(err)

			lastAcceptedID := verifier.state.GetLastAccepted()
			lastAccepted, err := verifier.state.GetStatelessBlock(lastAcceptedID)
			require.NoError(err)

			blk, err := block.NewBanffStandardBlock(
				timestamp,
				lastAcceptedID,
				lastAccepted.Height()+1,
				[]*txs.Tx{
					baseTx0,
					baseTx1,
				},
			)
			require.NoError(err)

			blkID := blk.ID()
			err = blk.Visit(verifier)
			require.ErrorIs(err, test.expectedErr)
			if err != nil {
				require.NotContains(verifier.blkIDToState, blkID)
				return
			}

			require.Contains(verifier.blkIDToState, blkID)
			blockState := verifier.blkIDToState[blkID]
			require.Equal(blk, blockState.statelessBlock)
			require.Equal(test.expectedFeeState, blockState.onAcceptState.GetFeeState())
		})
	}
}

func TestDeactivateLowBalanceSoVs(t *testing.T) {
	sk, err := bls.NewSecretKey()
	require.NoError(t, err)

	var (
		pk      = bls.PublicFromSecretKey(sk)
		pkBytes = bls.PublicKeyToUncompressedBytes(pk)

		newSoV = func(endAccumulatedFee uint64) state.SubnetOnlyValidator {
			return state.SubnetOnlyValidator{
				ValidationID:      ids.GenerateTestID(),
				SubnetID:          ids.GenerateTestID(),
				NodeID:            ids.GenerateTestNodeID(),
				PublicKey:         pkBytes,
				Weight:            1,
				EndAccumulatedFee: endAccumulatedFee,
			}
		}
		fractionalTimeSoV0 = newSoV(1 * units.NanoAvax) // lasts .5 seconds
		fractionalTimeSoV1 = newSoV(1 * units.NanoAvax) // lasts .5 seconds
		wholeTimeSoV       = newSoV(2 * units.NanoAvax) // lasts 1 second
	)

	tests := []struct {
		name         string
		initialSoVs  []state.SubnetOnlyValidator
		expectedSoVs []state.SubnetOnlyValidator
	}{
		{
			name: "no SoVs",
		},
		{
			name: "fractional SoV is not undercharged",
			initialSoVs: []state.SubnetOnlyValidator{
				fractionalTimeSoV0,
			},
		},
		{
			name: "fractional SoVs are not undercharged",
			initialSoVs: []state.SubnetOnlyValidator{
				fractionalTimeSoV0,
				fractionalTimeSoV1,
			},
		},
		{
			name: "whole SoVs are not overcharged",
			initialSoVs: []state.SubnetOnlyValidator{
				wholeTimeSoV,
			},
			expectedSoVs: []state.SubnetOnlyValidator{
				wholeTimeSoV,
			},
		},
		{
			name: "partial eviction",
			initialSoVs: []state.SubnetOnlyValidator{
				fractionalTimeSoV0,
				wholeTimeSoV,
			},
			expectedSoVs: []state.SubnetOnlyValidator{
				wholeTimeSoV,
			},
		},
	}
	for _, test := range tests {
		t.Run(test.name, func(t *testing.T) {
			require := require.New(t)

			s := statetest.New(t, statetest.Config{})
			for _, sov := range test.initialSoVs {
				require.NoError(s.PutSubnetOnlyValidator(sov))
			}

			diff, err := state.NewDiffOn(s)
			require.NoError(err)

			config := validatorfee.Config{
				Capacity:                 genesis.LocalParams.ValidatorFeeConfig.Capacity,
				Target:                   genesis.LocalParams.ValidatorFeeConfig.Target,
				MinPrice:                 gas.Price(2 * units.NanoAvax), // Min price is increased to allow fractional fees
				ExcessConversionConstant: genesis.LocalParams.ValidatorFeeConfig.ExcessConversionConstant,
			}
			require.NoError(deactivateLowBalanceSoVs(config, diff))

			sovs, err := diff.GetActiveSubnetOnlyValidatorsIterator()
			require.NoError(err)
			require.Equal(
				test.expectedSoVs,
				iterator.ToSlice(sovs),
			)
		})
	}
}<|MERGE_RESOLUTION|>--- conflicted
+++ resolved
@@ -178,11 +178,7 @@
 			statelessBlock: proposalBlock,
 
 			timestamp:       initialTimestamp,
-<<<<<<< HEAD
-			verifiedHeights: set.Of(uint64(0)),
-=======
 			verifiedHeights: set.Of[uint64](0),
->>>>>>> 24c7d4ba
 		},
 		executedBlockState,
 	)
@@ -280,11 +276,7 @@
 					},
 				},
 			},
-<<<<<<< HEAD
-			verifiedHeights: set.Of(uint64(0)),
-=======
 			verifiedHeights: set.Of[uint64](0),
->>>>>>> 24c7d4ba
 		},
 		atomicBlockState,
 	)
@@ -413,11 +405,7 @@
 						},
 					},
 				},
-<<<<<<< HEAD
-				verifiedHeights: set.Of(uint64(0)),
-=======
 				verifiedHeights: set.Of[uint64](0),
->>>>>>> 24c7d4ba
 			},
 			atomicBlockState,
 		)
