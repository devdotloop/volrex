// Copyright (C) 2019-2024, Ava Labs, Inc. All rights reserved.
// See the file LICENSE for licensing terms.

package executor

import (
	"fmt"
	"math/rand"
	"testing"
	"time"

	"github.com/prometheus/client_golang/prometheus"
	"github.com/stretchr/testify/require"
	"go.uber.org/mock/gomock"

	"github.com/ava-labs/avalanchego/chains"
	"github.com/ava-labs/avalanchego/chains/atomic"
	"github.com/ava-labs/avalanchego/codec"
	"github.com/ava-labs/avalanchego/codec/linearcodec"
	"github.com/ava-labs/avalanchego/database"
	"github.com/ava-labs/avalanchego/database/memdb"
	"github.com/ava-labs/avalanchego/database/prefixdb"
	"github.com/ava-labs/avalanchego/database/versiondb"
	"github.com/ava-labs/avalanchego/ids"
	"github.com/ava-labs/avalanchego/snow"
	"github.com/ava-labs/avalanchego/snow/engine/common"
	"github.com/ava-labs/avalanchego/snow/snowtest"
	"github.com/ava-labs/avalanchego/snow/uptime"
	"github.com/ava-labs/avalanchego/snow/validators"
	"github.com/ava-labs/avalanchego/utils"
	"github.com/ava-labs/avalanchego/utils/constants"
	"github.com/ava-labs/avalanchego/utils/crypto/secp256k1"
	"github.com/ava-labs/avalanchego/utils/formatting"
	"github.com/ava-labs/avalanchego/utils/formatting/address"
	"github.com/ava-labs/avalanchego/utils/json"
	"github.com/ava-labs/avalanchego/utils/logging"
	"github.com/ava-labs/avalanchego/utils/timer/mockable"
	"github.com/ava-labs/avalanchego/utils/units"
	"github.com/ava-labs/avalanchego/vms/components/avax"
	"github.com/ava-labs/avalanchego/vms/platformvm/api"
	"github.com/ava-labs/avalanchego/vms/platformvm/config"
	"github.com/ava-labs/avalanchego/vms/platformvm/fx"
	"github.com/ava-labs/avalanchego/vms/platformvm/metrics"
	"github.com/ava-labs/avalanchego/vms/platformvm/reward"
	"github.com/ava-labs/avalanchego/vms/platformvm/state"
	"github.com/ava-labs/avalanchego/vms/platformvm/status"
	"github.com/ava-labs/avalanchego/vms/platformvm/txs"
	"github.com/ava-labs/avalanchego/vms/platformvm/txs/executor"
	"github.com/ava-labs/avalanchego/vms/platformvm/txs/fee"
	"github.com/ava-labs/avalanchego/vms/platformvm/txs/mempool"
	"github.com/ava-labs/avalanchego/vms/platformvm/txs/txstest"
	"github.com/ava-labs/avalanchego/vms/platformvm/upgrade"
	"github.com/ava-labs/avalanchego/vms/platformvm/utxo"
	"github.com/ava-labs/avalanchego/vms/secp256k1fx"

	pvalidators "github.com/ava-labs/avalanchego/vms/platformvm/validators"
	walletcommon "github.com/ava-labs/avalanchego/wallet/subnet/primary/common"
)

const (
	pending stakerStatus = iota
	current

	apricotPhase3 fork = iota
	apricotPhase5
	banff
	cortina
	durango
	eUpgrade

	latestFork = eUpgrade
)

var (
	defaultMinStakingDuration = 24 * time.Hour
	defaultMaxStakingDuration = 365 * 24 * time.Hour
	defaultGenesisTime        = time.Date(1997, 1, 1, 0, 0, 0, 0, time.UTC)
	defaultValidateStartTime  = defaultGenesisTime
	defaultValidateEndTime    = defaultValidateStartTime.Add(10 * defaultMinStakingDuration)

	defaultMinValidatorStake = 5 * units.MilliAvax
	defaultMaxValidatorStake = 500 * units.MilliAvax
	defaultMinDelegatorStake = 1 * units.MilliAvax
	defaultBalance           = 100 * defaultMinValidatorStake
	defaultWeight            = defaultBalance / 2

	preFundedKeys = secp256k1.TestKeys()
	avaxAssetID   = ids.ID{'y', 'e', 'e', 't'}
	defaultTxFee  = uint64(100)

	genesisBlkID ids.ID
	testSubnet1  *txs.Tx

	// Node IDs of genesis validators. Initialized in init function
	genesisNodeIDs []ids.NodeID

	fundedSharedMemoryCalls byte
)

func init() {
	genesisNodeIDs = make([]ids.NodeID, len(preFundedKeys))
	for i := range preFundedKeys {
		genesisNodeIDs[i] = ids.GenerateTestNodeID()
	}
}

type stakerStatus uint

type fork uint8

type mutableSharedMemory struct {
	atomic.SharedMemory
}

type staker struct {
	nodeID             ids.NodeID
	rewardAddress      ids.ShortID
	startTime, endTime time.Time
}

type test struct {
	description           string
	stakers               []staker
	subnetStakers         []staker
	advanceTimeTo         []time.Time
	expectedStakers       map[ids.NodeID]stakerStatus
	expectedSubnetStakers map[ids.NodeID]stakerStatus
}

type environment struct {
	blkManager Manager
	mempool    mempool.Mempool
	sender     *common.SenderTest

	isBootstrapped *utils.Atomic[bool]
	config         *config.Config
	clk            *mockable.Clock
	baseDB         *versiondb.Database
	ctx            *snow.Context
	msm            *mutableSharedMemory
	fx             fx.Fx
	state          state.State
	mockedState    *state.MockState
	uptimes        uptime.Manager
	utxosVerifier  utxo.Verifier
	txBuilder      *txstest.Builder
	backend        *executor.Backend
}

func newEnvironment(t *testing.T, ctrl *gomock.Controller, f fork) *environment {
	res := &environment{
		isBootstrapped: &utils.Atomic[bool]{},
		config:         defaultConfig(t, f),
		clk:            defaultClock(),
	}
	res.isBootstrapped.Set(true)

	res.baseDB = versiondb.New(memdb.New())
	atomicDB := prefixdb.New([]byte{1}, res.baseDB)
	m := atomic.NewMemory(atomicDB)

	res.ctx = snowtest.Context(t, snowtest.PChainID)
	res.ctx.AVAXAssetID = avaxAssetID
	res.ctx.SharedMemory = m.NewSharedMemory(res.ctx.ChainID)

	msm := &mutableSharedMemory{
		SharedMemory: m.NewSharedMemory(res.ctx.ChainID),
	}
	res.ctx.SharedMemory = msm
	res.msm = msm

	res.fx = defaultFx(res.clk, res.ctx.Log, res.isBootstrapped.Get())

	rewardsCalc := reward.NewCalculator(res.config.RewardConfig)

	if ctrl == nil {
		res.state = defaultState(res.config, res.ctx, res.baseDB, rewardsCalc)
		res.uptimes = uptime.NewManager(res.state, res.clk)
		res.utxosVerifier = utxo.NewVerifier(res.ctx, res.clk, res.fx)
		res.txBuilder = txstest.NewBuilder(
			res.ctx,
			res.config,
			res.state,
		)
	} else {
		genesisBlkID = ids.GenerateTestID()
		res.mockedState = state.NewMockState(ctrl)
		res.uptimes = uptime.NewManager(res.mockedState, res.clk)
		res.utxosVerifier = utxo.NewVerifier(res.ctx, res.clk, res.fx)

		res.txBuilder = txstest.NewBuilder(
			res.ctx,
			res.config,
			res.mockedState,
		)

		// setup expectations strictly needed for environment creation
		res.mockedState.EXPECT().GetTimestamp().Return(time.Time{}).AnyTimes() // to initialize createSubnet/BlockchainTx fee
		res.mockedState.EXPECT().GetLastAccepted().Return(genesisBlkID).Times(1)
	}

	res.backend = &executor.Backend{
		Config:       res.config,
		Ctx:          res.ctx,
		Clk:          res.clk,
		Bootstrapped: res.isBootstrapped,
		Fx:           res.fx,
		FlowChecker:  res.utxosVerifier,
		Uptimes:      res.uptimes,
		Rewards:      rewardsCalc,
	}

	registerer := prometheus.NewRegistry()
	res.sender = &common.SenderTest{T: t}

	metrics := metrics.Noop

	var err error
	res.mempool, err = mempool.New("mempool", registerer, nil)
	if err != nil {
		panic(fmt.Errorf("failed to create mempool: %w", err))
	}

	if ctrl == nil {
		res.blkManager = NewManager(
			res.mempool,
			metrics,
			res.state,
			res.backend,
			pvalidators.TestManager,
		)
		addSubnet(res)
	} else {
		res.blkManager = NewManager(
			res.mempool,
			metrics,
			res.mockedState,
			res.backend,
			pvalidators.TestManager,
		)
		// we do not add any subnet to state, since we can mock
		// whatever we need
	}

	t.Cleanup(func() {
		res.ctx.Lock.Lock()
		defer res.ctx.Lock.Unlock()

		if res.mockedState != nil {
			// state is mocked, nothing to do here
			return
		}

		require := require.New(t)

		if res.isBootstrapped.Get() {
			validatorIDs := res.config.Validators.GetValidatorIDs(constants.PrimaryNetworkID)

			require.NoError(res.uptimes.StopTracking(validatorIDs, constants.PrimaryNetworkID))
			require.NoError(res.state.Commit())
		}

		if res.state != nil {
			require.NoError(res.state.Close())
		}

		require.NoError(res.baseDB.Close())
	})

	return res
}

func addSubnet(env *environment) {
	// Create a subnet
	var err error
	testSubnet1, err = env.txBuilder.NewCreateSubnetTx(
		&secp256k1fx.OutputOwners{
			Threshold: 2,
			Addrs: []ids.ShortID{
				preFundedKeys[0].PublicKey().Address(),
				preFundedKeys[1].PublicKey().Address(),
				preFundedKeys[2].PublicKey().Address(),
			},
		},
		[]*secp256k1.PrivateKey{preFundedKeys[0]},
		walletcommon.WithChangeOwner(&secp256k1fx.OutputOwners{
			Threshold: 1,
			Addrs:     []ids.ShortID{preFundedKeys[0].PublicKey().Address()},
		}),
	)
	if err != nil {
		panic(err)
	}

	// store it
	genesisID := env.state.GetLastAccepted()
	stateDiff, err := state.NewDiff(genesisID, env.blkManager)
	if err != nil {
		panic(err)
	}

<<<<<<< HEAD
	feeCalculator := config.PickFeeCalculator(env.backend.Config, stateDiff.GetTimestamp())
=======
	cfg := env.config
	feeCalculator := fee.NewStaticCalculator(cfg.StaticFeeConfig, cfg.UpgradeConfig, stateDiff.GetTimestamp())
>>>>>>> ecb90903
	executor := executor.StandardTxExecutor{
		Backend:       env.backend,
		State:         stateDiff,
		FeeCalculator: feeCalculator,
		Tx:            testSubnet1,
	}
	err = testSubnet1.Unsigned.Visit(&executor)
	if err != nil {
		panic(err)
	}

	stateDiff.AddTx(testSubnet1, status.Committed)
	if err := stateDiff.Apply(env.state); err != nil {
		panic(err)
	}
	if err := env.state.Commit(); err != nil {
		panic(err)
	}
}

func defaultState(
	cfg *config.Config,
	ctx *snow.Context,
	db database.Database,
	rewards reward.Calculator,
) state.State {
	genesisBytes := buildGenesisTest(ctx)
	execCfg, _ := config.GetExecutionConfig([]byte(`{}`))
	state, err := state.New(
		db,
		genesisBytes,
		prometheus.NewRegistry(),
		cfg,
		execCfg,
		ctx,
		metrics.Noop,
		rewards,
	)
	if err != nil {
		panic(err)
	}

	// persist and reload to init a bunch of in-memory stuff
	state.SetHeight(0)
	if err := state.Commit(); err != nil {
		panic(err)
	}
	genesisBlkID = state.GetLastAccepted()
	return state
}

func defaultConfig(t *testing.T, f fork) *config.Config {
	c := &config.Config{
		Chains:                 chains.TestManager,
		UptimeLockedCalculator: uptime.NewLockedCalculator(),
		Validators:             validators.NewManager(),
		StaticFeeConfig: fee.StaticConfig{
			TxFee:                 defaultTxFee,
			CreateSubnetTxFee:     100 * defaultTxFee,
			CreateBlockchainTxFee: 100 * defaultTxFee,
		},
		MinValidatorStake: defaultMinValidatorStake,
		MaxValidatorStake: defaultMaxValidatorStake,
		MinDelegatorStake: defaultMinDelegatorStake,
		MinStakeDuration:  defaultMinStakingDuration,
		MaxStakeDuration:  defaultMaxStakingDuration,
		RewardConfig: reward.Config{
			MaxConsumptionRate: .12 * reward.PercentDenominator,
			MinConsumptionRate: .10 * reward.PercentDenominator,
			MintingPeriod:      365 * 24 * time.Hour,
			SupplyCap:          720 * units.MegaAvax,
		},
		UpgradeConfig: upgrade.Config{
			ApricotPhase3Time: mockable.MaxTime,
			ApricotPhase5Time: mockable.MaxTime,
			BanffTime:         mockable.MaxTime,
			CortinaTime:       mockable.MaxTime,
			DurangoTime:       mockable.MaxTime,
			EUpgradeTime:      mockable.MaxTime,
		},
	}

	switch f {
	case eUpgrade:
		c.UpgradeConfig.EUpgradeTime = time.Time{} // neglecting fork ordering this for package tests
		fallthrough
	case durango:
		c.UpgradeConfig.DurangoTime = time.Time{} // neglecting fork ordering for this package's tests
		fallthrough
	case cortina:
		c.UpgradeConfig.CortinaTime = time.Time{} // neglecting fork ordering for this package's tests
		fallthrough
	case banff:
		c.UpgradeConfig.BanffTime = time.Time{} // neglecting fork ordering for this package's tests
		fallthrough
	case apricotPhase5:
		c.UpgradeConfig.ApricotPhase5Time = defaultValidateEndTime
		fallthrough
	case apricotPhase3:
		c.UpgradeConfig.ApricotPhase3Time = defaultValidateEndTime
	default:
		require.FailNow(t, "unhandled fork", f)
	}

	return c
}

func defaultClock() *mockable.Clock {
	clk := &mockable.Clock{}
	clk.Set(defaultGenesisTime)
	return clk
}

type fxVMInt struct {
	registry codec.Registry
	clk      *mockable.Clock
	log      logging.Logger
}

func (fvi *fxVMInt) CodecRegistry() codec.Registry {
	return fvi.registry
}

func (fvi *fxVMInt) Clock() *mockable.Clock {
	return fvi.clk
}

func (fvi *fxVMInt) Logger() logging.Logger {
	return fvi.log
}

func defaultFx(clk *mockable.Clock, log logging.Logger, isBootstrapped bool) fx.Fx {
	fxVMInt := &fxVMInt{
		registry: linearcodec.NewDefault(),
		clk:      clk,
		log:      log,
	}
	res := &secp256k1fx.Fx{}
	if err := res.Initialize(fxVMInt); err != nil {
		panic(err)
	}
	if isBootstrapped {
		if err := res.Bootstrapped(); err != nil {
			panic(err)
		}
	}
	return res
}

func buildGenesisTest(ctx *snow.Context) []byte {
	genesisUTXOs := make([]api.UTXO, len(preFundedKeys))
	for i, key := range preFundedKeys {
		id := key.PublicKey().Address()
		addr, err := address.FormatBech32(constants.UnitTestHRP, id.Bytes())
		if err != nil {
			panic(err)
		}
		genesisUTXOs[i] = api.UTXO{
			Amount:  json.Uint64(defaultBalance),
			Address: addr,
		}
	}

	genesisValidators := make([]api.GenesisPermissionlessValidator, len(genesisNodeIDs))
	for i, nodeID := range genesisNodeIDs {
		addr, err := address.FormatBech32(constants.UnitTestHRP, nodeID.Bytes())
		if err != nil {
			panic(err)
		}
		genesisValidators[i] = api.GenesisPermissionlessValidator{
			GenesisValidator: api.GenesisValidator{
				StartTime: json.Uint64(defaultValidateStartTime.Unix()),
				EndTime:   json.Uint64(defaultValidateEndTime.Unix()),
				NodeID:    nodeID,
			},
			RewardOwner: &api.Owner{
				Threshold: 1,
				Addresses: []string{addr},
			},
			Staked: []api.UTXO{{
				Amount:  json.Uint64(defaultWeight),
				Address: addr,
			}},
			DelegationFee: reward.PercentDenominator,
		}
	}

	buildGenesisArgs := api.BuildGenesisArgs{
		NetworkID:     json.Uint32(constants.UnitTestID),
		AvaxAssetID:   ctx.AVAXAssetID,
		UTXOs:         genesisUTXOs,
		Validators:    genesisValidators,
		Chains:        nil,
		Time:          json.Uint64(defaultGenesisTime.Unix()),
		InitialSupply: json.Uint64(360 * units.MegaAvax),
		Encoding:      formatting.Hex,
	}

	buildGenesisResponse := api.BuildGenesisReply{}
	platformvmSS := api.StaticService{}
	if err := platformvmSS.BuildGenesis(nil, &buildGenesisArgs, &buildGenesisResponse); err != nil {
		panic(fmt.Errorf("problem while building platform chain's genesis state: %w", err))
	}

	genesisBytes, err := formatting.Decode(buildGenesisResponse.Encoding, buildGenesisResponse.Bytes)
	if err != nil {
		panic(err)
	}

	return genesisBytes
}

func addPendingValidator(
	env *environment,
	startTime time.Time,
	endTime time.Time,
	nodeID ids.NodeID,
	rewardAddress ids.ShortID,
	keys []*secp256k1.PrivateKey,
) (*txs.Tx, error) {
	addPendingValidatorTx, err := env.txBuilder.NewAddValidatorTx(
		&txs.Validator{
			NodeID: nodeID,
			Start:  uint64(startTime.Unix()),
			End:    uint64(endTime.Unix()),
			Wght:   env.config.MinValidatorStake,
		},
		&secp256k1fx.OutputOwners{
			Threshold: 1,
			Addrs:     []ids.ShortID{rewardAddress},
		},
		reward.PercentDenominator,
		keys,
	)
	if err != nil {
		return nil, err
	}

	staker, err := state.NewPendingStaker(
		addPendingValidatorTx.ID(),
		addPendingValidatorTx.Unsigned.(*txs.AddValidatorTx),
	)
	if err != nil {
		return nil, err
	}

	env.state.PutPendingValidator(staker)
	env.state.AddTx(addPendingValidatorTx, status.Committed)
	dummyHeight := uint64(1)
	env.state.SetHeight(dummyHeight)
	if err := env.state.Commit(); err != nil {
		return nil, err
	}
	return addPendingValidatorTx, nil
}

// Returns a shared memory where GetDatabase returns a database
// where [recipientKey] has a balance of [amt]
func fundedSharedMemory(
	t *testing.T,
	env *environment,
	sourceKey *secp256k1.PrivateKey,
	peerChain ids.ID,
	assets map[ids.ID]uint64,
) atomic.SharedMemory {
	fundedSharedMemoryCalls++
	m := atomic.NewMemory(prefixdb.New([]byte{fundedSharedMemoryCalls}, env.baseDB))

	sm := m.NewSharedMemory(env.ctx.ChainID)
	peerSharedMemory := m.NewSharedMemory(peerChain)

	for assetID, amt := range assets {
		utxo := &avax.UTXO{
			UTXOID: avax.UTXOID{
				TxID:        ids.GenerateTestID(),
				OutputIndex: rand.Uint32(), // #nosec G404
			},
			Asset: avax.Asset{ID: assetID},
			Out: &secp256k1fx.TransferOutput{
				Amt: amt,
				OutputOwners: secp256k1fx.OutputOwners{
					Locktime:  0,
					Addrs:     []ids.ShortID{sourceKey.PublicKey().Address()},
					Threshold: 1,
				},
			},
		}
		utxoBytes, err := txs.Codec.Marshal(txs.CodecVersion, utxo)
		require.NoError(t, err)

		inputID := utxo.InputID()
		require.NoError(t, peerSharedMemory.Apply(map[ids.ID]*atomic.Requests{
			env.ctx.ChainID: {
				PutRequests: []*atomic.Element{
					{
						Key:   inputID[:],
						Value: utxoBytes,
						Traits: [][]byte{
							sourceKey.PublicKey().Address().Bytes(),
						},
					},
				},
			},
		}))
	}

	return sm
}<|MERGE_RESOLUTION|>--- conflicted
+++ resolved
@@ -299,12 +299,7 @@
 		panic(err)
 	}
 
-<<<<<<< HEAD
-	feeCalculator := config.PickFeeCalculator(env.backend.Config, stateDiff.GetTimestamp())
-=======
-	cfg := env.config
-	feeCalculator := fee.NewStaticCalculator(cfg.StaticFeeConfig, cfg.UpgradeConfig, stateDiff.GetTimestamp())
->>>>>>> ecb90903
+	feeCalculator := config.PickFeeCalculator(env.config, stateDiff.GetTimestamp())
 	executor := executor.StandardTxExecutor{
 		Backend:       env.backend,
 		State:         stateDiff,
