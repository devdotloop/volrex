--- conflicted
+++ resolved
@@ -54,18 +54,12 @@
 const (
 	pending stakerStatus = iota
 	current
-<<<<<<< HEAD
-=======
-
-	defaultWeight = 10000
-	trackChecksum = false
 
 	apricotPhase3 fork = iota
 	apricotPhase5
 	banff
 	cortina
 	durango
->>>>>>> 6dcd8e8a
 )
 
 var (
@@ -117,12 +111,8 @@
 func newEnvironment(t *testing.T, ctrl *gomock.Controller, f fork) *environment {
 	res := &environment{
 		isBootstrapped: &utils.Atomic[bool]{},
-<<<<<<< HEAD
 		ctx:            snowtest.Context(t, snowtest.PChainID),
-		config:         defaultConfig(),
-=======
 		config:         defaultConfig(t, f),
->>>>>>> 6dcd8e8a
 		clk:            defaultClock(),
 	}
 	res.isBootstrapped.Set(true)
@@ -250,14 +240,9 @@
 			genesistest.SubnetControlKeys[1].PublicKey().Address(),
 			genesistest.SubnetControlKeys[2].PublicKey().Address(),
 		},
-<<<<<<< HEAD
 		[]*secp256k1.PrivateKey{genesistest.Keys[0]},
 		genesistest.Keys[0].PublicKey().Address(),
-=======
-		[]*secp256k1.PrivateKey{preFundedKeys[0]},
-		preFundedKeys[0].PublicKey().Address(),
 		nil,
->>>>>>> 6dcd8e8a
 	)
 	if err != nil {
 		panic(err)
@@ -339,10 +324,10 @@
 		banffTime = time.Time{} // neglecting fork ordering for this package's tests
 		fallthrough
 	case apricotPhase5:
-		apricotPhase5Time = defaultValidateEndTime
+		apricotPhase5Time = genesistest.ValidateEndTime
 		fallthrough
 	case apricotPhase3:
-		apricotPhase3Time = defaultValidateEndTime
+		apricotPhase3Time = genesistest.ValidateEndTime
 	default:
 		require.NoError(t, fmt.Errorf("unhandled fork %d", f))
 	}
@@ -365,17 +350,11 @@
 			MintingPeriod:      365 * 24 * time.Hour,
 			SupplyCap:          720 * units.MegaAvax,
 		},
-<<<<<<< HEAD
-		ApricotPhase3Time: genesistest.ValidateEndTime,
-		ApricotPhase5Time: genesistest.ValidateEndTime,
-		BanffTime:         mockable.MaxTime,
-=======
 		ApricotPhase3Time: apricotPhase3Time,
 		ApricotPhase5Time: apricotPhase5Time,
 		BanffTime:         banffTime,
 		CortinaTime:       cortinaTime,
 		DurangoTime:       durangoTime,
->>>>>>> 6dcd8e8a
 	}
 }
 
