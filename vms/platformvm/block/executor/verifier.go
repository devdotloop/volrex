// Copyright (C) 2019-2024, Ava Labs, Inc. All rights reserved.
// See the file LICENSE for licensing terms.

package executor

import (
	"errors"
	"fmt"
	"time"

	"github.com/ava-labs/avalanchego/chains/atomic"
	"github.com/ava-labs/avalanchego/ids"
	"github.com/ava-labs/avalanchego/utils/set"
	"github.com/ava-labs/avalanchego/vms/platformvm/block"
	"github.com/ava-labs/avalanchego/vms/platformvm/config"
	"github.com/ava-labs/avalanchego/vms/platformvm/state"
	"github.com/ava-labs/avalanchego/vms/platformvm/status"
	"github.com/ava-labs/avalanchego/vms/platformvm/txs"
	"github.com/ava-labs/avalanchego/vms/platformvm/txs/executor"
	"github.com/ava-labs/avalanchego/vms/platformvm/txs/fee"

	commonfees "github.com/ava-labs/avalanchego/vms/components/fees"
)

var (
	_ block.Visitor = (*verifier)(nil)

	ErrConflictingBlockTxs = errors.New("block contains conflicting transactions")

	errApricotBlockIssuedAfterFork           = errors.New("apricot block issued after fork")
	errBanffStandardBlockWithoutChanges      = errors.New("BanffStandardBlock performs no state changes")
	errIncorrectBlockHeight                  = errors.New("incorrect block height")
	errChildBlockEarlierThanParent           = errors.New("proposed timestamp before current chain time")
	errOptionBlockTimestampNotMatchingParent = errors.New("option block proposed timestamp not matching parent block one")
)

// verifier handles the logic for verifying a block.
type verifier struct {
	*backend
	txExecutorBackend *executor.Backend
}

func (v *verifier) BanffAbortBlock(b *block.BanffAbortBlock) error {
	if err := v.banffOptionBlock(b); err != nil {
		return err
	}
	return v.abortBlock(b)
}

func (v *verifier) BanffCommitBlock(b *block.BanffCommitBlock) error {
	if err := v.banffOptionBlock(b); err != nil {
		return err
	}
	return v.commitBlock(b)
}

func (v *verifier) BanffProposalBlock(b *block.BanffProposalBlock) error {
	if err := v.banffNonOptionBlock(b); err != nil {
		return err
	}

	parentID := b.Parent()
	onDecisionState, err := state.NewDiff(parentID, v.backend)
	if err != nil {
		return err
	}

	// retrieve parent block time before moving time forward
	parentBlkTime := onDecisionState.GetTimestamp()

	// Advance the time to [nextChainTime].
	nextChainTime := b.Timestamp()
	if _, err := executor.AdvanceTimeTo(v.txExecutorBackend, onDecisionState, nextChainTime); err != nil {
		return err
	}

<<<<<<< HEAD
	inputs, feesMan, atomicRequests, onAcceptFunc, err := v.processStandardTxs(
		b.Transactions,
		onDecisionState,
		b.Parent(),
		parentBlkTime,
	)
=======
	feeCalculator := config.PickFeeCalculator(v.txExecutorBackend.Config, b.Timestamp())
	inputs, atomicRequests, onAcceptFunc, err := v.processStandardTxs(b.Transactions, feeCalculator, onDecisionState, b.Parent())
>>>>>>> 2cd621ac
	if err != nil {
		return err
	}

	onCommitState, err := state.NewDiffOn(onDecisionState)
	if err != nil {
		return err
	}

	onAbortState, err := state.NewDiffOn(onDecisionState)
	if err != nil {
		return err
	}

	return v.proposalBlock(
		&b.ApricotProposalBlock,
		onDecisionState,
		onCommitState,
		onAbortState,
		feeCalculator,
		inputs,
		atomicRequests,
		onAcceptFunc,
	)
}

func (v *verifier) BanffStandardBlock(b *block.BanffStandardBlock) error {
	if err := v.banffNonOptionBlock(b); err != nil {
		return err
	}

	parentID := b.Parent()
	onAcceptState, err := state.NewDiff(parentID, v.backend)
	if err != nil {
		return err
	}

	// retrieve parent block time before moving time forward
	parentBlkTime := onAcceptState.GetTimestamp()

	// Advance the time to [b.Timestamp()].
	changed, err := executor.AdvanceTimeTo(
		v.txExecutorBackend,
		onAcceptState,
		b.Timestamp(),
	)
	if err != nil {
		return err
	}

	// If this block doesn't perform any changes, then it should never have been
	// issued.
	if !changed && len(b.Transactions) == 0 {
		return errBanffStandardBlockWithoutChanges
	}

<<<<<<< HEAD
	return v.standardBlock(&b.ApricotStandardBlock, parentBlkTime, onAcceptState)
=======
	feeCalculator := config.PickFeeCalculator(v.txExecutorBackend.Config, b.Timestamp())
	return v.standardBlock(&b.ApricotStandardBlock, feeCalculator, onAcceptState)
>>>>>>> 2cd621ac
}

func (v *verifier) ApricotAbortBlock(b *block.ApricotAbortBlock) error {
	if err := v.apricotCommonBlock(b); err != nil {
		return err
	}
	return v.abortBlock(b)
}

func (v *verifier) ApricotCommitBlock(b *block.ApricotCommitBlock) error {
	if err := v.apricotCommonBlock(b); err != nil {
		return err
	}
	return v.commitBlock(b)
}

func (v *verifier) ApricotProposalBlock(b *block.ApricotProposalBlock) error {
	if err := v.apricotCommonBlock(b); err != nil {
		return err
	}

	parentID := b.Parent()
	onCommitState, err := state.NewDiff(parentID, v.backend)
	if err != nil {
		return err
	}
	onAbortState, err := state.NewDiff(parentID, v.backend)
	if err != nil {
		return err
	}

<<<<<<< HEAD
	return v.proposalBlock(b, nil, onCommitState, onAbortState, commonfees.Empty, nil, nil, nil)
=======
	var (
		staticFeesCfg = v.txExecutorBackend.Config.StaticFeeConfig
		upgrades      = v.txExecutorBackend.Config.UpgradeConfig
		feeCalculator = fee.NewStaticCalculator(staticFeesCfg, upgrades, onCommitState.GetTimestamp())
	)
	return v.proposalBlock(b, nil, onCommitState, onAbortState, feeCalculator, nil, nil, nil)
>>>>>>> 2cd621ac
}

func (v *verifier) ApricotStandardBlock(b *block.ApricotStandardBlock) error {
	if err := v.apricotCommonBlock(b); err != nil {
		return err
	}

	parentID := b.Parent()
	onAcceptState, err := state.NewDiff(parentID, v)
	if err != nil {
		return err
	}

<<<<<<< HEAD
	return v.standardBlock(b, time.Time{}, onAcceptState)
=======
	var (
		staticFeesCfg = v.txExecutorBackend.Config.StaticFeeConfig
		upgrades      = v.txExecutorBackend.Config.UpgradeConfig
		feeCalculator = fee.NewStaticCalculator(staticFeesCfg, upgrades, onAcceptState.GetTimestamp())
	)
	return v.standardBlock(b, feeCalculator, onAcceptState)
>>>>>>> 2cd621ac
}

func (v *verifier) ApricotAtomicBlock(b *block.ApricotAtomicBlock) error {
	// We call [commonBlock] here rather than [apricotCommonBlock] because below
	// this check we perform the more strict check that ApricotPhase5 isn't
	// activated.
	if err := v.commonBlock(b); err != nil {
		return err
	}

	parentID := b.Parent()
	currentTimestamp := v.getTimestamp(parentID)
	cfg := v.txExecutorBackend.Config
	if cfg.UpgradeConfig.IsApricotPhase5Activated(currentTimestamp) {
		return fmt.Errorf(
			"the chain timestamp (%d) is after the apricot phase 5 time (%d), hence atomic transactions should go through the standard block",
			currentTimestamp.Unix(),
			cfg.UpgradeConfig.ApricotPhase5Time.Unix(),
		)
	}

	feeCalculator := fee.NewStaticCalculator(v.txExecutorBackend.Config.StaticFeeConfig, v.txExecutorBackend.Config.UpgradeConfig, currentTimestamp)
	atomicExecutor := executor.AtomicTxExecutor{
		Backend:       v.txExecutorBackend,
		FeeCalculator: feeCalculator,
		ParentID:      parentID,
		StateVersions: v,
		Tx:            b.Tx,
	}

	if err := b.Tx.Unsigned.Visit(&atomicExecutor); err != nil {
		txID := b.Tx.ID()
		v.MarkDropped(txID, err) // cache tx as dropped
		return fmt.Errorf("tx %s failed semantic verification: %w", txID, err)
	}

	atomicExecutor.OnAccept.AddTx(b.Tx, status.Committed)

	if err := v.verifyUniqueInputs(parentID, atomicExecutor.Inputs); err != nil {
		return err
	}

	v.Mempool.Remove(b.Tx)

	blkID := b.ID()
	v.blkIDToState[blkID] = &blockState{
		statelessBlock: b,

		onAcceptState: atomicExecutor.OnAccept,

		inputs:          atomicExecutor.Inputs,
		timestamp:       atomicExecutor.OnAccept.GetTimestamp(),
		blockComplexity: commonfees.Empty,
		atomicRequests:  atomicExecutor.AtomicRequests,
	}
	return nil
}

func (v *verifier) banffOptionBlock(b block.BanffBlock) error {
	if err := v.commonBlock(b); err != nil {
		return err
	}

	// Banff option blocks must be uniquely generated from the
	// BanffProposalBlock. This means that the timestamp must be
	// standardized to a specific value. Therefore, we require the timestamp to
	// be equal to the parents timestamp.
	parentID := b.Parent()
	parentBlkTime := v.getTimestamp(parentID)
	blkTime := b.Timestamp()
	if !blkTime.Equal(parentBlkTime) {
		return fmt.Errorf(
			"%w parent block timestamp (%s) option block timestamp (%s)",
			errOptionBlockTimestampNotMatchingParent,
			parentBlkTime,
			blkTime,
		)
	}
	return nil
}

func (v *verifier) banffNonOptionBlock(b block.BanffBlock) error {
	if err := v.commonBlock(b); err != nil {
		return err
	}

	parentID := b.Parent()
	parentState, ok := v.GetState(parentID)
	if !ok {
		return fmt.Errorf("%w: %s", state.ErrMissingParentState, parentID)
	}

	newChainTime := b.Timestamp()
	parentChainTime := parentState.GetTimestamp()
	if newChainTime.Before(parentChainTime) {
		return fmt.Errorf(
			"%w: proposed timestamp (%s), chain time (%s)",
			errChildBlockEarlierThanParent,
			newChainTime,
			parentChainTime,
		)
	}

	nextStakerChangeTime, err := state.GetNextStakerChangeTime(parentState)
	if err != nil {
		return fmt.Errorf("could not verify block timestamp: %w", err)
	}

	now := v.txExecutorBackend.Clk.Time()
	return executor.VerifyNewChainTime(
		newChainTime,
		nextStakerChangeTime,
		now,
	)
}

func (v *verifier) apricotCommonBlock(b block.Block) error {
	// We can use the parent timestamp here, because we are guaranteed that the
	// parent was verified. Apricot blocks only update the timestamp with
	// AdvanceTimeTxs. This means that this block's timestamp will be equal to
	// the parent block's timestamp; unless this is a CommitBlock. In order for
	// the timestamp of the CommitBlock to be after the Banff activation,
	// the parent ApricotProposalBlock must include an AdvanceTimeTx with a
	// timestamp after the Banff timestamp. This is verified not to occur
	// during the verification of the ProposalBlock.
	parentID := b.Parent()
	timestamp := v.getTimestamp(parentID)
	if v.txExecutorBackend.Config.UpgradeConfig.IsBanffActivated(timestamp) {
		return fmt.Errorf("%w: timestamp = %s", errApricotBlockIssuedAfterFork, timestamp)
	}
	return v.commonBlock(b)
}

func (v *verifier) commonBlock(b block.Block) error {
	parentID := b.Parent()
	parent, err := v.GetBlock(parentID)
	if err != nil {
		return err
	}

	expectedHeight := parent.Height() + 1
	height := b.Height()
	if expectedHeight != height {
		return fmt.Errorf(
			"%w expected %d, but found %d",
			errIncorrectBlockHeight,
			expectedHeight,
			height,
		)
	}
	return nil
}

// abortBlock populates the state of this block if [nil] is returned
func (v *verifier) abortBlock(b block.Block) error {
	parentID := b.Parent()
	onAbortState, ok := v.getOnAbortState(parentID)
	if !ok {
		return fmt.Errorf("%w: %s", state.ErrMissingParentState, parentID)
	}

	blkID := b.ID()
	v.blkIDToState[blkID] = &blockState{
		statelessBlock: b,
		onAcceptState:  onAbortState,
		timestamp:      onAbortState.GetTimestamp(),

		// blockComplexity not set. We'll assign same complexity
		// as proposal blocks upon acceptance
	}
	return nil
}

// commitBlock populates the state of this block if [nil] is returned
func (v *verifier) commitBlock(b block.Block) error {
	parentID := b.Parent()
	onCommitState, ok := v.getOnCommitState(parentID)
	if !ok {
		return fmt.Errorf("%w: %s", state.ErrMissingParentState, parentID)
	}

	blkID := b.ID()
	v.blkIDToState[blkID] = &blockState{
		statelessBlock: b,
		onAcceptState:  onCommitState,
		timestamp:      onCommitState.GetTimestamp(),

		// blockComplexity not set. We'll assign same complexity
		// as proposal blocks upon acceptance
	}
	return nil
}

// proposalBlock populates the state of this block if [nil] is returned
func (v *verifier) proposalBlock(
	b *block.ApricotProposalBlock,
	onDecisionState state.Diff,
	onCommitState state.Diff,
	onAbortState state.Diff,
<<<<<<< HEAD
	blockComplexity commonfees.Dimensions,
=======
	feeCalculator *fee.Calculator,
>>>>>>> 2cd621ac
	inputs set.Set[ids.ID],
	atomicRequests map[ids.ID]*atomic.Requests,
	onAcceptFunc func(),
) error {
	txExecutor := executor.ProposalTxExecutor{
		OnCommitState: onCommitState,
		OnAbortState:  onAbortState,
		Backend:       v.txExecutorBackend,
		FeeCalculator: feeCalculator,
		Tx:            b.Tx,
	}

	if err := b.Tx.Unsigned.Visit(&txExecutor); err != nil {
		txID := b.Tx.ID()
		v.MarkDropped(txID, err) // cache tx as dropped
		return err
	}

	onCommitState.AddTx(b.Tx, status.Committed)
	onAbortState.AddTx(b.Tx, status.Aborted)

	v.Mempool.Remove(b.Tx)

	blkID := b.ID()
	v.blkIDToState[blkID] = &blockState{
		proposalBlockState: proposalBlockState{
			onDecisionState: onDecisionState,
			onCommitState:   onCommitState,
			onAbortState:    onAbortState,
		},

		statelessBlock: b,

		onAcceptFunc: onAcceptFunc,

		inputs: inputs,
		// It is safe to use [b.onAbortState] here because the timestamp will
		// never be modified by an Apricot Abort block and the timestamp will
		// always be the same as the Banff Proposal Block.
		timestamp:       onAbortState.GetTimestamp(),
		blockComplexity: feeCalculator.GetCumulatedComplexity(),
		atomicRequests:  atomicRequests,
	}
	return nil
}

// standardBlock populates the state of this block if [nil] is returned
func (v *verifier) standardBlock(
	b *block.ApricotStandardBlock,
<<<<<<< HEAD
	parentBlkTime time.Time,
	onAcceptState state.Diff,
) error {
	inputs, feeMan, atomicRequests, onAcceptFunc, err := v.processStandardTxs(
		b.Transactions,
		onAcceptState,
		b.Parent(),
		parentBlkTime,
	)
=======
	feeCalculator *fee.Calculator,
	onAcceptState state.Diff,
) error {
	inputs, atomicRequests, onAcceptFunc, err := v.processStandardTxs(b.Transactions, feeCalculator, onAcceptState, b.Parent())
>>>>>>> 2cd621ac
	if err != nil {
		return err
	}

	v.Mempool.Remove(b.Transactions...)

	blkID := b.ID()
	v.blkIDToState[blkID] = &blockState{
		statelessBlock: b,

		onAcceptState: onAcceptState,
		onAcceptFunc:  onAcceptFunc,

		timestamp:       onAcceptState.GetTimestamp(),
		blockComplexity: feeCalculator.GetCumulatedComplexity(),
		inputs:          inputs,
		atomicRequests:  atomicRequests,
	}
	return nil
}

<<<<<<< HEAD
func (v *verifier) processStandardTxs(
	txs []*txs.Tx,
	chain state.Diff,
	parentID ids.ID,
	parentBlkTime time.Time,
) (
	set.Set[ids.ID],
	*commonfees.Manager,
=======
func (v *verifier) processStandardTxs(txs []*txs.Tx, feeCalculator *fee.Calculator, state state.Diff, parentID ids.ID) (
	set.Set[ids.ID],
>>>>>>> 2cd621ac
	map[ids.ID]*atomic.Requests,
	func(),
	error,
) {
	feeRates, err := chain.GetFeeRates()
	if err != nil {
		return nil, nil, nil, nil, err
	}

	var (
<<<<<<< HEAD
		upgrades  = v.txExecutorBackend.Config.UpgradeConfig
		isEActive = upgrades.IsEActivated(chain.GetTimestamp())
		feesCfg   = fee.GetDynamicConfig(isEActive)

=======
>>>>>>> 2cd621ac
		onAcceptFunc   func()
		inputs         set.Set[ids.ID]
		funcs          = make([]func(), 0, len(txs))
		atomicRequests = make(map[ids.ID]*atomic.Requests)
	)

<<<<<<< HEAD
	feeMan := commonfees.NewManager(feeRates)
	if isEActive {
		feeMan, err = state.UpdatedFeeManager(chain, upgrades, parentBlkTime)
		if err != nil {
			return nil, nil, nil, nil, err
		}
	}

	for _, tx := range txs {
		txExecutor := executor.StandardTxExecutor{
			Backend:            v.txExecutorBackend,
			BlkFeeManager:      feeMan,
			BlockMaxComplexity: feesCfg.BlockMaxComplexity,
			State:              chain,
			Tx:                 tx,
=======
	for _, tx := range txs {
		txExecutor := executor.StandardTxExecutor{
			Backend:       v.txExecutorBackend,
			State:         state,
			FeeCalculator: feeCalculator,
			Tx:            tx,
>>>>>>> 2cd621ac
		}
		if err := tx.Unsigned.Visit(&txExecutor); err != nil {
			txID := tx.ID()
			v.MarkDropped(txID, err) // cache tx as dropped
			return nil, nil, nil, err
		}
		// ensure it doesn't overlap with current input batch
		if inputs.Overlaps(txExecutor.Inputs) {
			return nil, nil, nil, ErrConflictingBlockTxs
		}
		// Add UTXOs to batch
		inputs.Union(txExecutor.Inputs)

		chain.AddTx(tx, status.Committed)
		if txExecutor.OnAccept != nil {
			funcs = append(funcs, txExecutor.OnAccept)
		}

		for chainID, txRequests := range txExecutor.AtomicRequests {
			// Add/merge in the atomic requests represented by [tx]
			chainRequests, exists := atomicRequests[chainID]
			if !exists {
				atomicRequests[chainID] = txRequests
				continue
			}

			chainRequests.PutRequests = append(chainRequests.PutRequests, txRequests.PutRequests...)
			chainRequests.RemoveRequests = append(chainRequests.RemoveRequests, txRequests.RemoveRequests...)
		}
	}

	if err := v.verifyUniqueInputs(parentID, inputs); err != nil {
		return nil, nil, nil, err
	}

	if isEActive {
		chain.SetFeeRates(feeMan.GetFeeRates())
		chain.SetLastBlockComplexity(feeMan.GetCumulatedComplexity())
	}

	if numFuncs := len(funcs); numFuncs == 1 {
		onAcceptFunc = funcs[0]
	} else if numFuncs > 1 {
		onAcceptFunc = func() {
			for _, f := range funcs {
				f()
			}
		}
	}

<<<<<<< HEAD
	return inputs, feeMan, atomicRequests, onAcceptFunc, nil
=======
	return inputs, atomicRequests, onAcceptFunc, nil
>>>>>>> 2cd621ac
}<|MERGE_RESOLUTION|>--- conflicted
+++ resolved
@@ -6,13 +6,11 @@
 import (
 	"errors"
 	"fmt"
-	"time"
 
 	"github.com/ava-labs/avalanchego/chains/atomic"
 	"github.com/ava-labs/avalanchego/ids"
 	"github.com/ava-labs/avalanchego/utils/set"
 	"github.com/ava-labs/avalanchego/vms/platformvm/block"
-	"github.com/ava-labs/avalanchego/vms/platformvm/config"
 	"github.com/ava-labs/avalanchego/vms/platformvm/state"
 	"github.com/ava-labs/avalanchego/vms/platformvm/status"
 	"github.com/ava-labs/avalanchego/vms/platformvm/txs"
@@ -74,17 +72,17 @@
 		return err
 	}
 
-<<<<<<< HEAD
-	inputs, feesMan, atomicRequests, onAcceptFunc, err := v.processStandardTxs(
+	feeCalculator, err := state.PickFeeCalculator(v.txExecutorBackend.Config, onDecisionState, parentBlkTime)
+	if err != nil {
+		return err
+	}
+
+	inputs, atomicRequests, onAcceptFunc, err := v.processStandardTxs(
 		b.Transactions,
+		feeCalculator,
 		onDecisionState,
 		b.Parent(),
-		parentBlkTime,
-	)
-=======
-	feeCalculator := config.PickFeeCalculator(v.txExecutorBackend.Config, b.Timestamp())
-	inputs, atomicRequests, onAcceptFunc, err := v.processStandardTxs(b.Transactions, feeCalculator, onDecisionState, b.Parent())
->>>>>>> 2cd621ac
+	)
 	if err != nil {
 		return err
 	}
@@ -141,12 +139,11 @@
 		return errBanffStandardBlockWithoutChanges
 	}
 
-<<<<<<< HEAD
-	return v.standardBlock(&b.ApricotStandardBlock, parentBlkTime, onAcceptState)
-=======
-	feeCalculator := config.PickFeeCalculator(v.txExecutorBackend.Config, b.Timestamp())
+	feeCalculator, err := state.PickFeeCalculator(v.txExecutorBackend.Config, onAcceptState, parentBlkTime)
+	if err != nil {
+		return err
+	}
 	return v.standardBlock(&b.ApricotStandardBlock, feeCalculator, onAcceptState)
->>>>>>> 2cd621ac
 }
 
 func (v *verifier) ApricotAbortBlock(b *block.ApricotAbortBlock) error {
@@ -178,16 +175,12 @@
 		return err
 	}
 
-<<<<<<< HEAD
-	return v.proposalBlock(b, nil, onCommitState, onAbortState, commonfees.Empty, nil, nil, nil)
-=======
 	var (
 		staticFeesCfg = v.txExecutorBackend.Config.StaticFeeConfig
 		upgrades      = v.txExecutorBackend.Config.UpgradeConfig
 		feeCalculator = fee.NewStaticCalculator(staticFeesCfg, upgrades, onCommitState.GetTimestamp())
 	)
 	return v.proposalBlock(b, nil, onCommitState, onAbortState, feeCalculator, nil, nil, nil)
->>>>>>> 2cd621ac
 }
 
 func (v *verifier) ApricotStandardBlock(b *block.ApricotStandardBlock) error {
@@ -201,16 +194,12 @@
 		return err
 	}
 
-<<<<<<< HEAD
-	return v.standardBlock(b, time.Time{}, onAcceptState)
-=======
 	var (
 		staticFeesCfg = v.txExecutorBackend.Config.StaticFeeConfig
 		upgrades      = v.txExecutorBackend.Config.UpgradeConfig
 		feeCalculator = fee.NewStaticCalculator(staticFeesCfg, upgrades, onAcceptState.GetTimestamp())
 	)
 	return v.standardBlock(b, feeCalculator, onAcceptState)
->>>>>>> 2cd621ac
 }
 
 func (v *verifier) ApricotAtomicBlock(b *block.ApricotAtomicBlock) error {
@@ -410,11 +399,7 @@
 	onDecisionState state.Diff,
 	onCommitState state.Diff,
 	onAbortState state.Diff,
-<<<<<<< HEAD
-	blockComplexity commonfees.Dimensions,
-=======
 	feeCalculator *fee.Calculator,
->>>>>>> 2cd621ac
 	inputs set.Set[ids.ID],
 	atomicRequests map[ids.ID]*atomic.Requests,
 	onAcceptFunc func(),
@@ -464,22 +449,10 @@
 // standardBlock populates the state of this block if [nil] is returned
 func (v *verifier) standardBlock(
 	b *block.ApricotStandardBlock,
-<<<<<<< HEAD
-	parentBlkTime time.Time,
-	onAcceptState state.Diff,
-) error {
-	inputs, feeMan, atomicRequests, onAcceptFunc, err := v.processStandardTxs(
-		b.Transactions,
-		onAcceptState,
-		b.Parent(),
-		parentBlkTime,
-	)
-=======
 	feeCalculator *fee.Calculator,
 	onAcceptState state.Diff,
 ) error {
 	inputs, atomicRequests, onAcceptFunc, err := v.processStandardTxs(b.Transactions, feeCalculator, onAcceptState, b.Parent())
->>>>>>> 2cd621ac
 	if err != nil {
 		return err
 	}
@@ -501,66 +474,30 @@
 	return nil
 }
 
-<<<<<<< HEAD
 func (v *verifier) processStandardTxs(
 	txs []*txs.Tx,
-	chain state.Diff,
+	feeCalculator *fee.Calculator,
+	state state.Diff,
 	parentID ids.ID,
-	parentBlkTime time.Time,
 ) (
 	set.Set[ids.ID],
-	*commonfees.Manager,
-=======
-func (v *verifier) processStandardTxs(txs []*txs.Tx, feeCalculator *fee.Calculator, state state.Diff, parentID ids.ID) (
-	set.Set[ids.ID],
->>>>>>> 2cd621ac
 	map[ids.ID]*atomic.Requests,
 	func(),
 	error,
 ) {
-	feeRates, err := chain.GetFeeRates()
-	if err != nil {
-		return nil, nil, nil, nil, err
-	}
-
 	var (
-<<<<<<< HEAD
-		upgrades  = v.txExecutorBackend.Config.UpgradeConfig
-		isEActive = upgrades.IsEActivated(chain.GetTimestamp())
-		feesCfg   = fee.GetDynamicConfig(isEActive)
-
-=======
->>>>>>> 2cd621ac
 		onAcceptFunc   func()
 		inputs         set.Set[ids.ID]
 		funcs          = make([]func(), 0, len(txs))
 		atomicRequests = make(map[ids.ID]*atomic.Requests)
 	)
 
-<<<<<<< HEAD
-	feeMan := commonfees.NewManager(feeRates)
-	if isEActive {
-		feeMan, err = state.UpdatedFeeManager(chain, upgrades, parentBlkTime)
-		if err != nil {
-			return nil, nil, nil, nil, err
-		}
-	}
-
-	for _, tx := range txs {
-		txExecutor := executor.StandardTxExecutor{
-			Backend:            v.txExecutorBackend,
-			BlkFeeManager:      feeMan,
-			BlockMaxComplexity: feesCfg.BlockMaxComplexity,
-			State:              chain,
-			Tx:                 tx,
-=======
 	for _, tx := range txs {
 		txExecutor := executor.StandardTxExecutor{
 			Backend:       v.txExecutorBackend,
 			State:         state,
 			FeeCalculator: feeCalculator,
 			Tx:            tx,
->>>>>>> 2cd621ac
 		}
 		if err := tx.Unsigned.Visit(&txExecutor); err != nil {
 			txID := tx.ID()
@@ -574,7 +511,7 @@
 		// Add UTXOs to batch
 		inputs.Union(txExecutor.Inputs)
 
-		chain.AddTx(tx, status.Committed)
+		state.AddTx(tx, status.Committed)
 		if txExecutor.OnAccept != nil {
 			funcs = append(funcs, txExecutor.OnAccept)
 		}
@@ -596,9 +533,9 @@
 		return nil, nil, nil, err
 	}
 
-	if isEActive {
-		chain.SetFeeRates(feeMan.GetFeeRates())
-		chain.SetLastBlockComplexity(feeMan.GetCumulatedComplexity())
+	if v.txExecutorBackend.Config.UpgradeConfig.IsEActivated(state.GetTimestamp()) {
+		state.SetFeeRates(feeCalculator.GetFeeRates())
+		state.SetLastBlockComplexity(feeCalculator.GetCumulatedComplexity())
 	}
 
 	if numFuncs := len(funcs); numFuncs == 1 {
@@ -611,9 +548,5 @@
 		}
 	}
 
-<<<<<<< HEAD
-	return inputs, feeMan, atomicRequests, onAcceptFunc, nil
-=======
 	return inputs, atomicRequests, onAcceptFunc, nil
->>>>>>> 2cd621ac
 }