--- conflicted
+++ resolved
@@ -268,7 +268,7 @@
 		metrics: calculateBlockMetrics(
 			v.txExecutorBackend.Config,
 			b,
-			atomicExecutor.OnAccept,
+			onAcceptState,
 			0,
 		),
 	}
@@ -512,16 +512,8 @@
 	error,
 ) {
 	// Complexity is limited first to avoid processing too large of a block.
-<<<<<<< HEAD
-	var (
-		timestamp   = diff.GetTimestamp()
-		isEtna      = v.txExecutorBackend.Config.UpgradeConfig.IsEtnaActivated(timestamp)
-		gasConsumed gas.Gas
-	)
-	if isEtna {
-=======
+	var gasConsumed gas.Gas
 	if timestamp := diff.GetTimestamp(); v.txExecutorBackend.Config.UpgradeConfig.IsEtnaActivated(timestamp) {
->>>>>>> a4112266
 		var blockComplexity gas.Dimensions
 		for _, tx := range txs {
 			txComplexity, err := txfee.TxComplexity(tx.Unsigned)
@@ -575,13 +567,8 @@
 			return nil, nil, nil, 0, err
 		}
 		// ensure it doesn't overlap with current input batch
-<<<<<<< HEAD
-		if inputs.Overlaps(txExecutor.Inputs) {
+		if inputs.Overlaps(txInputs) {
 			return nil, nil, nil, 0, ErrConflictingBlockTxs
-=======
-		if inputs.Overlaps(txInputs) {
-			return nil, nil, nil, ErrConflictingBlockTxs
->>>>>>> a4112266
 		}
 		// Add UTXOs to batch
 		inputs.Union(txInputs)
@@ -604,60 +591,6 @@
 		}
 	}
 
-<<<<<<< HEAD
-	// After processing all the transactions, deactivate any SoVs that might not
-	// have sufficient fee to pay for the next second.
-	//
-	// This ensures that SoVs are not undercharged for the next second.
-	if isEtna {
-		var (
-			validatorFeeState = validatorfee.State{
-				Current: gas.Gas(diff.NumActiveSubnetOnlyValidators()),
-				Excess:  diff.GetSoVExcess(),
-			}
-			accruedFees   = diff.GetAccruedFees()
-			potentialCost = validatorFeeState.CostOf(
-				v.txExecutorBackend.Config.ValidatorFeeConfig,
-				1, // 1 second
-			)
-		)
-		potentialAccruedFees, err := math.Add(accruedFees, potentialCost)
-		if err != nil {
-			return nil, nil, nil, 0, err
-		}
-
-		// Invariant: Proposal transactions do not impact SoV state.
-		sovIterator, err := diff.GetActiveSubnetOnlyValidatorsIterator()
-		if err != nil {
-			return nil, nil, nil, 0, err
-		}
-
-		var sovsToDeactivate []state.SubnetOnlyValidator
-		for sovIterator.Next() {
-			sov := sovIterator.Value()
-			// If the validator has exactly the right amount of fee for the next
-			// second we should not remove them here.
-			if sov.EndAccumulatedFee >= potentialAccruedFees {
-				break
-			}
-
-			sovsToDeactivate = append(sovsToDeactivate, sov)
-		}
-
-		// The iterator must be released prior to attempting to write to the
-		// diff.
-		sovIterator.Release()
-
-		for _, sov := range sovsToDeactivate {
-			sov.EndAccumulatedFee = 0
-			if err := diff.PutSubnetOnlyValidator(sov); err != nil {
-				return nil, nil, nil, 0, err
-			}
-		}
-	}
-
-=======
->>>>>>> a4112266
 	if err := v.verifyUniqueInputs(parentID, inputs); err != nil {
 		return nil, nil, nil, 0, err
 	}
@@ -672,7 +605,18 @@
 		}
 	}
 
-<<<<<<< HEAD
+	// After processing all the transactions, deactivate any SoVs that might not
+	// have sufficient fee to pay for the next second.
+	//
+	// This ensures that SoVs are not undercharged for the next second.
+	err := deactivateLowBalanceSoVs(
+		v.txExecutorBackend.Config.ValidatorFeeConfig,
+		diff,
+	)
+	if err != nil {
+		return nil, nil, nil, 0, fmt.Errorf("failed to deactivate low balance SoVs: %w", err)
+	}
+
 	return inputs, atomicRequests, onAcceptFunc, gasConsumed, nil
 }
 
@@ -706,20 +650,6 @@
 		),
 		AccruedValidatorFees: s.GetAccruedFees(),
 	}
-=======
-	// After processing all the transactions, deactivate any SoVs that might not
-	// have sufficient fee to pay for the next second.
-	//
-	// This ensures that SoVs are not undercharged for the next second.
-	err := deactivateLowBalanceSoVs(
-		v.txExecutorBackend.Config.ValidatorFeeConfig,
-		diff,
-	)
-	if err != nil {
-		return nil, nil, nil, fmt.Errorf("failed to deactivate low balance SoVs: %w", err)
-	}
-
-	return inputs, atomicRequests, onAcceptFunc, nil
 }
 
 // deactivateLowBalanceSoVs deactivates any SoVs that might not have sufficient
@@ -776,5 +706,4 @@
 		}
 	}
 	return nil
->>>>>>> a4112266
 }