--- conflicted
+++ resolved
@@ -47,12 +47,7 @@
 		nil,
 		"chain name",
 		[]*secp256k1.PrivateKey{testSubnet1ControlKeys[0], testSubnet1ControlKeys[1]},
-<<<<<<< HEAD
-		ids.ShortEmpty,
 		commonfees.NoTip,
-		nil,
-=======
->>>>>>> 453dcac4
 	)
 	require.NoError(err)
 	txID := tx.ID()
@@ -138,16 +133,11 @@
 		},
 		reward.PercentDenominator,
 		[]*secp256k1.PrivateKey{preFundedKeys[0]},
-<<<<<<< HEAD
-		preFundedKeys[0].PublicKey().Address(),
 		commonfees.NoTip,
-		nil,
-=======
 		common.WithChangeOwner(&secp256k1fx.OutputOwners{
 			Threshold: 1,
 			Addrs:     []ids.ShortID{preFundedKeys[0].PublicKey().Address()},
 		}),
->>>>>>> 453dcac4
 	)
 	require.NoError(err)
 	txID := tx.ID()
@@ -267,12 +257,7 @@
 		nil,
 		"chain name",
 		[]*secp256k1.PrivateKey{testSubnet1ControlKeys[0], testSubnet1ControlKeys[1]},
-<<<<<<< HEAD
-		ids.ShortEmpty,
 		commonfees.NoTip,
-		nil,
-=======
->>>>>>> 453dcac4
 	)
 	require.NoError(err)
 	txID := tx.ID()
@@ -355,16 +340,11 @@
 		},
 		reward.PercentDenominator,
 		[]*secp256k1.PrivateKey{preFundedKeys[0]},
-<<<<<<< HEAD
-		preFundedKeys[0].PublicKey().Address(),
 		commonfees.NoTip,
-		nil,
-=======
 		common.WithChangeOwner(&secp256k1fx.OutputOwners{
 			Threshold: 1,
 			Addrs:     []ids.ShortID{preFundedKeys[0].PublicKey().Address()},
 		}),
->>>>>>> 453dcac4
 	)
 	require.NoError(err)
 	require.NoError(env.mempool.Add(tx1, commonfees.NoTip))
@@ -400,16 +380,11 @@
 		},
 		reward.PercentDenominator,
 		[]*secp256k1.PrivateKey{preFundedKeys[2]},
-<<<<<<< HEAD
-		preFundedKeys[2].PublicKey().Address(),
 		commonfees.NoTip,
-		nil,
-=======
 		common.WithChangeOwner(&secp256k1fx.OutputOwners{
 			Threshold: 1,
 			Addrs:     []ids.ShortID{preFundedKeys[2].PublicKey().Address()},
 		}),
->>>>>>> 453dcac4
 	)
 	require.NoError(err)
 	require.NoError(env.mempool.Add(tx2, commonfees.NoTip))
@@ -454,12 +429,7 @@
 		nil,
 		"chain name",
 		[]*secp256k1.PrivateKey{testSubnet1ControlKeys[0], testSubnet1ControlKeys[1]},
-<<<<<<< HEAD
-		ids.ShortEmpty,
 		commonfees.NoTip,
-		nil,
-=======
->>>>>>> 453dcac4
 	)
 	require.NoError(err)
 	txID := tx.ID()
