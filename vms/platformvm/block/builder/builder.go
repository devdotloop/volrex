// Copyright (C) 2019-2024, Ava Labs, Inc. All rights reserved.
// See the file LICENSE for licensing terms.

package builder

import (
	"context"
	"errors"
	"fmt"
	"sync"
	"time"

	"go.uber.org/zap"

	"github.com/ava-labs/avalanchego/ids"
	"github.com/ava-labs/avalanchego/snow"
	"github.com/ava-labs/avalanchego/snow/consensus/snowman"
	"github.com/ava-labs/avalanchego/utils/set"
	"github.com/ava-labs/avalanchego/utils/timer/mockable"
	"github.com/ava-labs/avalanchego/utils/units"
	"github.com/ava-labs/avalanchego/vms/platformvm/block"
	"github.com/ava-labs/avalanchego/vms/platformvm/state"
	"github.com/ava-labs/avalanchego/vms/platformvm/status"
	"github.com/ava-labs/avalanchego/vms/platformvm/txs"
	"github.com/ava-labs/avalanchego/vms/platformvm/txs/fee"
	"github.com/ava-labs/avalanchego/vms/platformvm/txs/mempool"

	commonfees "github.com/ava-labs/avalanchego/vms/components/fees"
	blockexecutor "github.com/ava-labs/avalanchego/vms/platformvm/block/executor"
	txexecutor "github.com/ava-labs/avalanchego/vms/platformvm/txs/executor"
)

// targetBlockSize is maximum number of transaction bytes to place into a
// StandardBlock
const targetBlockSize = 128 * units.KiB

var (
	_ Builder = (*builder)(nil)

	ErrEndOfTime                 = errors.New("program time is suspiciously far in the future")
	ErrNoPendingBlocks           = errors.New("no pending blocks")
	errMissingPreferredState     = errors.New("missing preferred block state")
	errCalculatingNextStakerTime = errors.New("failed calculating next staker time")
)

type Builder interface {
	mempool.Mempool

	// StartBlockTimer starts to issue block creation requests to advance the
	// chain timestamp.
	StartBlockTimer()

	// ResetBlockTimer forces the block timer to recalculate when it should
	// advance the chain timestamp.
	ResetBlockTimer()

	// ShutdownBlockTimer stops block creation requests to advance the chain
	// timestamp.
	//
	// Invariant: Assumes the context lock is held when calling.
	ShutdownBlockTimer()

	// BuildBlock can be called to attempt to create a new block
	BuildBlock(context.Context) (snowman.Block, error)

	// PackBlockTxs returns an array of txs that can fit into a valid block of
	// size [targetBlockSize]. The returned txs are all verified against the
	// preferred state.
	//
	// Note: This function does not call the consensus engine.
	PackBlockTxs(targetBlockSize int) ([]*txs.Tx, error)
}

// builder implements a simple builder to convert txs into valid blocks
type builder struct {
	mempool.Mempool

	txExecutorBackend *txexecutor.Backend
	blkManager        blockexecutor.Manager

	// resetTimer is used to signal that the block builder timer should update
	// when it will trigger building of a block.
	resetTimer chan struct{}
	closed     chan struct{}
	closeOnce  sync.Once
}

func New(
	mempool mempool.Mempool,
	txExecutorBackend *txexecutor.Backend,
	blkManager blockexecutor.Manager,
) Builder {
	return &builder{
		Mempool:           mempool,
		txExecutorBackend: txExecutorBackend,
		blkManager:        blkManager,
		resetTimer:        make(chan struct{}, 1),
		closed:            make(chan struct{}),
	}
}

func (b *builder) StartBlockTimer() {
	go func() {
		timer := time.NewTimer(0)
		defer timer.Stop()

		for {
			// Invariant: The [timer] is not stopped.
			select {
			case <-timer.C:
			case <-b.resetTimer:
				if !timer.Stop() {
					<-timer.C
				}
			case <-b.closed:
				return
			}

			// Note: Because the context lock is not held here, it is possible
			// that [ShutdownBlockTimer] is called concurrently with this
			// execution.
			for {
				duration, err := b.durationToSleep()
				if err != nil {
					b.txExecutorBackend.Ctx.Log.Error("block builder encountered a fatal error",
						zap.Error(err),
					)
					return
				}

				if duration > 0 {
					timer.Reset(duration)
					break
				}

				// Block needs to be issued to advance time.
				b.Mempool.RequestBuildBlock(true /*=emptyBlockPermitted*/)

				// Invariant: ResetBlockTimer is guaranteed to be called after
				// [durationToSleep] returns a value <= 0. This is because we
				// are guaranteed to attempt to build block. After building a
				// valid block, the chain will have its preference updated which
				// may change the duration to sleep and trigger a timer reset.
				select {
				case <-b.resetTimer:
				case <-b.closed:
					return
				}
			}
		}
	}()
}

func (b *builder) durationToSleep() (time.Duration, error) {
	// Grabbing the lock here enforces that this function is not called mid-way
	// through modifying of the state.
	b.txExecutorBackend.Ctx.Lock.Lock()
	defer b.txExecutorBackend.Ctx.Lock.Unlock()

	// If [ShutdownBlockTimer] was called, we want to exit the block timer
	// goroutine. We check this with the context lock held because
	// [ShutdownBlockTimer] is expected to only be called with the context lock
	// held.
	select {
	case <-b.closed:
		return 0, nil
	default:
	}

	preferredID := b.blkManager.Preferred()
	preferredState, ok := b.blkManager.GetState(preferredID)
	if !ok {
		return 0, fmt.Errorf("%w: %s", errMissingPreferredState, preferredID)
	}

	nextStakerChangeTime, err := state.GetNextStakerChangeTime(preferredState)
	if err != nil {
		return 0, fmt.Errorf("%w of %s: %w", errCalculatingNextStakerTime, preferredID, err)
	}

	now := b.txExecutorBackend.Clk.Time()
	return nextStakerChangeTime.Sub(now), nil
}

func (b *builder) ResetBlockTimer() {
	// Ensure that the timer will be reset at least once.
	select {
	case b.resetTimer <- struct{}{}:
	default:
	}
}

func (b *builder) ShutdownBlockTimer() {
	b.closeOnce.Do(func() {
		close(b.closed)
	})
}

// BuildBlock builds a block to be added to consensus.
// This method removes the transactions from the returned
// blocks from the mempool.
func (b *builder) BuildBlock(context.Context) (snowman.Block, error) {
	// If there are still transactions in the mempool, then we need to
	// re-trigger block building.
	defer b.Mempool.RequestBuildBlock(false /*=emptyBlockPermitted*/)

	b.txExecutorBackend.Ctx.Log.Debug("starting to attempt to build a block")

	// Get the block to build on top of and retrieve the new block's context.
	preferredID := b.blkManager.Preferred()
	preferred, err := b.blkManager.GetBlock(preferredID)
	if err != nil {
		return nil, err
	}
	nextHeight := preferred.Height() + 1
	preferredState, ok := b.blkManager.GetState(preferredID)
	if !ok {
		return nil, fmt.Errorf("%w: %s", state.ErrMissingParentState, preferredID)
	}

	timestamp, timeWasCapped, err := state.NextBlockTime(preferredState, b.txExecutorBackend.Clk)
	if err != nil {
		return nil, fmt.Errorf("could not calculate next staker change time: %w", err)
	}

	statelessBlk, err := buildBlock(
		b,
		preferredID,
		nextHeight,
		timestamp,
		timeWasCapped,
		preferredState,
	)
	if err != nil {
		return nil, err
	}

	return b.blkManager.NewBlock(statelessBlk), nil
}

func (b *builder) PackBlockTxs(targetBlockSize int) ([]*txs.Tx, error) {
	preferredID := b.blkManager.Preferred()
	preferredState, ok := b.blkManager.GetState(preferredID)
	if !ok {
		return nil, fmt.Errorf("%w: %s", errMissingPreferredState, preferredID)
	}

	return packBlockTxs(
		preferredID,
		preferredState,
		b.Mempool,
		b.txExecutorBackend,
		b.blkManager,
		b.txExecutorBackend.Clk.Time(),
		targetBlockSize,
	)
}

// [timestamp] is min(max(now, parent timestamp), next staker change time)
func buildBlock(
	builder *builder,
	parentID ids.ID,
	height uint64,
	timestamp time.Time,
	forceAdvanceTime bool,
	parentState state.Chain,
) (block.Block, error) {
	blockTxs, err := packBlockTxs(
		parentID,
		parentState,
		builder.Mempool,
		builder.txExecutorBackend,
		builder.blkManager,
		timestamp,
		targetBlockSize,
	)
	if err != nil {
		return nil, fmt.Errorf("failed to pack block txs: %w", err)
	}

	// Try rewarding stakers whose staking period ends at the new chain time.
	// This is done first to prioritize advancing the timestamp as quickly as
	// possible.
	stakerTxID, shouldReward, err := getNextStakerToReward(timestamp, parentState)
	if err != nil {
		return nil, fmt.Errorf("could not find next staker to reward: %w", err)
	}
	if shouldReward {
		rewardValidatorTx, err := NewRewardValidatorTx(builder.txExecutorBackend.Ctx, stakerTxID)
		if err != nil {
			return nil, fmt.Errorf("could not build tx to reward staker: %w", err)
		}

		return block.NewBanffProposalBlock(
			timestamp,
			parentID,
			height,
			rewardValidatorTx,
			blockTxs,
		)
	}

	// If there is no reason to build a block, don't.
	if len(blockTxs) == 0 && !forceAdvanceTime {
		builder.txExecutorBackend.Ctx.Log.Debug("no pending txs to issue into a block")
		return nil, ErrNoPendingBlocks
	}

	// Issue a block with as many transactions as possible.
	return block.NewBanffStandardBlock(
		timestamp,
		parentID,
		height,
		blockTxs,
	)
}

func packBlockTxs(
	parentID ids.ID,
	parentState state.Chain,
	mempool mempool.Mempool,
	backend *txexecutor.Backend,
	manager blockexecutor.Manager,
	timestamp time.Time,
	remainingSize int,
) ([]*txs.Tx, error) {
	// retrieve parent block time before moving time forward
	parentBlkTime := parentState.GetTimestamp()

	stateDiff, err := state.NewDiffOn(parentState)
	if err != nil {
		return nil, err
	}

	if _, err := txexecutor.AdvanceTimeTo(backend, stateDiff, timestamp); err != nil {
		return nil, err
	}

	feeRates, err := stateDiff.GetFeeRates()
	if err != nil {
		return nil, err
	}

	var (
<<<<<<< HEAD
		isEActivated = backend.Config.IsEActivated(timestamp)
		feeCfg       = fee.GetDynamicConfig(isEActivated)
=======
		isEActivated = backend.Config.UpgradeConfig.IsEActivated(timestamp)
		feeCfg       = config.GetDynamicFeesConfig(isEActivated)
		feeMan       = fees.NewManager(feeCfg.FeeRate)
>>>>>>> 4aa7c3d8

		blockTxs []*txs.Tx
		inputs   set.Set[ids.ID]
	)

	feeMan := commonfees.NewManager(feeRates)
	if isEActivated {
		feeRates, err := stateDiff.GetFeeRates()
		if err != nil {
			return nil, fmt.Errorf("failed retrieving fee rates: %w", err)
		}
		parentBlkComplexity, err := stateDiff.GetLastBlockComplexity()
		if err != nil {
			return nil, fmt.Errorf("failed retrieving last block complexity: %w", err)
		}

		feeMan, err = fee.UpdatedFeeManager(feeRates, parentBlkComplexity, backend.Config.Config, parentBlkTime, timestamp)
		if err != nil {
			return nil, err
		}
	}

	for {
		tx, exists := mempool.Peek()
		if !exists {
			break
		}

		txSize := len(tx.Bytes())

		// pre e upgrade is active, we fill blocks till a target size
		// post e upgrade is active, we fill blocks till a target complexity
		targetSizeReached := (!isEActivated && txSize > remainingSize) ||
			(isEActivated && !commonfees.Compare(feeMan.GetCumulatedComplexity(), feeCfg.BlockTargetComplexityRate))
		if targetSizeReached {
			break
		}
		mempool.Remove(tx)

		// Invariant: [tx] has already been syntactically verified.

		txDiff, err := state.NewDiffOn(stateDiff)
		if err != nil {
			return nil, err
		}

		executor := &txexecutor.StandardTxExecutor{
			Backend:            backend,
			BlkFeeManager:      feeMan,
			BlockMaxComplexity: feeCfg.BlockMaxComplexity,
			State:              txDiff,
			Tx:                 tx,
		}

		err = tx.Unsigned.Visit(executor)
		if err != nil {
			txID := tx.ID()
			mempool.MarkDropped(txID, err)
			continue
		}

		if inputs.Overlaps(executor.Inputs) {
			txID := tx.ID()
			mempool.MarkDropped(txID, blockexecutor.ErrConflictingBlockTxs)
			continue
		}
		err = manager.VerifyUniqueInputs(parentID, executor.Inputs)
		if err != nil {
			txID := tx.ID()
			mempool.MarkDropped(txID, err)
			continue
		}
		inputs.Union(executor.Inputs)

		txDiff.AddTx(tx, status.Committed)
		err = txDiff.Apply(stateDiff)
		if err != nil {
			return nil, err
		}

		if !isEActivated {
			remainingSize -= txSize
		}
		blockTxs = append(blockTxs, tx)
	}

	return blockTxs, nil
}

// getNextStakerToReward returns the next staker txID to remove from the staking
// set with a RewardValidatorTx rather than an AdvanceTimeTx. [chainTimestamp]
// is the timestamp of the chain at the time this validator would be getting
// removed and is used to calculate [shouldReward].
// Returns:
// - [txID] of the next staker to reward
// - [shouldReward] if the txID exists and is ready to be rewarded
// - [err] if something bad happened
func getNextStakerToReward(
	chainTimestamp time.Time,
	preferredState state.Chain,
) (ids.ID, bool, error) {
	if !chainTimestamp.Before(mockable.MaxTime) {
		return ids.Empty, false, ErrEndOfTime
	}

	currentStakerIterator, err := preferredState.GetCurrentStakerIterator()
	if err != nil {
		return ids.Empty, false, err
	}
	defer currentStakerIterator.Release()

	for currentStakerIterator.Next() {
		currentStaker := currentStakerIterator.Value()
		priority := currentStaker.Priority
		// If the staker is a permissionless staker (not a permissioned subnet
		// validator), it's the next staker we will want to remove with a
		// RewardValidatorTx rather than an AdvanceTimeTx.
		if priority != txs.SubnetPermissionedValidatorCurrentPriority {
			return currentStaker.TxID, chainTimestamp.Equal(currentStaker.EndTime), nil
		}
	}
	return ids.Empty, false, nil
}

func NewRewardValidatorTx(ctx *snow.Context, txID ids.ID) (*txs.Tx, error) {
	utx := &txs.RewardValidatorTx{TxID: txID}
	tx, err := txs.NewSigned(utx, txs.Codec, nil)
	if err != nil {
		return nil, err
	}
	return tx, tx.SyntacticVerify(ctx)
}<|MERGE_RESOLUTION|>--- conflicted
+++ resolved
@@ -342,14 +342,9 @@
 	}
 
 	var (
-<<<<<<< HEAD
-		isEActivated = backend.Config.IsEActivated(timestamp)
+		upgrades     = backend.Config.UpgradeConfig
+		isEActivated = upgrades.IsEActivated(timestamp)
 		feeCfg       = fee.GetDynamicConfig(isEActivated)
-=======
-		isEActivated = backend.Config.UpgradeConfig.IsEActivated(timestamp)
-		feeCfg       = config.GetDynamicFeesConfig(isEActivated)
-		feeMan       = fees.NewManager(feeCfg.FeeRate)
->>>>>>> 4aa7c3d8
 
 		blockTxs []*txs.Tx
 		inputs   set.Set[ids.ID]
@@ -366,7 +361,7 @@
 			return nil, fmt.Errorf("failed retrieving last block complexity: %w", err)
 		}
 
-		feeMan, err = fee.UpdatedFeeManager(feeRates, parentBlkComplexity, backend.Config.Config, parentBlkTime, timestamp)
+		feeMan, err = fee.UpdatedFeeManager(feeRates, parentBlkComplexity, upgrades, parentBlkTime, timestamp)
 		if err != nil {
 			return nil, err
 		}
