--- conflicted
+++ resolved
@@ -44,11 +44,7 @@
 	peerSharedMemory := m.NewSharedMemory(env.ctx.XChainID)
 	utxo := &avax.UTXO{
 		UTXOID: utxoID,
-<<<<<<< HEAD
-		Asset:  avax.Asset{ID: ts.AvaxAssetID},
-=======
 		Asset:  avax.Asset{ID: env.ctx.AVAXAssetID},
->>>>>>> ab1cd0b5
 		Out: &secp256k1fx.TransferOutput{
 			Amt: amount,
 			OutputOwners: secp256k1fx.OutputOwners{
