--- conflicted
+++ resolved
@@ -60,44 +60,6 @@
 
 	t.Run("all values extracted from json", func(t *testing.T) {
 		require := require.New(t)
-<<<<<<< HEAD
-		b := []byte(`{
-			"network": {
-				"max-validator-set-staleness": 1,
-				"target-gossip-size": 2,
-				"push-gossip-percent-stake": 0.3,
-				"push-gossip-num-validators": 4,
-				"push-gossip-num-peers": 5,
-				"push-regossip-num-validators": 6,
-				"push-regossip-num-peers": 7,
-				"push-gossip-discarded-cache-size": 8,
-				"push-gossip-max-regossip-frequency": 9,
-				"push-gossip-frequency": 10,
-				"pull-gossip-poll-size": 11,
-				"pull-gossip-frequency": 12,
-				"pull-gossip-throttling-period": 13,
-				"pull-gossip-throttling-limit": 14,
-				"expected-bloom-filter-elements": 15,
-				"expected-bloom-filter-false-positive-probability": 16,
-				"max-bloom-filter-false-positive-probability": 17
-			},
-			"block-cache-size": 1,
-			"tx-cache-size": 2,
-			"transformed-subnet-tx-cache-size": 3,
-			"reward-utxos-cache-size": 5,
-			"chain-cache-size": 6,
-			"chain-db-cache-size": 7,
-			"block-id-cache-size": 8,
-			"fx-owner-cache-size": 9,
-			"chain-id-and-addr-cache-size": 10,
-			"checksums-enabled": true,
-			"mempool-prune-frequency": 60000000000
-		}`)
-		ec, err := GetExecutionConfig(b)
-		require.NoError(err)
-=======
-
->>>>>>> ddf33921
 		expected := &ExecutionConfig{
 			Network: network.Config{
 				MaxValidatorSetStaleness:                    1,
@@ -133,72 +95,11 @@
 		verifyInitializedStruct(t, *expected)
 		verifyInitializedStruct(t, expected.Network)
 
-<<<<<<< HEAD
-	t.Run("default values applied correctly", func(t *testing.T) {
-		require := require.New(t)
-		b := []byte(`{
-			"network": {
-				"max-validator-set-staleness": 1,
-				"target-gossip-size": 2,
-				"push-gossip-discarded-cache-size": 1024,
-				"push-gossip-max-regossip-frequency": 10000000000,
-				"pull-gossip-poll-size": 3,
-				"pull-gossip-frequency": 4,
-				"pull-gossip-throttling-period": 5
-			},
-			"block-cache-size": 1,
-			"tx-cache-size": 2,
-			"transformed-subnet-tx-cache-size": 3,
-			"reward-utxos-cache-size": 5,
-			"chain-cache-size": 6,
-			"chain-db-cache-size": 7,
-			"block-id-cache-size": 8,
-			"fx-owner-cache-size": 9,
-			"chain-id-and-addr-cache-size": 10,
-			"checksums-enabled": true
-		}`)
-		ec, err := GetExecutionConfig(b)
-		require.NoError(err)
-		expected := &ExecutionConfig{
-			Network: network.Config{
-				MaxValidatorSetStaleness:                    1,
-				TargetGossipSize:                            2,
-				PushGossipPercentStake:                      DefaultExecutionConfig.Network.PushGossipPercentStake,
-				PushGossipNumValidators:                     DefaultExecutionConfig.Network.PushGossipNumValidators,
-				PushGossipNumPeers:                          DefaultExecutionConfig.Network.PushGossipNumPeers,
-				PushRegossipNumValidators:                   DefaultExecutionConfig.Network.PushRegossipNumValidators,
-				PushRegossipNumPeers:                        DefaultExecutionConfig.Network.PushRegossipNumPeers,
-				PushGossipDiscardedCacheSize:                1024,
-				PushGossipMaxRegossipFrequency:              10 * time.Second,
-				PushGossipFrequency:                         DefaultExecutionConfig.Network.PushGossipFrequency,
-				PullGossipPollSize:                          3,
-				PullGossipFrequency:                         4,
-				PullGossipThrottlingPeriod:                  5,
-				PullGossipThrottlingLimit:                   DefaultExecutionConfig.Network.PullGossipThrottlingLimit,
-				ExpectedBloomFilterElements:                 DefaultExecutionConfig.Network.ExpectedBloomFilterElements,
-				ExpectedBloomFilterFalsePositiveProbability: DefaultExecutionConfig.Network.ExpectedBloomFilterFalsePositiveProbability,
-				MaxBloomFilterFalsePositiveProbability:      DefaultExecutionConfig.Network.MaxBloomFilterFalsePositiveProbability,
-			},
-			BlockCacheSize:               1,
-			TxCacheSize:                  2,
-			TransformedSubnetTxCacheSize: 3,
-			RewardUTXOsCacheSize:         5,
-			ChainCacheSize:               6,
-			ChainDBCacheSize:             7,
-			BlockIDCacheSize:             8,
-			FxOwnerCacheSize:             9,
-			ChainIDAndAddrCacheSize:      10,
-			ChecksumsEnabled:             true,
-			MempoolPruneFrequency:        30 * time.Minute,
-		}
-		require.Equal(expected, ec)
-=======
 		b, err := json.Marshal(expected)
 		require.NoError(err)
 
 		actual, err := GetExecutionConfig(b)
 		require.NoError(err)
 		require.Equal(expected, actual)
->>>>>>> ddf33921
 	})
 }