// Copyright (C) 2019-2021, Ava Labs, Inc. All rights reserved.
// See the file LICENSE for licensing terms.

package platformvm

import (
	"errors"
	"fmt"
	"time"

	"github.com/gorilla/rpc/v2"
	"github.com/prometheus/client_golang/prometheus"

	"github.com/ava-labs/avalanchego/cache"
	"github.com/ava-labs/avalanchego/codec"
	"github.com/ava-labs/avalanchego/codec/linearcodec"
	"github.com/ava-labs/avalanchego/database"
	"github.com/ava-labs/avalanchego/database/manager"
	"github.com/ava-labs/avalanchego/ids"
	"github.com/ava-labs/avalanchego/snow"
	"github.com/ava-labs/avalanchego/snow/choices"
	"github.com/ava-labs/avalanchego/snow/consensus/snowman"
	"github.com/ava-labs/avalanchego/snow/engine/common"
	"github.com/ava-labs/avalanchego/snow/engine/snowman/block"
	"github.com/ava-labs/avalanchego/snow/uptime"
	"github.com/ava-labs/avalanchego/snow/validators"
	"github.com/ava-labs/avalanchego/utils"
	"github.com/ava-labs/avalanchego/utils/constants"
	"github.com/ava-labs/avalanchego/utils/crypto"
	"github.com/ava-labs/avalanchego/utils/json"
	"github.com/ava-labs/avalanchego/utils/logging"
	"github.com/ava-labs/avalanchego/utils/timer/mockable"
	"github.com/ava-labs/avalanchego/utils/window"
	"github.com/ava-labs/avalanchego/utils/wrappers"
	"github.com/ava-labs/avalanchego/version"
	"github.com/ava-labs/avalanchego/vms/components/avax"
	"github.com/ava-labs/avalanchego/vms/platformvm/fx"
	"github.com/ava-labs/avalanchego/vms/platformvm/reward"
	"github.com/ava-labs/avalanchego/vms/platformvm/transactions/builder"
	"github.com/ava-labs/avalanchego/vms/platformvm/utxos"
	"github.com/ava-labs/avalanchego/vms/secp256k1fx"

	safemath "github.com/ava-labs/avalanchego/utils/math"
	p_api "github.com/ava-labs/avalanchego/vms/platformvm/api"
	txstate "github.com/ava-labs/avalanchego/vms/platformvm/state/transactions"
	platformutils "github.com/ava-labs/avalanchego/vms/platformvm/utils"
)

var (
	_ block.ChainVM        = &VM{}
	_ validators.Connector = &VM{}
	_ secp256k1fx.VM       = &VM{}
	_ validators.State     = &VM{}

	errInvalidID         = errors.New("invalid ID")
	errDSCantValidate    = errors.New("new blockchain can't be validated by primary network")
	errStartTimeTooEarly = errors.New("start time is before the current chain time")
	errStartAfterEndTime = errors.New("start time is after the end time")
	errWrongCacheType    = errors.New("unexpectedly cached type")
)

const (
	droppedTxCacheSize     = 64
	validatorSetsCacheSize = 64

	// MaxValidatorWeightFactor is the maximum factor of the validator stake
	// that is allowed to be placed on a validator.
	MaxValidatorWeightFactor uint64 = 5

	// Maximum future start time for staking/delegating
	maxFutureStartTime = 24 * 7 * 2 * time.Hour

	maxRecentlyAcceptedWindowSize = 256
	recentlyAcceptedWindowTTL     = 5 * time.Minute
)

<<<<<<< HEAD
=======
var (
	errInvalidID      = errors.New("invalid ID")
	errDSCantValidate = errors.New("new blockchain can't be validated by primary network")
	errWrongCacheType = errors.New("unexpectedly cached type")

	_ block.ChainVM        = &VM{}
	_ validators.Connector = &VM{}
	_ secp256k1fx.VM       = &VM{}
	_ validators.State     = &VM{}
)

>>>>>>> fa9ff883
type VM struct {
	Factory
	metrics
	avax.AddressManager
	avax.AtomicUTXOManager
	*network

	// Used to get time. Useful for faking time during tests.
	clock mockable.Clock

	// Used to create and use keys.
	factory crypto.FactorySECP256K1R

	blockBuilder blockBuilder

	uptimeManager uptime.Manager

	rewards reward.Calculator

	// The context of this vm
	ctx       *snow.Context
	dbManager manager.Manager

	internalState InternalState
	spendOps      utxos.SpendHandler

	// ID of the preferred block
	preferred ids.ID

	// ID of the last accepted block
	lastAcceptedID ids.ID

	fx            fx.Fx
	codecRegistry codec.Registry

	// Bootstrapped remembers if this chain has finished bootstrapping or not
	bootstrapped utils.AtomicBool

	// Contains the IDs of transactions recently dropped because they failed
	// verification. These txs may be re-issued and put into accepted blocks, so
	// check the database to see if it was later committed/aborted before
	// reporting that it's dropped.
	// Key: Tx ID
	// Value: String repr. of the verification error
	droppedTxCache cache.LRU

	// Maps caches for each subnet that is currently whitelisted.
	// Key: Subnet ID
	// Value: cache mapping height -> validator set map
	validatorSetCaches map[ids.ID]cache.Cacher

	// Key: block ID
	// Value: the block
	currentBlocks map[ids.ID]Block

	// sliding window of blocks that were recently accepted
	recentlyAccepted *window.Window

	txBuilder builder.TxBuilder
}

// Initialize this blockchain.
// [vm.ChainManager] and [vm.vdrMgr] must be set before this function is called.
func (vm *VM) Initialize(
	ctx *snow.Context,
	dbManager manager.Manager,
	genesisBytes []byte,
	upgradeBytes []byte,
	configBytes []byte,
	toEngine chan<- common.Message,
	_ []*common.Fx,
	appSender common.AppSender,
) error {
	ctx.Log.Verbo("initializing platform chain")

	registerer := prometheus.NewRegistry()
	if err := ctx.Metrics.Register(registerer); err != nil {
		return err
	}

	// Initialize metrics as soon as possible
	if err := vm.metrics.Initialize("", registerer, vm.WhitelistedSubnets); err != nil {
		return err
	}

	// Initialize the utility to parse addresses
	vm.AddressManager = avax.NewAddressManager(ctx)

	// Initialize the utility to fetch atomic UTXOs
	vm.AtomicUTXOManager = avax.NewAtomicUTXOManager(ctx.SharedMemory, Codec)

	vm.fx = &secp256k1fx.Fx{}

	vm.ctx = ctx
	vm.dbManager = dbManager

	vm.codecRegistry = linearcodec.NewDefault()
	if err := vm.fx.Initialize(vm); err != nil {
		return err
	}

	vm.droppedTxCache = cache.LRU{Size: droppedTxCacheSize}
	vm.validatorSetCaches = make(map[ids.ID]cache.Cacher)
	vm.currentBlocks = make(map[ids.ID]Block)

	if err := vm.blockBuilder.Initialize(vm, toEngine, registerer); err != nil {
		return fmt.Errorf(
			"failed to initialize the block builder: %w",
			err,
		)
	}
	vm.network = newNetwork(vm.ApricotPhase4Time, appSender, vm)
	vm.rewards = reward.NewCalculator(vm.RewardConfig)

	is, err := NewMeteredInternalState(vm, vm.dbManager.Current().Database, genesisBytes, registerer)
	if err != nil {
		return err
	}
	vm.internalState = is
	vm.spendOps = utxos.NewHandler(vm.ctx, vm.clock, vm.internalState, vm.fx)

	// Initialize the utility to track validator uptimes
	vm.uptimeManager = uptime.NewManager(is)
	vm.UptimeLockedCalculator.SetCalculator(&vm.bootstrapped, &ctx.Lock, vm.uptimeManager)

	if err := vm.updateValidators(); err != nil {
		return fmt.Errorf(
			"failed to initialize validator sets: %w",
			err,
		)
	}

	// Create all of the chains that the database says exist
	if err := vm.initBlockchains(); err != nil {
		return fmt.Errorf(
			"failed to initialize blockchains: %w",
			err,
		)
	}

	vm.recentlyAccepted = window.New(
		window.Config{
			Clock:   &vm.clock,
			MaxSize: maxRecentlyAcceptedWindowSize,
			TTL:     recentlyAcceptedWindowTTL,
		},
	)

	vm.txBuilder = builder.NewTxBuilder(
		vm.ctx,
		vm.Config,
		vm.clock,
		vm.fx,
		vm.internalState,
		vm.AtomicUTXOManager,
		vm.spendOps,
		vm.rewards,
	)

	vm.lastAcceptedID = is.GetLastAccepted()
	ctx.Log.Info("initializing last accepted block as %s", vm.lastAcceptedID)

	// Build off the most recently accepted block
	return vm.SetPreference(vm.lastAcceptedID)
}

// Create all chains that exist that this node validates.
func (vm *VM) initBlockchains() error {
	if err := vm.createSubnet(constants.PrimaryNetworkID); err != nil {
		return err
	}

	if vm.StakingEnabled {
		for subnetID := range vm.WhitelistedSubnets {
			if err := vm.createSubnet(subnetID); err != nil {
				return err
			}
		}
	} else {
		subnets, err := vm.internalState.GetSubnets()
		if err != nil {
			return err
		}
		for _, subnet := range subnets {
			if err := vm.createSubnet(subnet.ID()); err != nil {
				return err
			}
		}
	}
	return nil
}

// Create the subnet with ID [subnetID]
func (vm *VM) createSubnet(subnetID ids.ID) error {
	chains, err := vm.internalState.GetChains(subnetID)
	if err != nil {
		return err
	}
	for _, chain := range chains {
		if err := platformutils.CreateChain(vm.Config, chain.Unsigned, chain.ID()); err != nil {
			return err
		}
	}
	return nil
}

// onBootstrapStarted marks this VM as bootstrapping
func (vm *VM) onBootstrapStarted() error {
	vm.bootstrapped.SetValue(false)
	return vm.fx.Bootstrapping()
}

// onNormalOperationsStarted marks this VM as bootstrapped
func (vm *VM) onNormalOperationsStarted() error {
	if vm.bootstrapped.GetValue() {
		return nil
	}
	vm.bootstrapped.SetValue(true)

	if err := vm.fx.Bootstrapped(); err != nil {
		return err
	}

	primaryValidatorSet, exist := vm.Validators.GetValidators(constants.PrimaryNetworkID)
	if !exist {
		return errNoPrimaryValidators
	}
	primaryValidators := primaryValidatorSet.List()

	validatorIDs := make([]ids.NodeID, len(primaryValidators))
	for i, vdr := range primaryValidators {
		validatorIDs[i] = vdr.ID()
	}

	if err := vm.uptimeManager.StartTracking(validatorIDs); err != nil {
		return err
	}
	return vm.internalState.Commit()
}

func (vm *VM) SetState(state snow.State) error {
	switch state {
	case snow.Bootstrapping:
		return vm.onBootstrapStarted()
	case snow.NormalOp:
		return vm.onNormalOperationsStarted()
	default:
		return snow.ErrUnknownState
	}
}

// Shutdown this blockchain
func (vm *VM) Shutdown() error {
	if vm.dbManager == nil {
		return nil
	}

	vm.blockBuilder.Shutdown()

	if vm.bootstrapped.GetValue() {
		primaryValidatorSet, exist := vm.Validators.GetValidators(constants.PrimaryNetworkID)
		if !exist {
			return errNoPrimaryValidators
		}
		primaryValidators := primaryValidatorSet.List()

		validatorIDs := make([]ids.NodeID, len(primaryValidators))
		for i, vdr := range primaryValidators {
			validatorIDs[i] = vdr.ID()
		}

		if err := vm.uptimeManager.Shutdown(validatorIDs); err != nil {
			return err
		}
		if err := vm.internalState.Commit(); err != nil {
			return err
		}
	}

	errs := wrappers.Errs{}
	errs.Add(
		vm.internalState.Close(),
		vm.dbManager.Close(),
	)
	return errs.Err
}

// BuildBlock builds a block to be added to consensus
func (vm *VM) BuildBlock() (snowman.Block, error) { return vm.blockBuilder.BuildBlock() }

func (vm *VM) ParseBlock(b []byte) (snowman.Block, error) {
	var blk Block
	if _, err := Codec.Unmarshal(b, &blk); err != nil {
		return nil, err
	}
	if err := blk.initialize(vm, b, choices.Processing, blk); err != nil {
		return nil, err
	}

	// TODO: remove this to make ParseBlock stateless
	if block, err := vm.GetBlock(blk.ID()); err == nil {
		// If we have seen this block before, return it with the most up-to-date
		// info
		return block, nil
	}
	return blk, nil
}

func (vm *VM) GetBlock(blkID ids.ID) (snowman.Block, error) { return vm.getBlock(blkID) }

func (vm *VM) getBlock(blkID ids.ID) (Block, error) {
	// If block is in memory, return it.
	if blk, exists := vm.currentBlocks[blkID]; exists {
		return blk, nil
	}
	return vm.internalState.GetBlock(blkID)
}

// LastAccepted returns the block most recently accepted
func (vm *VM) LastAccepted() (ids.ID, error) {
	return vm.lastAcceptedID, nil
}

// SetPreference sets the preferred block to be the one with ID [blkID]
func (vm *VM) SetPreference(blkID ids.ID) error {
	if blkID == vm.preferred {
		// If the preference didn't change, then this is a noop
		return nil
	}
	vm.preferred = blkID
	vm.blockBuilder.ResetTimer()
	return nil
}

func (vm *VM) Preferred() (Block, error) {
	return vm.getBlock(vm.preferred)
}

func (vm *VM) Version() (string, error) {
	return version.Current.String(), nil
}

// CreateHandlers returns a map where:
// * keys are API endpoint extensions
// * values are API handlers
func (vm *VM) CreateHandlers() (map[string]*common.HTTPHandler, error) {
	server := rpc.NewServer()
	server.RegisterCodec(json.NewCodec(), "application/json")
	server.RegisterCodec(json.NewCodec(), "application/json;charset=UTF-8")
	server.RegisterInterceptFunc(vm.metrics.apiRequestMetrics.InterceptRequest)
	server.RegisterAfterFunc(vm.metrics.apiRequestMetrics.AfterRequest)
	if err := server.RegisterService(&Service{vm: vm}, "platform"); err != nil {
		return nil, err
	}

	return map[string]*common.HTTPHandler{
		"": {
			Handler: server,
		},
	}, nil
}

// CreateStaticHandlers returns a map where:
// * keys are API endpoint extensions
// * values are API handlers
func (vm *VM) CreateStaticHandlers() (map[string]*common.HTTPHandler, error) {
	server := rpc.NewServer()
	server.RegisterCodec(json.NewCodec(), "application/json")
	server.RegisterCodec(json.NewCodec(), "application/json;charset=UTF-8")
	if err := server.RegisterService(&p_api.StaticService{}, "platform"); err != nil {
		return nil, err
	}

	return map[string]*common.HTTPHandler{
		"": {
			LockOptions: common.NoLock,
			Handler:     server,
		},
	}, nil
}

func (vm *VM) Connected(vdrID ids.NodeID, _ version.Application) error {
	return vm.uptimeManager.Connect(vdrID)
}

func (vm *VM) Disconnected(vdrID ids.NodeID) error {
	if err := vm.uptimeManager.Disconnect(vdrID); err != nil {
		return err
	}
	return vm.internalState.Commit()
}

// GetValidatorSet returns the validator set at the specified height for the
// provided subnetID.
func (vm *VM) GetValidatorSet(height uint64, subnetID ids.ID) (map[ids.NodeID]uint64, error) {
	validatorSetsCache, exists := vm.validatorSetCaches[subnetID]
	if !exists {
		validatorSetsCache = &cache.LRU{Size: validatorSetsCacheSize}
		// Only cache whitelisted subnets
		if vm.WhitelistedSubnets.Contains(subnetID) || subnetID == constants.PrimaryNetworkID {
			vm.validatorSetCaches[subnetID] = validatorSetsCache
		}
	}

	if validatorSetIntf, ok := validatorSetsCache.Get(height); ok {
		validatorSet, ok := validatorSetIntf.(map[ids.NodeID]uint64)
		if !ok {
			return nil, errWrongCacheType
		}
		vm.metrics.validatorSetsCached.Inc()
		return validatorSet, nil
	}

	lastAcceptedHeight, err := vm.GetCurrentHeight()
	if err != nil {
		return nil, err
	}
	if lastAcceptedHeight < height {
		return nil, database.ErrNotFound
	}

	// get the start time to track metrics
	startTime := vm.Clock().Time()

	currentValidators, ok := vm.Validators.GetValidators(subnetID)
	if !ok {
		return nil, txstate.ErrNotEnoughValidators
	}
	currentValidatorList := currentValidators.List()

	vdrSet := make(map[ids.NodeID]uint64, len(currentValidatorList))
	for _, vdr := range currentValidatorList {
		vdrSet[vdr.ID()] = vdr.Weight()
	}

	for i := lastAcceptedHeight; i > height; i-- {
		diffs, err := vm.internalState.GetValidatorWeightDiffs(i, subnetID)
		if err != nil {
			return nil, err
		}

		for nodeID, diff := range diffs {
			var op func(uint64, uint64) (uint64, error)
			if diff.Decrease {
				// The validator's weight was decreased at this block, so in the
				// prior block it was higher.
				op = safemath.Add64
			} else {
				// The validator's weight was increased at this block, so in the
				// prior block it was lower.
				op = safemath.Sub64
			}

			newWeight, err := op(vdrSet[nodeID], diff.Amount)
			if err != nil {
				return nil, err
			}
			if newWeight == 0 {
				delete(vdrSet, nodeID)
			} else {
				vdrSet[nodeID] = newWeight
			}
		}
	}

	// cache the validator set
	validatorSetsCache.Put(height, vdrSet)

	endTime := vm.Clock().Time()
	vm.metrics.validatorSetsCreated.Inc()
	vm.metrics.validatorSetsDuration.Add(float64(endTime.Sub(startTime)))
	vm.metrics.validatorSetsHeightDiff.Add(float64(lastAcceptedHeight - height))
	return vdrSet, nil
}

// GetMinimumHeight returns the height of the most recent block beyond the
// horizon of our recentlyAccepted window.
//
// Because the time between blocks is arbitrary, we're only guaranteed that
// the window's configured TTL amount of time has passed once an element
// expires from the window.
//
// To try to always return a block older than the window's TTL, we return the
// parent of the oldest element in the window (as an expired element is always
// guaranteed to be sufficiently stale). If we haven't expired an element yet
// in the case of a process restart, we default to the lastAccepted block's
// height which is likely (but not guaranteed) to also be older than the
// window's configured TTL.
func (vm *VM) GetMinimumHeight() (uint64, error) {
	oldest, ok := vm.recentlyAccepted.Oldest()
	if !ok {
		return vm.GetCurrentHeight()
	}

	blk, err := vm.GetBlock(oldest.(ids.ID))
	if err != nil {
		return 0, err
	}

	return blk.Height() - 1, nil
}

// GetCurrentHeight returns the height of the last accepted block
func (vm *VM) GetCurrentHeight() (uint64, error) {
	lastAccepted, err := vm.getBlock(vm.lastAcceptedID)
	if err != nil {
		return 0, err
	}
	return lastAccepted.Height(), nil
}

func (vm *VM) updateValidators() error {
	currentValidators := vm.internalState.CurrentStakerChainState()
	primaryValidators, err := currentValidators.ValidatorSet(constants.PrimaryNetworkID)
	if err != nil {
		return err
	}
	if err := vm.Validators.Set(constants.PrimaryNetworkID, primaryValidators); err != nil {
		return err
	}

	weight, _ := primaryValidators.GetWeight(vm.ctx.NodeID)
	vm.localStake.Set(float64(weight))
	vm.totalStake.Set(float64(primaryValidators.Weight()))

	for subnetID := range vm.WhitelistedSubnets {
		subnetValidators, err := currentValidators.ValidatorSet(subnetID)
		if err != nil {
			return err
		}
		if err := vm.Validators.Set(subnetID, subnetValidators); err != nil {
			return err
		}
	}
	return nil
}

func (vm *VM) CodecRegistry() codec.Registry { return vm.codecRegistry }

func (vm *VM) Clock() *mockable.Clock { return &vm.clock }

func (vm *VM) Logger() logging.Logger { return vm.ctx.Log }

// Returns the percentage of the total stake of the subnet connected to this
// node.
func (vm *VM) getPercentConnected(subnetID ids.ID) (float64, error) {
	vdrSet, exists := vm.Validators.GetValidators(subnetID)
	if !exists {
		return 0, errNoValidators
	}

	vdrSetWeight := vdrSet.Weight()
	if vdrSetWeight == 0 {
		return 1, nil
	}

	var (
		connectedStake uint64
		err            error
	)
	for _, vdr := range vdrSet.List() {
		if !vm.uptimeManager.IsConnected(vdr.ID()) {
			continue // not connected to us --> don't include
		}
		connectedStake, err = safemath.Add64(connectedStake, vdr.Weight())
		if err != nil {
			return 0, err
		}
	}
	return float64(connectedStake) / float64(vdrSetWeight), nil
}<|MERGE_RESOLUTION|>--- conflicted
+++ resolved
@@ -52,11 +52,9 @@
 	_ secp256k1fx.VM       = &VM{}
 	_ validators.State     = &VM{}
 
-	errInvalidID         = errors.New("invalid ID")
-	errDSCantValidate    = errors.New("new blockchain can't be validated by primary network")
-	errStartTimeTooEarly = errors.New("start time is before the current chain time")
-	errStartAfterEndTime = errors.New("start time is after the end time")
-	errWrongCacheType    = errors.New("unexpectedly cached type")
+	errInvalidID      = errors.New("invalid ID")
+	errDSCantValidate = errors.New("new blockchain can't be validated by primary network")
+	errWrongCacheType = errors.New("unexpectedly cached type")
 )
 
 const (
@@ -74,20 +72,6 @@
 	recentlyAcceptedWindowTTL     = 5 * time.Minute
 )
 
-<<<<<<< HEAD
-=======
-var (
-	errInvalidID      = errors.New("invalid ID")
-	errDSCantValidate = errors.New("new blockchain can't be validated by primary network")
-	errWrongCacheType = errors.New("unexpectedly cached type")
-
-	_ block.ChainVM        = &VM{}
-	_ validators.Connector = &VM{}
-	_ secp256k1fx.VM       = &VM{}
-	_ validators.State     = &VM{}
-)
-
->>>>>>> fa9ff883
 type VM struct {
 	Factory
 	metrics
