--- conflicted
+++ resolved
@@ -119,11 +119,7 @@
 	}
 
 	// Initialize metrics as soon as possible
-<<<<<<< HEAD
-	vm.metrics, err = platformvmmetrics.New("", registerer)
-=======
-	vm.metrics, err = metrics.New(registerer)
->>>>>>> 393342c0
+	vm.metrics, err = platformvmmetrics.New(registerer)
 	if err != nil {
 		return fmt.Errorf("failed to initialize metrics: %w", err)
 	}
