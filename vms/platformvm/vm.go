// Copyright (C) 2019-2024, Ava Labs, Inc. All rights reserved.
// See the file LICENSE for licensing terms.

package platformvm

import (
	"context"
	"errors"
	"fmt"
	"math"
	"net/http"
	"sync"
	"time"

	"github.com/gorilla/rpc/v2"

	"github.com/prometheus/client_golang/prometheus"

	"go.uber.org/zap"

	"github.com/ava-labs/avalanchego/cache"
	"github.com/ava-labs/avalanchego/codec"
	"github.com/ava-labs/avalanchego/codec/linearcodec"
	"github.com/ava-labs/avalanchego/database"
	"github.com/ava-labs/avalanchego/ids"
	"github.com/ava-labs/avalanchego/snow"
	"github.com/ava-labs/avalanchego/snow/consensus/snowman"
	"github.com/ava-labs/avalanchego/snow/engine/common"
	"github.com/ava-labs/avalanchego/snow/uptime"
	"github.com/ava-labs/avalanchego/snow/validators"
	"github.com/ava-labs/avalanchego/utils"
	"github.com/ava-labs/avalanchego/utils/constants"
	"github.com/ava-labs/avalanchego/utils/json"
	"github.com/ava-labs/avalanchego/utils/logging"
	"github.com/ava-labs/avalanchego/utils/timer/mockable"
	"github.com/ava-labs/avalanchego/version"
	"github.com/ava-labs/avalanchego/vms/components/avax"
	"github.com/ava-labs/avalanchego/vms/platformvm/api"
	"github.com/ava-labs/avalanchego/vms/platformvm/block"
	"github.com/ava-labs/avalanchego/vms/platformvm/config"
	"github.com/ava-labs/avalanchego/vms/platformvm/fx"
	"github.com/ava-labs/avalanchego/vms/platformvm/metrics"
	"github.com/ava-labs/avalanchego/vms/platformvm/network"
	"github.com/ava-labs/avalanchego/vms/platformvm/reward"
	"github.com/ava-labs/avalanchego/vms/platformvm/state"
	"github.com/ava-labs/avalanchego/vms/platformvm/txs"
	"github.com/ava-labs/avalanchego/vms/platformvm/txs/mempool"
	"github.com/ava-labs/avalanchego/vms/platformvm/utxo"
	"github.com/ava-labs/avalanchego/vms/secp256k1fx"

	snowmanblock "github.com/ava-labs/avalanchego/snow/engine/snowman/block"
	blockbuilder "github.com/ava-labs/avalanchego/vms/platformvm/block/builder"
	blockexecutor "github.com/ava-labs/avalanchego/vms/platformvm/block/executor"
	txbuilder "github.com/ava-labs/avalanchego/vms/platformvm/txs/builder"
	txexecutor "github.com/ava-labs/avalanchego/vms/platformvm/txs/executor"
	pvalidators "github.com/ava-labs/avalanchego/vms/platformvm/validators"
)

var (
	_ snowmanblock.ChainVM       = (*VM)(nil)
	_ secp256k1fx.VM             = (*VM)(nil)
	_ validators.State           = (*VM)(nil)
	_ validators.SubnetConnector = (*VM)(nil)
)

type VM struct {
	config.Config
	blockbuilder.Builder
	network.Network
	validators.State

	metrics            metrics.Metrics
	atomicUtxosManager avax.AtomicUTXOManager

	// Used to get time. Useful for faking time during tests.
	clock mockable.Clock

	uptimeManager uptime.Manager

	// The context of this vm
	ctx *snow.Context
	db  database.Database

	state state.State

	fx            fx.Fx
	codecRegistry codec.Registry

	// Bootstrapped remembers if this chain has finished bootstrapping or not
	bootstrapped utils.Atomic[bool]

	txBuilder txbuilder.Builder
	manager   blockexecutor.Manager
<<<<<<< HEAD
=======

	// Cancelled on shutdown
	onShutdownCtx context.Context
	// Call [onShutdownCtxCancel] to cancel [onShutdownCtx] during Shutdown()
	onShutdownCtxCancel context.CancelFunc
	awaitShutdown       sync.WaitGroup

	// TODO: Remove after v1.11.x is activated
	pruned utils.Atomic[bool]
>>>>>>> 0c4efd74
}

// Initialize this blockchain.
// [vm.ChainManager] and [vm.vdrMgr] must be set before this function is called.
func (vm *VM) Initialize(
	ctx context.Context,
	chainCtx *snow.Context,
	db database.Database,
	genesisBytes []byte,
	_ []byte,
	configBytes []byte,
	toEngine chan<- common.Message,
	_ []*common.Fx,
	appSender common.AppSender,
) error {
	chainCtx.Log.Verbo("initializing platform chain")

	execConfig, err := config.GetExecutionConfig(configBytes)
	if err != nil {
		return err
	}
	chainCtx.Log.Info("using VM execution config", zap.Reflect("config", execConfig))

	registerer := prometheus.NewRegistry()
	if err := chainCtx.Metrics.Register(registerer); err != nil {
		return err
	}

	// Initialize metrics as soon as possible
	vm.metrics, err = metrics.New("", registerer)
	if err != nil {
		return fmt.Errorf("failed to initialize metrics: %w", err)
	}

	vm.ctx = chainCtx
	vm.db = db

	vm.codecRegistry = linearcodec.NewDefault()
	vm.fx = &secp256k1fx.Fx{}
	if err := vm.fx.Initialize(vm); err != nil {
		return err
	}

	rewards := reward.NewCalculator(vm.RewardConfig)

	vm.state, err = state.New(
		vm.db,
		genesisBytes,
		&vm.Config,
		vm.ctx,
		vm.metrics,
		rewards,
	)
	if err != nil {
		return err
	}

	validatorManager := pvalidators.NewManager(chainCtx.Log, vm.Config, vm.state, vm.metrics, &vm.clock)
	vm.State = validatorManager
	vm.atomicUtxosManager = avax.NewAtomicUTXOManager(chainCtx.SharedMemory, txs.Codec)
	utxoHandler := utxo.NewHandler(vm.ctx, &vm.clock, vm.fx)
	vm.uptimeManager = uptime.NewManager(vm.state, &vm.clock)
	vm.UptimeLockedCalculator.SetCalculator(&vm.bootstrapped, &chainCtx.Lock, vm.uptimeManager)

	vm.txBuilder = txbuilder.New(
		vm.ctx,
		&vm.Config,
		&vm.clock,
		vm.fx,
		vm.state,
		vm.atomicUtxosManager,
		utxoHandler,
	)

	txExecutorBackend := &txexecutor.Backend{
		Config:       &vm.Config,
		Ctx:          vm.ctx,
		Clk:          &vm.clock,
		Fx:           vm.fx,
		FlowChecker:  utxoHandler,
		Uptimes:      vm.uptimeManager,
		Rewards:      rewards,
		Bootstrapped: &vm.bootstrapped,
	}

	mempool, err := mempool.New("mempool", registerer, toEngine)
	if err != nil {
		return fmt.Errorf("failed to create mempool: %w", err)
	}

	vm.manager = blockexecutor.NewManager(
		mempool,
		vm.metrics,
		vm.state,
		txExecutorBackend,
		validatorManager,
	)

	txVerifier := network.NewLockedTxVerifier(&txExecutorBackend.Ctx.Lock, vm.manager)
	vm.Network, err = network.New(
		chainCtx.Log,
		chainCtx.NodeID,
		chainCtx.SubnetID,
		chainCtx.ValidatorState,
		txVerifier,
		mempool,
		txExecutorBackend.Config.PartialSyncPrimaryNetwork,
		appSender,
		registerer,
		execConfig.Network,
	)
	if err != nil {
		return fmt.Errorf("failed to initialize network: %w", err)
	}

	vm.onShutdownCtx, vm.onShutdownCtxCancel = context.WithCancel(context.Background())
	vm.awaitShutdown.Add(1)
	go func() {
		defer vm.awaitShutdown.Done()

		// Invariant: Gossip must never grab the context lock.
		vm.Network.Gossip(vm.onShutdownCtx)
	}()

	vm.Builder = blockbuilder.New(
		mempool,
		vm.txBuilder,
		txExecutorBackend,
		vm.manager,
	)

	// Create all of the chains that the database says exist
	if err := vm.initBlockchains(); err != nil {
		return fmt.Errorf(
			"failed to initialize blockchains: %w",
			err,
		)
	}

	lastAcceptedID := vm.state.GetLastAccepted()
	chainCtx.Log.Info("initializing last accepted",
		zap.Stringer("blkID", lastAcceptedID),
	)
<<<<<<< HEAD
	return vm.SetPreference(ctx, lastAcceptedID)
=======
	if err := vm.SetPreference(ctx, lastAcceptedID); err != nil {
		return err
	}

	// Incrementing [awaitShutdown] would cause a deadlock since
	// [periodicallyPruneMempool] grabs the context lock.
	go vm.periodicallyPruneMempool(execConfig.MempoolPruneFrequency)

	shouldPrune, err := vm.state.ShouldPrune()
	if err != nil {
		return fmt.Errorf(
			"failed to check if the database should be pruned: %w",
			err,
		)
	}
	if !shouldPrune {
		chainCtx.Log.Info("state already pruned and indexed")
		vm.pruned.Set(true)
		return nil
	}

	go func() {
		err := vm.state.PruneAndIndex(&vm.ctx.Lock, vm.ctx.Log)
		if err != nil {
			vm.ctx.Log.Error("state pruning and height indexing failed",
				zap.Error(err),
			)
		}

		vm.pruned.Set(true)
	}()

	return nil
>>>>>>> 0c4efd74
}

func (vm *VM) periodicallyPruneMempool(frequency time.Duration) {
	ticker := time.NewTicker(frequency)
	defer ticker.Stop()

	for {
		select {
		case <-vm.onShutdownCtx.Done():
			return
		case <-ticker.C:
			if err := vm.pruneMempool(); err != nil {
				vm.ctx.Log.Debug("pruning mempool failed",
					zap.Error(err),
				)
			}
		}
	}
}

func (vm *VM) pruneMempool() error {
	vm.ctx.Lock.Lock()
	defer vm.ctx.Lock.Unlock()

	blockTxs, err := vm.Builder.PackBlockTxs(math.MaxInt)
	if err != nil {
		return err
	}

	for _, tx := range blockTxs {
		if err := vm.Builder.Add(tx); err != nil {
			vm.ctx.Log.Debug(
				"failed to reissue tx",
				zap.Stringer("txID", tx.ID()),
				zap.Error(err),
			)
		}
	}

	return nil
}

// Create all chains that exist that this node validates.
func (vm *VM) initBlockchains() error {
	if vm.Config.PartialSyncPrimaryNetwork {
		vm.ctx.Log.Info("skipping primary network chain creation")
	} else if err := vm.createSubnet(constants.PrimaryNetworkID); err != nil {
		return err
	}

	if vm.SybilProtectionEnabled {
		for subnetID := range vm.TrackedSubnets {
			if err := vm.createSubnet(subnetID); err != nil {
				return err
			}
		}
	} else {
		subnets, err := vm.state.GetSubnets()
		if err != nil {
			return err
		}
		for _, subnet := range subnets {
			if err := vm.createSubnet(subnet.ID()); err != nil {
				return err
			}
		}
	}
	return nil
}

// Create the subnet with ID [subnetID]
func (vm *VM) createSubnet(subnetID ids.ID) error {
	chains, err := vm.state.GetChains(subnetID)
	if err != nil {
		return err
	}
	for _, chain := range chains {
		tx, ok := chain.Unsigned.(*txs.CreateChainTx)
		if !ok {
			return fmt.Errorf("expected tx type *txs.CreateChainTx but got %T", chain.Unsigned)
		}
		vm.Config.CreateChain(chain.ID(), tx)
	}
	return nil
}

// onBootstrapStarted marks this VM as bootstrapping
func (vm *VM) onBootstrapStarted() error {
	vm.bootstrapped.Set(false)
	return vm.fx.Bootstrapping()
}

// onNormalOperationsStarted marks this VM as bootstrapped
func (vm *VM) onNormalOperationsStarted() error {
	if vm.bootstrapped.Get() {
		return nil
	}
	vm.bootstrapped.Set(true)

	if err := vm.fx.Bootstrapped(); err != nil {
		return err
	}

	primaryVdrIDs := vm.Validators.GetValidatorIDs(constants.PrimaryNetworkID)
	if err := vm.uptimeManager.StartTracking(primaryVdrIDs, constants.PrimaryNetworkID); err != nil {
		return err
	}

	vl := validators.NewLogger(vm.ctx.Log, constants.PrimaryNetworkID, vm.ctx.NodeID)
	vm.Validators.RegisterCallbackListener(constants.PrimaryNetworkID, vl)

	for subnetID := range vm.TrackedSubnets {
		vdrIDs := vm.Validators.GetValidatorIDs(subnetID)
		if err := vm.uptimeManager.StartTracking(vdrIDs, subnetID); err != nil {
			return err
		}

		vl := validators.NewLogger(vm.ctx.Log, subnetID, vm.ctx.NodeID)
		vm.Validators.RegisterCallbackListener(subnetID, vl)
	}

	if err := vm.state.Commit(); err != nil {
		return err
	}

	// Start the block builder
	vm.Builder.StartBlockTimer()
	return nil
}

func (vm *VM) SetState(_ context.Context, state snow.State) error {
	switch state {
	case snow.Bootstrapping:
		return vm.onBootstrapStarted()
	case snow.NormalOp:
		return vm.onNormalOperationsStarted()
	default:
		return snow.ErrUnknownState
	}
}

// Shutdown this blockchain
func (vm *VM) Shutdown(context.Context) error {
	if vm.db == nil {
		return nil
	}

	vm.onShutdownCtxCancel()
	vm.awaitShutdown.Wait()

	vm.Builder.ShutdownBlockTimer()

	if vm.bootstrapped.Get() {
		primaryVdrIDs := vm.Validators.GetValidatorIDs(constants.PrimaryNetworkID)
		if err := vm.uptimeManager.StopTracking(primaryVdrIDs, constants.PrimaryNetworkID); err != nil {
			return err
		}

		for subnetID := range vm.TrackedSubnets {
			vdrIDs := vm.Validators.GetValidatorIDs(subnetID)
			if err := vm.uptimeManager.StopTracking(vdrIDs, subnetID); err != nil {
				return err
			}
		}

		if err := vm.state.Commit(); err != nil {
			return err
		}
	}

	return utils.Err(
		vm.state.Close(),
		vm.db.Close(),
	)
}

func (vm *VM) ParseBlock(_ context.Context, b []byte) (snowman.Block, error) {
	// Note: blocks to be parsed are not verified, so we must used blocks.Codec
	// rather than blocks.GenesisCodec
	statelessBlk, err := block.Parse(block.Codec, b)
	if err != nil {
		return nil, err
	}
	return vm.manager.NewBlock(statelessBlk), nil
}

func (vm *VM) GetBlock(_ context.Context, blkID ids.ID) (snowman.Block, error) {
	return vm.manager.GetBlock(blkID)
}

// LastAccepted returns the block most recently accepted
func (vm *VM) LastAccepted(context.Context) (ids.ID, error) {
	return vm.manager.LastAccepted(), nil
}

// SetPreference sets the preferred block to be the one with ID [blkID]
func (vm *VM) SetPreference(_ context.Context, blkID ids.ID) error {
	if vm.manager.SetPreference(blkID) {
		vm.Builder.ResetBlockTimer()
	}
	return nil
}

func (*VM) Version(context.Context) (string, error) {
	return version.Current.String(), nil
}

// CreateHandlers returns a map where:
// * keys are API endpoint extensions
// * values are API handlers
func (vm *VM) CreateHandlers(context.Context) (map[string]http.Handler, error) {
	server := rpc.NewServer()
	server.RegisterCodec(json.NewCodec(), "application/json")
	server.RegisterCodec(json.NewCodec(), "application/json;charset=UTF-8")
	server.RegisterInterceptFunc(vm.metrics.InterceptRequest)
	server.RegisterAfterFunc(vm.metrics.AfterRequest)
	service := &Service{
		vm:          vm,
		addrManager: avax.NewAddressManager(vm.ctx),
		stakerAttributesCache: &cache.LRU[ids.ID, *stakerAttributes]{
			Size: stakerAttributesCacheSize,
		},
	}
	err := server.RegisterService(service, "platform")
	return map[string]http.Handler{
		"": server,
	}, err
}

// CreateStaticHandlers returns a map where:
// * keys are API endpoint extensions
// * values are API handlers
func (*VM) CreateStaticHandlers(context.Context) (map[string]http.Handler, error) {
	server := rpc.NewServer()
	server.RegisterCodec(json.NewCodec(), "application/json")
	server.RegisterCodec(json.NewCodec(), "application/json;charset=UTF-8")
	return map[string]http.Handler{
		"": server,
	}, server.RegisterService(&api.StaticService{}, "platform")
}

func (vm *VM) Connected(_ context.Context, nodeID ids.NodeID, _ *version.Application) error {
	return vm.uptimeManager.Connect(nodeID, constants.PrimaryNetworkID)
}

func (vm *VM) ConnectedSubnet(_ context.Context, nodeID ids.NodeID, subnetID ids.ID) error {
	return vm.uptimeManager.Connect(nodeID, subnetID)
}

func (vm *VM) Disconnected(_ context.Context, nodeID ids.NodeID) error {
	if err := vm.uptimeManager.Disconnect(nodeID); err != nil {
		return err
	}
	return vm.state.Commit()
}

func (vm *VM) CodecRegistry() codec.Registry {
	return vm.codecRegistry
}

func (vm *VM) Clock() *mockable.Clock {
	return &vm.clock
}

func (vm *VM) Logger() logging.Logger {
	return vm.ctx.Log
}

func (*VM) VerifyHeightIndex(_ context.Context) error {
	return nil
}

func (vm *VM) GetBlockIDAtHeight(_ context.Context, height uint64) (ids.ID, error) {
	return vm.state.GetBlockIDAtHeight(height)
}

func (vm *VM) issueTx(ctx context.Context, tx *txs.Tx) error {
	err := vm.Network.IssueTx(ctx, tx)
	if err != nil && !errors.Is(err, mempool.ErrDuplicateTx) {
		vm.ctx.Log.Debug("failed to add tx to mempool",
			zap.Stringer("txID", tx.ID()),
			zap.Error(err),
		)
		return err
	}

	return nil
}<|MERGE_RESOLUTION|>--- conflicted
+++ resolved
@@ -91,18 +91,12 @@
 
 	txBuilder txbuilder.Builder
 	manager   blockexecutor.Manager
-<<<<<<< HEAD
-=======
 
 	// Cancelled on shutdown
 	onShutdownCtx context.Context
 	// Call [onShutdownCtxCancel] to cancel [onShutdownCtx] during Shutdown()
 	onShutdownCtxCancel context.CancelFunc
 	awaitShutdown       sync.WaitGroup
-
-	// TODO: Remove after v1.11.x is activated
-	pruned utils.Atomic[bool]
->>>>>>> 0c4efd74
 }
 
 // Initialize this blockchain.
@@ -246,9 +240,6 @@
 	chainCtx.Log.Info("initializing last accepted",
 		zap.Stringer("blkID", lastAcceptedID),
 	)
-<<<<<<< HEAD
-	return vm.SetPreference(ctx, lastAcceptedID)
-=======
 	if err := vm.SetPreference(ctx, lastAcceptedID); err != nil {
 		return err
 	}
@@ -257,32 +248,7 @@
 	// [periodicallyPruneMempool] grabs the context lock.
 	go vm.periodicallyPruneMempool(execConfig.MempoolPruneFrequency)
 
-	shouldPrune, err := vm.state.ShouldPrune()
-	if err != nil {
-		return fmt.Errorf(
-			"failed to check if the database should be pruned: %w",
-			err,
-		)
-	}
-	if !shouldPrune {
-		chainCtx.Log.Info("state already pruned and indexed")
-		vm.pruned.Set(true)
-		return nil
-	}
-
-	go func() {
-		err := vm.state.PruneAndIndex(&vm.ctx.Lock, vm.ctx.Log)
-		if err != nil {
-			vm.ctx.Log.Error("state pruning and height indexing failed",
-				zap.Error(err),
-			)
-		}
-
-		vm.pruned.Set(true)
-	}()
-
-	return nil
->>>>>>> 0c4efd74
+	return nil
 }
 
 func (vm *VM) periodicallyPruneMempool(frequency time.Duration) {
