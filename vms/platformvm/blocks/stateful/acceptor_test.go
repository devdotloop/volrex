--- conflicted
+++ resolved
@@ -42,12 +42,7 @@
 	)
 	assert.NoError(err)
 
-<<<<<<< HEAD
-	metrics, err := metrics.NewMetrics("", prometheus.NewRegistry(), ids.Set{})
-	assert.NoError(err)
-=======
 	metrics := metrics.NewNoopMetrics()
->>>>>>> def37373
 
 	acceptor := &acceptor{
 		backend: &backend{
@@ -70,12 +65,6 @@
 	ctrl := gomock.NewController(t)
 	defer ctrl.Finish()
 
-<<<<<<< HEAD
-	metrics, err := metrics.NewMetrics("", prometheus.NewRegistry(), ids.Set{})
-	assert.NoError(err)
-
-=======
->>>>>>> def37373
 	s := state.NewMockState(ctrl)
 	sharedMemory := atomic.NewMockSharedMemory(ctrl)
 
@@ -160,12 +149,6 @@
 	ctrl := gomock.NewController(t)
 	defer ctrl.Finish()
 
-<<<<<<< HEAD
-	metrics, err := metrics.NewMetrics("", prometheus.NewRegistry(), ids.Set{})
-	assert.NoError(err)
-
-=======
->>>>>>> def37373
 	s := state.NewMockState(ctrl)
 	sharedMemory := atomic.NewMockSharedMemory(ctrl)
 
@@ -258,12 +241,6 @@
 	ctrl := gomock.NewController(t)
 	defer ctrl.Finish()
 
-<<<<<<< HEAD
-	metrics, err := metrics.NewMetrics("", prometheus.NewRegistry(), ids.Set{})
-	assert.NoError(err)
-
-=======
->>>>>>> def37373
 	s := state.NewMockState(ctrl)
 	sharedMemory := atomic.NewMockSharedMemory(ctrl)
 
@@ -358,12 +335,6 @@
 	ctrl := gomock.NewController(t)
 	defer ctrl.Finish()
 
-<<<<<<< HEAD
-	metrics, err := metrics.NewMetrics("", prometheus.NewRegistry(), ids.Set{})
-	assert.NoError(err)
-
-=======
->>>>>>> def37373
 	s := state.NewMockState(ctrl)
 	sharedMemory := atomic.NewMockSharedMemory(ctrl)
 
