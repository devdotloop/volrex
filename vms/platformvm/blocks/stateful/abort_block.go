--- conflicted
+++ resolved
@@ -57,16 +57,10 @@
 		doubleDecisionBlock: &doubleDecisionBlock{
 			decisionBlock: decisionBlock{
 				commonBlock: &commonBlock{
-<<<<<<< HEAD
 					commonStatelessBlk: statelessBlk,
 					status:             status,
 					verifier:           verifier,
-=======
-					baseBlk:           &statelessBlk.CommonBlock,
-					status:            status,
-					verifier:          verifier,
-					txExecutorBackend: txExecutorBackend,
->>>>>>> f0398251
+					txExecutorBackend:  txExecutorBackend,
 				},
 			},
 		},
