--- conflicted
+++ resolved
@@ -21,15 +21,7 @@
 	children []Block
 
 	timestampGetter
-<<<<<<< HEAD
-	lastAccepteder
-=======
 	state.LastAccepteder
-	baseBlk   *stateless.CommonBlock
-	timestamp time.Time // Time this block was proposed at
-	status    choices.Status
-	children  []Block
->>>>>>> 2b8d7001
 }
 
 func (c *commonBlock) addChild(child Block) {
