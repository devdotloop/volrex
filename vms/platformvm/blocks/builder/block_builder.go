--- conflicted
+++ resolved
@@ -161,115 +161,18 @@
 
 // BuildBlock builds a block to be added to consensus
 func (b *blockBuilder) BuildBlock() (snowman.Block, error) {
-<<<<<<< HEAD
-	ctx := b.txExecutorBackend.Ctx
-=======
->>>>>>> b8ee829b
 	b.Mempool.DisableAdding()
 	defer func() {
 		b.Mempool.EnableAdding()
 		b.resetTimer()
 	}()
 
-	var (
-		ctx           = b.txExecutorBackend.Ctx
-		stateVersions = b.txExecutorBackend.StateVersions
-	)
+	ctx := b.txExecutorBackend.Ctx
 	ctx.Log.Debug("starting to attempt to build a block")
 	blkBuildingStrategy, err := b.getBuildingStrategy()
 	if err != nil {
 		return nil, err
 	}
-<<<<<<< HEAD
-=======
-	preferredID := preferred.ID()
-	nextHeight := preferred.Height() + 1
-
-	preferredState, ok := stateVersions.GetState(preferredID)
-	if !ok {
-		return nil, fmt.Errorf("could not retrieve state for block %s, which should be a decision block", preferredID)
-	}
-
-	// Try building a standard block.
-	if b.Mempool.HasDecisionTxs() {
-		txs := b.Mempool.PopDecisionTxs(targetBlockSize)
-		statelessBlk, err := stateless.NewStandardBlock(preferredID, nextHeight, txs)
-		if err != nil {
-			return nil, err
-		}
-		return b.blkManager.NewBlock(statelessBlk), nil
-	}
-
-	// Try building a proposal block that rewards a staker.
-	stakerTxID, shouldReward, err := b.getNextStakerToReward(preferredState)
-	if err != nil {
-		return nil, err
-	}
-	if shouldReward {
-		rewardValidatorTx, err := b.txBuilder.NewRewardValidatorTx(stakerTxID)
-		if err != nil {
-			return nil, err
-		}
-		statelessBlk, err := stateless.NewProposalBlock(
-			preferredID,
-			nextHeight,
-			rewardValidatorTx,
-		)
-		if err != nil {
-			return nil, err
-		}
-		return b.blkManager.NewBlock(statelessBlk), nil
-	}
-
-	// Try building a proposal block that advances the chain timestamp.
-	nextChainTime, shouldAdvanceTime, err := b.getNextChainTime(preferredState)
-	if err != nil {
-		return nil, err
-	}
-	if shouldAdvanceTime {
-		advanceTimeTx, err := b.txBuilder.NewAdvanceTimeTx(nextChainTime)
-		if err != nil {
-			return nil, err
-		}
-		statelessBlk, err := stateless.NewProposalBlock(
-			preferredID,
-			nextHeight,
-			advanceTimeTx,
-		)
-		if err != nil {
-			return nil, err
-		}
-		return b.blkManager.NewBlock(statelessBlk), nil
-	}
-
-	// Clean out the mempool's transactions with invalid timestamps.
-	if hasProposalTxs := b.dropTooEarlyMempoolProposalTxs(); !hasProposalTxs {
-		ctx.Log.Debug("no pending blocks to build")
-		return nil, errNoPendingBlocks
-	}
-
-	// Get the proposal transaction that should be issued.
-	tx := b.Mempool.PopProposalTx()
-	startTime := tx.Unsigned.(txs.StakerTx).StartTime()
-
-	// If the chain timestamp is too far in the past to issue this transaction
-	// but according to local time, it's ready to be issued, then attempt to
-	// advance the timestamp, so it can be issued.
-	maxChainStartTime := preferredState.GetTimestamp().Add(executor.MaxFutureStartTime)
-	if startTime.After(maxChainStartTime) {
-		b.Mempool.AddProposalTx(tx)
-
-		advanceTimeTx, err := b.txBuilder.NewAdvanceTimeTx(b.txExecutorBackend.Clk.Time())
-		if err != nil {
-			return nil, err
-		}
-		statelessBlk, err := stateless.NewProposalBlock(preferredID, nextHeight, advanceTimeTx)
-		if err != nil {
-			return nil, err
-		}
-		return b.blkManager.NewBlock(statelessBlk), nil
-	}
->>>>>>> b8ee829b
 
 	return blkBuildingStrategy.build()
 }
