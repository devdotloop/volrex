--- conflicted
+++ resolved
@@ -149,11 +149,7 @@
 
 // BuildBlock builds a block to be added to consensus
 func (b *blockBuilder) BuildBlock() (snowman.Block, error) {
-	var (
-		ctx           = b.txExecutorBackend.Ctx
-		stateVersions = b.txExecutorBackend.StateVersions
-	)
-
+	ctx := b.txExecutorBackend.Ctx
 	b.Mempool.DisableAdding()
 	defer func() {
 		b.Mempool.EnableAdding()
@@ -161,36 +157,7 @@
 	}()
 
 	ctx.Log.Debug("starting to attempt to build a block")
-<<<<<<< HEAD
 	blkBuildingStrategy, err := b.getBuildingStrategy()
-=======
-
-	// Get the block to build on top of and retrieve the new block's context.
-	preferred, err := b.Preferred()
-	if err != nil {
-		return nil, err
-	}
-	preferredID := preferred.ID()
-	nextHeight := preferred.Height() + 1
-
-	preferredState, ok := stateVersions.GetState(preferredID)
-	if !ok {
-		return nil, fmt.Errorf("could not retrieve state for block %s, which should be a decision block", preferredID)
-	}
-
-	// Try building a standard block.
-	if b.Mempool.HasDecisionTxs() {
-		txs := b.Mempool.PopDecisionTxs(TargetBlockSize)
-		statelessBlk, err := stateless.NewStandardBlock(preferredID, nextHeight, txs)
-		if err != nil {
-			return nil, err
-		}
-		return b.blkManager.NewBlock(statelessBlk), nil
-	}
-
-	// Try building a proposal block that rewards a staker.
-	stakerTxID, shouldReward, err := b.getNextStakerToReward(preferredState)
->>>>>>> 94805b8d
 	if err != nil {
 		return nil, err
 	}
@@ -214,7 +181,6 @@
 // resetTimer Check if there is a block ready to be added to consensus. If so, notify the
 // consensus engine.
 func (b *blockBuilder) resetTimer() {
-<<<<<<< HEAD
 	blkBuildStrategy, err := b.getBuildingStrategy()
 	if err != nil {
 		return
@@ -223,15 +189,18 @@
 	// check if there are txs to be included in the block
 	// or if chain time can be moved ahead via block timestamp
 	hasContent, err := blkBuildStrategy.hasContent()
-=======
-	// If there is a pending transaction trigger building of a block with that transaction
-	if b.Mempool.HasDecisionTxs() {
+	if err != nil {
+		return
+	}
+	if hasContent {
 		b.notifyBlockReady()
 		return
 	}
 
+	// Wake up when it's time to add/remove the next validator
 	var (
 		ctx           = b.txExecutorBackend.Ctx
+		now           = b.txExecutorBackend.Clk.Time()
 		stateVersions = b.txExecutorBackend.StateVersions
 	)
 
@@ -240,42 +209,7 @@
 		ctx.Log.Error("could not retrieve state for block %s. Preferred block must be a decision block", b.preferredBlockID)
 		return
 	}
-
-	_, shouldReward, err := b.getNextStakerToReward(preferredState)
->>>>>>> 94805b8d
-	if err != nil {
-		return
-	}
-	if hasContent {
-		b.notifyBlockReady()
-		return
-	}
-
-	// Wake up when it's time to add/remove the next validator
-	ctx := b.txExecutorBackend.Ctx
-	now := b.txExecutorBackend.Clk.Time()
-	preferred, err := b.Preferred()
-	if err != nil {
-		return
-	}
-<<<<<<< HEAD
-	preferredState := b.blkManager.OnAccept(preferred.ID())
-	nextStakerChangeTime, err := preferredState.GetNextStakerChangeTime()
-=======
-	if shouldAdvanceTime {
-		// time is at or after the time for the next validator to join/leave
-		b.notifyBlockReady() // Should issue a proposal to advance timestamp
-		return
-	}
-
-	if hasProposalTxs := b.dropTooEarlyMempoolProposalTxs(); hasProposalTxs {
-		b.notifyBlockReady() // Should issue a ProposeAddValidator
-		return
-	}
-
-	now := b.txExecutorBackend.Clk.Time()
 	nextStakerChangeTime, err := executor.GetNextStakerChangeTime(preferredState)
->>>>>>> 94805b8d
 	if err != nil {
 		ctx.Log.Error("couldn't get next staker change time: %s", err)
 		return
@@ -285,11 +219,6 @@
 	b.timer.SetTimeoutIn(waitTime)
 }
 
-<<<<<<< HEAD
-// getStakerToReward return the staker txID to remove from the primary network
-// staking set, if one exists.
-func (b *blockBuilder) getStakerToReward(preferredState state.Chain) (*txs.Tx, bool, error) {
-=======
 // getNextStakerToReward returns the next staker txID to remove from the staking
 // set with a RewardValidatorTx rather than an AdvanceTimeTx.
 // Returns:
@@ -297,24 +226,15 @@
 // - [shouldReward] if the txID exists and is ready to be rewarded
 // - [err] if something bad happened
 func (b *blockBuilder) getNextStakerToReward(preferredState state.Chain) (ids.ID, bool, error) {
->>>>>>> 94805b8d
 	currentChainTimestamp := preferredState.GetTimestamp()
 	if !currentChainTimestamp.Before(mockable.MaxTime) {
-		return nil, false, errEndOfTime
+		return ids.Empty, false, errEndOfTime
 	}
 
 	currentStakerIterator, err := preferredState.GetCurrentStakerIterator()
 	if err != nil {
-		return nil, false, err
-	}
-<<<<<<< HEAD
-
-	staker, ok := tx.Unsigned.(txs.StakerTx)
-	if !ok {
-		return nil, false, fmt.Errorf("expected staker tx to be StakerTx but got %T", tx.Unsigned)
-	}
-	return tx, currentChainTimestamp.Equal(staker.EndTime()), nil
-=======
+		return ids.Empty, false, err
+	}
 	defer currentStakerIterator.Release()
 
 	for currentStakerIterator.Next() {
@@ -329,7 +249,6 @@
 		}
 	}
 	return ids.Empty, false, nil
->>>>>>> 94805b8d
 }
 
 // getNextChainTime returns the timestamp for the next chain time and if the
