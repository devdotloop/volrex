// Copyright (C) 2019-2023, Ava Labs, Inc. All rights reserved.
// See the file LICENSE for licensing terms.

package executor

import (
	"context"
	"fmt"
	"math"
	"testing"
	"time"

	"github.com/golang/mock/gomock"

	"github.com/stretchr/testify/require"

	"github.com/ava-labs/avalanchego/database"
	"github.com/ava-labs/avalanchego/ids"
	"github.com/ava-labs/avalanchego/snow/choices"
	"github.com/ava-labs/avalanchego/snow/consensus/snowman"
	"github.com/ava-labs/avalanchego/snow/validators"
	"github.com/ava-labs/avalanchego/utils/constants"
	"github.com/ava-labs/avalanchego/utils/crypto/secp256k1"
	"github.com/ava-labs/avalanchego/vms/components/avax"
	"github.com/ava-labs/avalanchego/vms/platformvm/blocks"
	"github.com/ava-labs/avalanchego/vms/platformvm/reward"
	"github.com/ava-labs/avalanchego/vms/platformvm/state"
	"github.com/ava-labs/avalanchego/vms/platformvm/status"
	"github.com/ava-labs/avalanchego/vms/platformvm/txs"
	"github.com/ava-labs/avalanchego/vms/platformvm/txs/executor"
	"github.com/ava-labs/avalanchego/vms/secp256k1fx"
)

// time.Duration underlying type is currently int64
const stakerMaxDuration time.Duration = math.MaxInt64

func TestApricotProposalBlockTimeVerification(t *testing.T) {
	require := require.New(t)
	ctrl := gomock.NewController(t)
	defer ctrl.Finish()

	env := newEnvironment(t, ctrl, apricotPhase5Fork)
	defer func() {
		require.NoError(shutdownEnvironment(env))
	}()

	// create apricotParentBlk. It's a standard one for simplicity
	parentHeight := uint64(2022)

	apricotParentBlk, err := blocks.NewApricotStandardBlock(
		ids.Empty, // does not matter
		parentHeight,
		nil, // txs do not matter in this test
	)
	require.NoError(err)
	parentID := apricotParentBlk.ID()

	// store parent block, with relevant quantities
	onParentAccept := state.NewMockDiff(ctrl)
	env.blkManager.(*manager).blkIDToState[parentID] = &blockState{
		statelessBlock: apricotParentBlk,
		onAcceptState:  onParentAccept,
	}
	env.blkManager.(*manager).lastAccepted = parentID
	chainTime := env.clk.Time().Truncate(time.Second)
	env.mockedState.EXPECT().GetTimestamp().Return(chainTime).AnyTimes()
	env.mockedState.EXPECT().GetLastAccepted().Return(parentID).AnyTimes()

	// create a proposal transaction to be included into proposal block
	utx := &txs.AddValidatorTx{
		BaseTx:    txs.BaseTx{},
		Validator: txs.Validator{End: uint64(chainTime.Unix())},
		StakeOuts: []*avax.TransferableOutput{
			{
				Asset: avax.Asset{
					ID: env.ctx.AVAXAssetID,
				},
				Out: &secp256k1fx.TransferOutput{
					Amt: 1,
				},
			},
		},
		RewardsOwner:     &secp256k1fx.OutputOwners{},
		DelegationShares: uint32(defaultTxFee),
	}
	addValTx := &txs.Tx{Unsigned: utx}
	require.NoError(addValTx.Initialize(txs.Codec))
	blkTx := &txs.Tx{
		Unsigned: &txs.RewardValidatorTx{
			TxID: addValTx.ID(),
		},
	}

	// setup state to validate proposal block transaction
	onParentAccept.EXPECT().GetTimestamp().Return(chainTime).AnyTimes()

	currentStakersIt := state.NewMockStakerIterator(ctrl)
	currentStakersIt.EXPECT().Next().Return(true)
	currentStakersIt.EXPECT().Value().Return(&state.Staker{
		TxID:      addValTx.ID(),
		NodeID:    utx.NodeID(),
		SubnetID:  utx.SubnetID(),
		StartTime: utx.StartTime(),
		EndTime:   chainTime,
		NextTime:  chainTime,
	})
	currentStakersIt.EXPECT().Release()
	onParentAccept.EXPECT().GetCurrentStakerIterator().Return(currentStakersIt, nil)
	onParentAccept.EXPECT().GetCurrentValidator(utx.SubnetID(), utx.NodeID()).Return(&state.Staker{
		TxID:      addValTx.ID(),
		NodeID:    utx.NodeID(),
		SubnetID:  utx.SubnetID(),
		StartTime: utx.StartTime(),
		EndTime:   chainTime,
		NextTime:  chainTime,
	}, nil)
	onParentAccept.EXPECT().GetTx(addValTx.ID()).Return(addValTx, status.Committed, nil)
	onParentAccept.EXPECT().GetCurrentSupply(constants.PrimaryNetworkID).Return(uint64(1000), nil).AnyTimes()
	onParentAccept.EXPECT().GetRewardUTXOs(gomock.Any()).Return([]*avax.UTXO{}, nil).AnyTimes()
	onParentAccept.EXPECT().GetDelegateeReward(constants.PrimaryNetworkID, utx.NodeID()).Return(uint64(0), nil).AnyTimes()
	onParentAccept.EXPECT().GetRewardConfig(gomock.Any()).Return(env.config.RewardConfig, nil).AnyTimes()

	env.mockedState.EXPECT().GetUptime(gomock.Any(), constants.PrimaryNetworkID).Return(
		time.Duration(1000), /*upDuration*/
		time.Time{},         /*lastUpdated*/
		nil,                 /*err*/
	).AnyTimes()
	env.mockedState.EXPECT().GetRewardConfig(gomock.Any()).Return(env.config.RewardConfig, nil).AnyTimes()

	// wrong height
	statelessProposalBlock, err := blocks.NewApricotProposalBlock(
		parentID,
		parentHeight,
		blkTx,
	)
	require.NoError(err)

	block := env.blkManager.NewBlock(statelessProposalBlock)

	err = block.Verify(context.Background())
	require.ErrorIs(err, errIncorrectBlockHeight)

	// valid
	statelessProposalBlock, err = blocks.NewApricotProposalBlock(
		parentID,
		parentHeight+1,
		blkTx,
	)
	require.NoError(err)

	block = env.blkManager.NewBlock(statelessProposalBlock)
	require.NoError(block.Verify(context.Background()))
}

func TestBanffProposalBlockTimeVerification(t *testing.T) {
	require := require.New(t)
	ctrl := gomock.NewController(t)
	defer ctrl.Finish()

<<<<<<< HEAD
	env := newEnvironment(t, ctrl, banffFork)
=======
	env := newEnvironment(t, ctrl, latestFork)
>>>>>>> 55f25e3b
	defer func() {
		require.NoError(shutdownEnvironment(env))
	}()
	now := env.config.CortinaTime
	env.clk.Set(now)

	// create parentBlock. It's a standard one for simplicity
	parentTime := now
	parentHeight := uint64(2022)

	banffParentBlk, err := blocks.NewApricotStandardBlock(
		genesisBlkID, // does not matter
		parentHeight,
		nil, // txs do not matter in this test
	)
	require.NoError(err)
	parentID := banffParentBlk.ID()

	// store parent block, with relevant quantities
	chainTime := parentTime
	env.mockedState.EXPECT().GetTimestamp().Return(chainTime).AnyTimes()

	onParentAccept := state.NewMockDiff(ctrl)
	onParentAccept.EXPECT().GetTimestamp().Return(parentTime).AnyTimes()
	onParentAccept.EXPECT().GetCurrentSupply(constants.PrimaryNetworkID).Return(uint64(1000), nil).AnyTimes()
	onParentAccept.EXPECT().GetRewardConfig(gomock.Any()).Return(env.config.RewardConfig, nil).AnyTimes()

	env.blkManager.(*manager).blkIDToState[parentID] = &blockState{
		statelessBlock: banffParentBlk,
		onAcceptState:  onParentAccept,
		timestamp:      parentTime,
	}
	env.blkManager.(*manager).lastAccepted = parentID
	env.mockedState.EXPECT().GetLastAccepted().Return(parentID).AnyTimes()
	env.mockedState.EXPECT().GetStatelessBlock(gomock.Any()).DoAndReturn(
		func(blockID ids.ID) (blocks.Block, choices.Status, error) {
			if blockID == parentID {
				return banffParentBlk, choices.Accepted, nil
			}
			return nil, choices.Rejected, database.ErrNotFound
		}).AnyTimes()

	// setup state to validate proposal block transaction
	nextStakerTime := chainTime.Add(executor.SyncBound).Add(-1 * time.Second)
	unsignedNextStakerTx := &txs.AddValidatorTx{
		BaseTx:    txs.BaseTx{},
		Validator: txs.Validator{End: uint64(nextStakerTime.Unix())},
		StakeOuts: []*avax.TransferableOutput{
			{
				Asset: avax.Asset{
					ID: env.ctx.AVAXAssetID,
				},
				Out: &secp256k1fx.TransferOutput{
					Amt: 1,
				},
			},
		},
		RewardsOwner:     &secp256k1fx.OutputOwners{},
		DelegationShares: uint32(defaultTxFee),
	}
	nextStakerTx := &txs.Tx{Unsigned: unsignedNextStakerTx}
	require.NoError(nextStakerTx.Initialize(txs.Codec))

	nextStakerTxID := nextStakerTx.ID()
	onParentAccept.EXPECT().GetCurrentValidator(unsignedNextStakerTx.SubnetID(), unsignedNextStakerTx.NodeID()).Return(&state.Staker{
		TxID:      nextStakerTxID,
		NodeID:    unsignedNextStakerTx.NodeID(),
		SubnetID:  unsignedNextStakerTx.SubnetID(),
		StartTime: unsignedNextStakerTx.StartTime(),
		EndTime:   chainTime,
	}, nil)
	onParentAccept.EXPECT().GetTx(nextStakerTxID).Return(nextStakerTx, status.Processing, nil)

	currentStakersIt := state.NewMockStakerIterator(ctrl)
	currentStakersIt.EXPECT().Next().Return(true).AnyTimes()
	currentStakersIt.EXPECT().Value().Return(&state.Staker{
		TxID:     nextStakerTxID,
		EndTime:  nextStakerTime,
		NextTime: nextStakerTime,
		Priority: txs.PrimaryNetworkValidatorCurrentPriority,
	}).AnyTimes()
	currentStakersIt.EXPECT().Release().AnyTimes()
	onParentAccept.EXPECT().GetCurrentStakerIterator().Return(currentStakersIt, nil).AnyTimes()

	onParentAccept.EXPECT().GetRewardUTXOs(gomock.Any()).Return([]*avax.UTXO{}, nil).AnyTimes()
	onParentAccept.EXPECT().GetDelegateeReward(constants.PrimaryNetworkID, unsignedNextStakerTx.NodeID()).Return(uint64(0), nil).AnyTimes()

	pendingStakersIt := state.NewMockStakerIterator(ctrl)
	pendingStakersIt.EXPECT().Next().Return(false).AnyTimes() // no pending stakers
	pendingStakersIt.EXPECT().Release().AnyTimes()
	onParentAccept.EXPECT().GetPendingStakerIterator().Return(pendingStakersIt, nil).AnyTimes()

	env.mockedState.EXPECT().GetUptime(gomock.Any(), gomock.Any()).Return(
		time.Duration(1000), /*upDuration*/
		time.Time{},         /*lastUpdated*/
		nil,                 /*err*/
	).AnyTimes()

	// create proposal tx to be included in the proposal block
	blkTx := &txs.Tx{
		Unsigned: &txs.RewardValidatorTx{
			TxID: nextStakerTxID,
		},
	}
	require.NoError(blkTx.Initialize(txs.Codec))

	{
		// wrong height
		statelessProposalBlock, err := blocks.NewBanffProposalBlock(
			parentTime.Add(time.Second),
			parentID,
			banffParentBlk.Height(),
			blkTx,
		)
		require.NoError(err)

		block := env.blkManager.NewBlock(statelessProposalBlock)
		err = block.Verify(context.Background())
		require.ErrorIs(err, errIncorrectBlockHeight)
	}

	{
		// wrong block version
		statelessProposalBlock, err := blocks.NewApricotProposalBlock(
			parentID,
			banffParentBlk.Height()+1,
			blkTx,
		)
		require.NoError(err)

		block := env.blkManager.NewBlock(statelessProposalBlock)
		err = block.Verify(context.Background())
		require.ErrorIs(err, errApricotBlockIssuedAfterFork)
	}

	{
		// wrong timestamp, earlier than parent
		statelessProposalBlock, err := blocks.NewBanffProposalBlock(
			parentTime.Add(-1*time.Second),
			parentID,
			banffParentBlk.Height()+1,
			blkTx,
		)
		require.NoError(err)

		block := env.blkManager.NewBlock(statelessProposalBlock)
		err = block.Verify(context.Background())
		require.ErrorIs(err, errChildBlockEarlierThanParent)
	}

	{
		// wrong timestamp, violated synchrony bound
		initClkTime := env.clk.Time()
		env.clk.Set(parentTime.Add(-executor.SyncBound))
		statelessProposalBlock, err := blocks.NewBanffProposalBlock(
			parentTime.Add(time.Second),
			parentID,
			banffParentBlk.Height()+1,
			blkTx,
		)
		require.NoError(err)

		block := env.blkManager.NewBlock(statelessProposalBlock)
		err = block.Verify(context.Background())
		require.ErrorIs(err, executor.ErrChildBlockBeyondSyncBound)
		env.clk.Set(initClkTime)
	}

	{
		// wrong timestamp, skipped staker set change event
		skippedStakerEventTimeStamp := nextStakerTime.Add(time.Second)
		statelessProposalBlock, err := blocks.NewBanffProposalBlock(
			skippedStakerEventTimeStamp,
			parentID,
			banffParentBlk.Height()+1,
			blkTx,
		)
		require.NoError(err)

		block := env.blkManager.NewBlock(statelessProposalBlock)
		err = block.Verify(context.Background())
		require.ErrorIs(err, executor.ErrChildBlockAfterStakerChangeTime)
	}

	{
		// wrong tx content (no advance time txs)
		invalidTx := &txs.Tx{
			Unsigned: &txs.AdvanceTimeTx{
				Time: uint64(nextStakerTime.Unix()),
			},
		}
		require.NoError(invalidTx.Initialize(txs.Codec))
		statelessProposalBlock, err := blocks.NewBanffProposalBlock(
			parentTime.Add(time.Second),
			parentID,
			banffParentBlk.Height()+1,
			invalidTx,
		)
		require.NoError(err)

		block := env.blkManager.NewBlock(statelessProposalBlock)
		err = block.Verify(context.Background())
		require.ErrorIs(err, executor.ErrAdvanceTimeTxIssuedAfterBanff)
	}

	{
		// include too many transactions
		statelessProposalBlock, err := blocks.NewBanffProposalBlock(
			nextStakerTime,
			parentID,
			banffParentBlk.Height()+1,
			blkTx,
		)
		require.NoError(err)

		statelessProposalBlock.Transactions = []*txs.Tx{blkTx}
		block := env.blkManager.NewBlock(statelessProposalBlock)
		err = block.Verify(context.Background())
		require.ErrorIs(err, errBanffProposalBlockWithMultipleTransactions)
	}

	{
		// valid
		statelessProposalBlock, err := blocks.NewBanffProposalBlock(
			nextStakerTime,
			parentID,
			banffParentBlk.Height()+1,
			blkTx,
		)
		require.NoError(err)

		block := env.blkManager.NewBlock(statelessProposalBlock)
		require.NoError(block.Verify(context.Background()))
	}
}

func TestBanffProposalBlockUpdateStakers(t *testing.T) {
	// Chronological order (not in scale):
	// Staker0:    |--- ??? // Staker0 end time depends on the test
	// Staker1:        |------------------------------------------------------|
	// Staker2:            |------------------------|
	// Staker3:                |------------------------|
	// Staker3sub:                 |----------------|
	// Staker4:                |------------------------|
	// Staker5:                                     |--------------------|

	// Staker0 it's here just to allow to issue a proposal block with the chosen endTime.
	staker0RewardAddress := ids.ShortID{2}
	staker0 := staker{
		nodeID:        ids.NodeID(staker0RewardAddress),
		rewardAddress: staker0RewardAddress,
		startTime:     defaultGenesisTime,
		stakingPeriod: stakerMaxDuration,
	}

	staker1RewardAddress := ids.GenerateTestShortID()
	staker1 := staker{
		nodeID:        ids.NodeID(staker1RewardAddress),
		rewardAddress: staker1RewardAddress,
		startTime:     defaultGenesisTime.Add(1 * time.Minute),
		stakingPeriod: 10*defaultMinStakingDuration + time.Minute,
	}

	staker2RewardAddress := ids.ShortID{1}
	staker2 := staker{
		nodeID:        ids.NodeID(staker2RewardAddress),
		rewardAddress: staker2RewardAddress,
		startTime:     staker1.startTime.Add(1 * time.Minute),
		stakingPeriod: defaultMinStakingDuration + time.Minute,
	}

	staker3RewardAddress := ids.GenerateTestShortID()
	staker3 := staker{
		nodeID:        ids.NodeID(staker3RewardAddress),
		rewardAddress: staker3RewardAddress,
		startTime:     staker2.startTime.Add(1 * time.Minute),
		stakingPeriod: staker2.stakingPeriod,
	}

	staker3Sub := staker{
		nodeID:        staker3.nodeID,
		rewardAddress: staker3.rewardAddress,
		startTime:     staker3.startTime.Add(1 * time.Minute),
		stakingPeriod: staker3.stakingPeriod - time.Minute,
	}

	staker4RewardAddress := ids.GenerateTestShortID()
	staker4 := staker{
		nodeID:        ids.NodeID(staker4RewardAddress),
		rewardAddress: staker4RewardAddress,
		startTime:     staker3.startTime,
		stakingPeriod: staker3.stakingPeriod,
	}

	staker5RewardAddress := ids.GenerateTestShortID()
	staker5 := staker{
		nodeID:        ids.NodeID(staker5RewardAddress),
		rewardAddress: staker5RewardAddress,
		startTime:     staker2.startTime.Add(staker2.stakingPeriod),
		stakingPeriod: defaultMinStakingDuration,
	}

	tests := []test{
		{
			description:   "advance time to before staker1 start with subnet",
			stakers:       []staker{staker1, staker2, staker3, staker4, staker5},
			subnetStakers: []staker{staker1, staker2, staker3, staker4, staker5},
			advanceTimeTo: []time.Time{staker1.startTime.Add(-1 * time.Second)},
			expectedStakers: map[ids.NodeID]stakerStatus{
				staker1.nodeID: pending,
				staker2.nodeID: pending,
				staker3.nodeID: pending,
				staker4.nodeID: pending,
				staker5.nodeID: pending,
			},
			expectedSubnetStakers: map[ids.NodeID]stakerStatus{
				staker1.nodeID: pending,
				staker2.nodeID: pending,
				staker3.nodeID: pending,
				staker4.nodeID: pending,
				staker5.nodeID: pending,
			},
		},
		{
			description:   "advance time to staker 1 start with subnet",
			stakers:       []staker{staker1, staker2, staker3, staker4, staker5},
			subnetStakers: []staker{staker1},
			advanceTimeTo: []time.Time{staker1.startTime},
			expectedStakers: map[ids.NodeID]stakerStatus{
				staker1.nodeID: current,
				staker2.nodeID: pending,
				staker3.nodeID: pending,
				staker4.nodeID: pending,
				staker5.nodeID: pending,
			},
			expectedSubnetStakers: map[ids.NodeID]stakerStatus{
				staker1.nodeID: current,
				staker2.nodeID: pending,
				staker3.nodeID: pending,
				staker4.nodeID: pending,
				staker5.nodeID: pending,
			},
		},
		{
			description:   "advance time to the staker2 start",
			stakers:       []staker{staker1, staker2, staker3, staker4, staker5},
			advanceTimeTo: []time.Time{staker1.startTime, staker2.startTime},
			expectedStakers: map[ids.NodeID]stakerStatus{
				staker1.nodeID: current,
				staker2.nodeID: current,
				staker3.nodeID: pending,
				staker4.nodeID: pending,
				staker5.nodeID: pending,
			},
		},
		{
			description:   "staker3 should validate only primary network",
			stakers:       []staker{staker1, staker2, staker3, staker4, staker5},
			subnetStakers: []staker{staker1, staker2, staker3Sub, staker4, staker5},
			advanceTimeTo: []time.Time{staker1.startTime, staker2.startTime, staker3.startTime},
			expectedStakers: map[ids.NodeID]stakerStatus{
				staker1.nodeID: current,
				staker2.nodeID: current,
				staker3.nodeID: current,
				staker4.nodeID: current,
				staker5.nodeID: pending,
			},
			expectedSubnetStakers: map[ids.NodeID]stakerStatus{
				staker1.nodeID:    current,
				staker2.nodeID:    current,
				staker3Sub.nodeID: pending,
				staker4.nodeID:    current,
				staker5.nodeID:    pending,
			},
		},
		{
			description:   "advance time to staker3 start with subnet",
			stakers:       []staker{staker1, staker2, staker3, staker4, staker5},
			subnetStakers: []staker{staker1, staker2, staker3Sub, staker4, staker5},
			advanceTimeTo: []time.Time{staker1.startTime, staker2.startTime, staker3.startTime, staker3Sub.startTime},
			expectedStakers: map[ids.NodeID]stakerStatus{
				staker1.nodeID: current,
				staker2.nodeID: current,
				staker3.nodeID: current,
				staker4.nodeID: current,
				staker5.nodeID: pending,
			},
			expectedSubnetStakers: map[ids.NodeID]stakerStatus{
				staker1.nodeID: current,
				staker2.nodeID: current,
				staker3.nodeID: current,
				staker4.nodeID: current,
				staker5.nodeID: pending,
			},
		},
		{
			description:   "advance time to staker5 end",
			stakers:       []staker{staker1, staker2, staker3, staker4, staker5},
			advanceTimeTo: []time.Time{staker1.startTime, staker2.startTime, staker3.startTime, staker5.startTime},
			expectedStakers: map[ids.NodeID]stakerStatus{
				staker1.nodeID: current,

				// given its txID, staker2 will be
				// rewarded and moved out of current stakers set
				// staker2.nodeID: current,
				staker3.nodeID: current,
				staker4.nodeID: current,
				staker5.nodeID: current,
			},
		},
	}

	for _, test := range tests {
		t.Run(test.description, func(t *testing.T) {
			require := require.New(t)
			env := newEnvironment(t, nil, latestFork)
			defer func() {
				require.NoError(shutdownEnvironment(env))
			}()

			subnetID := testSubnet1.ID()
			env.config.TrackedSubnets.Add(subnetID)
			env.config.Validators.Add(subnetID, validators.NewSet())

			for _, staker := range test.stakers {
				start := staker.startTime.Unix()
				end := staker.startTime.Add(staker.stakingPeriod).Unix()
				tx, err := env.txBuilder.NewAddValidatorTx(
					env.config.MinValidatorStake,
					uint64(start),
					uint64(end),
					staker.nodeID,
					staker.rewardAddress,
					reward.PercentDenominator,
					[]*secp256k1.PrivateKey{preFundedKeys[0]},
					ids.ShortEmpty,
				)
				require.NoError(err)

				staker, err := state.NewPendingStaker(
					tx.ID(),
					tx.Unsigned.(*txs.AddValidatorTx),
				)
				require.NoError(err)

				env.state.PutPendingValidator(staker)
				env.state.AddTx(tx, status.Committed)
				require.NoError(env.state.Commit())
			}

			for _, subStaker := range test.subnetStakers {
				start := subStaker.startTime.Unix()
				end := subStaker.startTime.Add(subStaker.stakingPeriod).Unix()
				tx, err := env.txBuilder.NewAddSubnetValidatorTx(
					10, // Weight
					uint64(start),
					uint64(end),
					subStaker.nodeID, // validator ID
					subnetID,         // Subnet ID
					[]*secp256k1.PrivateKey{preFundedKeys[0], preFundedKeys[1]},
					ids.ShortEmpty,
				)
				require.NoError(err)

				subnetStaker, err := state.NewPendingStaker(
					tx.ID(),
					tx.Unsigned.(*txs.AddSubnetValidatorTx),
				)
				require.NoError(err)

				env.state.PutPendingValidator(subnetStaker)
				env.state.AddTx(tx, status.Committed)
				require.NoError(env.state.Commit())
			}

			for _, newTime := range test.advanceTimeTo {
				env.clk.Set(newTime)

				// add Staker0 (with the right end time) to state
				// so to allow proposalBlk issuance
				staker0.stakingPeriod = newTime.Sub(staker0.startTime)
				addStaker0, err := env.txBuilder.NewAddValidatorTx(
					10,
					uint64(staker0.startTime.Unix()),
					uint64(staker0.startTime.Add(staker0.stakingPeriod).Unix()),
					staker0.nodeID,
					staker0.rewardAddress,
					reward.PercentDenominator,
					[]*secp256k1.PrivateKey{preFundedKeys[0], preFundedKeys[1]},
					ids.ShortEmpty,
				)
				require.NoError(err)

				// store Staker0 to state
				addValTx := addStaker0.Unsigned.(*txs.AddValidatorTx)
				staker0, err := state.NewCurrentStaker(
					addStaker0.ID(),
					addValTx,
					addValTx.StartTime(),
					addValTx.EndTime(),
					0,
				)
				require.NoError(err)

				env.state.PutCurrentValidator(staker0)
				env.state.AddTx(addStaker0, status.Committed)
				require.NoError(env.state.Commit())

				s0RewardTx := &txs.Tx{
					Unsigned: &txs.RewardValidatorTx{
						TxID: staker0.TxID,
					},
				}
				require.NoError(s0RewardTx.Initialize(txs.Codec))

				// build proposal block moving ahead chain time
				// as well as rewarding staker0
				preferredID := env.state.GetLastAccepted()
				parentBlk, _, err := env.state.GetStatelessBlock(preferredID)
				require.NoError(err)
				statelessProposalBlock, err := blocks.NewBanffProposalBlock(
					newTime,
					parentBlk.ID(),
					parentBlk.Height()+1,
					s0RewardTx,
				)
				require.NoError(err)

				// verify and accept the block
				block := env.blkManager.NewBlock(statelessProposalBlock)
				require.NoError(block.Verify(context.Background()))
				options, err := block.(snowman.OracleBlock).Options(context.Background())
				require.NoError(err)

				require.NoError(options[0].Verify(context.Background()))

				require.NoError(block.Accept(context.Background()))
				require.NoError(options[0].Accept(context.Background()))
			}
			require.NoError(env.state.Commit())

			for stakerNodeID, status := range test.expectedStakers {
				switch status {
				case pending:
					_, err := env.state.GetPendingValidator(constants.PrimaryNetworkID, stakerNodeID)
					require.NoError(err)
					require.False(validators.Contains(env.config.Validators, constants.PrimaryNetworkID, stakerNodeID))
				case current:
					_, err := env.state.GetCurrentValidator(constants.PrimaryNetworkID, stakerNodeID)
					require.NoError(err)
					require.True(validators.Contains(env.config.Validators, constants.PrimaryNetworkID, stakerNodeID))
				}
			}

			for stakerNodeID, status := range test.expectedSubnetStakers {
				switch status {
				case pending:
					require.False(validators.Contains(env.config.Validators, subnetID, stakerNodeID))
				case current:
					require.True(validators.Contains(env.config.Validators, subnetID, stakerNodeID))
				}
			}
		})
	}
}

func TestBanffProposalBlockRemoveSubnetValidator(t *testing.T) {
	require := require.New(t)
	env := newEnvironment(t, nil, latestFork)
	defer func() {
		require.NoError(shutdownEnvironment(env))
	}()

	subnetID := testSubnet1.ID()
	env.config.TrackedSubnets.Add(subnetID)
	env.config.Validators.Add(subnetID, validators.NewSet())

	// Add a subnet validator to the staker set
	subnetValidatorNodeID := ids.NodeID(preFundedKeys[0].PublicKey().Address())
	// Starts after the corre
	subnetVdr1StartTime := defaultValidateStartTime
	subnetVdr1EndTime := defaultValidateStartTime.Add(defaultMinStakingDuration)
	tx, err := env.txBuilder.NewAddSubnetValidatorTx(
		1,                                  // Weight
		uint64(subnetVdr1StartTime.Unix()), // Start time
		uint64(subnetVdr1EndTime.Unix()),   // end time
		subnetValidatorNodeID,              // Node ID
		subnetID,                           // Subnet ID
		[]*secp256k1.PrivateKey{preFundedKeys[0], preFundedKeys[1]},
		ids.ShortEmpty,
	)
	require.NoError(err)

	addSubnetValTx := tx.Unsigned.(*txs.AddSubnetValidatorTx)
	staker, err := state.NewCurrentStaker(
		tx.ID(),
		addSubnetValTx,
		addSubnetValTx.StartTime(),
		addSubnetValTx.EndTime(),
		0,
	)
	require.NoError(err)

	env.state.PutCurrentValidator(staker)
	env.state.AddTx(tx, status.Committed)
	require.NoError(env.state.Commit())

	// The above validator is now part of the staking set

	// Queue a staker that joins the staker set after the above validator leaves
	subnetVdr2NodeID := ids.NodeID(preFundedKeys[1].PublicKey().Address())
	tx, err = env.txBuilder.NewAddSubnetValidatorTx(
		1, // Weight
		uint64(subnetVdr1EndTime.Add(time.Second).Unix()),                                // Start time
		uint64(subnetVdr1EndTime.Add(time.Second).Add(defaultMinStakingDuration).Unix()), // end time
		subnetVdr2NodeID, // Node ID
		subnetID,         // Subnet ID
		[]*secp256k1.PrivateKey{preFundedKeys[0], preFundedKeys[1]},
		ids.ShortEmpty,
	)
	require.NoError(err)

	staker, err = state.NewPendingStaker(
		tx.ID(),
		tx.Unsigned.(*txs.AddSubnetValidatorTx),
	)
	require.NoError(err)

	env.state.PutPendingValidator(staker)
	env.state.AddTx(tx, status.Committed)
	require.NoError(env.state.Commit())

	// The above validator is now in the pending staker set

	// Advance time to the first staker's end time.
	env.clk.Set(subnetVdr1EndTime)

	// add Staker0 (with the right end time) to state
	// so to allow proposalBlk issuance
	staker0StartTime := defaultValidateStartTime
	staker0EndTime := subnetVdr1EndTime
	addStaker0, err := env.txBuilder.NewAddValidatorTx(
		10,
		uint64(staker0StartTime.Unix()),
		uint64(staker0EndTime.Unix()),
		ids.GenerateTestNodeID(),
		ids.GenerateTestShortID(),
		reward.PercentDenominator,
		[]*secp256k1.PrivateKey{preFundedKeys[0], preFundedKeys[1]},
		ids.ShortEmpty,
	)
	require.NoError(err)

	// store Staker0 to state
	addValTx := addStaker0.Unsigned.(*txs.AddValidatorTx)
	staker, err = state.NewCurrentStaker(
		addStaker0.ID(),
		addValTx,
		addValTx.StartTime(),
		addValTx.EndTime(),
		0,
	)
	require.NoError(err)

	env.state.PutCurrentValidator(staker)
	env.state.AddTx(addStaker0, status.Committed)
	require.NoError(env.state.Commit())

	// create rewardTx for staker0
	s0RewardTx := &txs.Tx{
		Unsigned: &txs.RewardValidatorTx{
			TxID: addStaker0.ID(),
		},
	}
	require.NoError(s0RewardTx.Initialize(txs.Codec))

	// build proposal block moving ahead chain time
	preferredID := env.state.GetLastAccepted()
	parentBlk, _, err := env.state.GetStatelessBlock(preferredID)
	require.NoError(err)
	statelessProposalBlock, err := blocks.NewBanffProposalBlock(
		subnetVdr1EndTime,
		parentBlk.ID(),
		parentBlk.Height()+1,
		s0RewardTx,
	)
	require.NoError(err)
	propBlk := env.blkManager.NewBlock(statelessProposalBlock)
	require.NoError(propBlk.Verify(context.Background())) // verify and update staker set

	options, err := propBlk.(snowman.OracleBlock).Options(context.Background())
	require.NoError(err)
	commitBlk := options[0]
	require.NoError(commitBlk.Verify(context.Background()))

	blkStateMap := env.blkManager.(*manager).blkIDToState
	updatedState := blkStateMap[commitBlk.ID()].onAcceptState
	_, err = updatedState.GetCurrentValidator(subnetID, subnetValidatorNodeID)
	require.ErrorIs(err, database.ErrNotFound)

	// Check VM Validators are removed successfully
	require.NoError(propBlk.Accept(context.Background()))
	require.NoError(commitBlk.Accept(context.Background()))
	require.False(validators.Contains(env.config.Validators, subnetID, subnetVdr2NodeID))
	require.False(validators.Contains(env.config.Validators, subnetID, subnetValidatorNodeID))
}

func TestBanffProposalBlockTrackedSubnet(t *testing.T) {
	for _, tracked := range []bool{true, false} {
		t.Run(fmt.Sprintf("tracked %t", tracked), func(ts *testing.T) {
			require := require.New(t)
			env := newEnvironment(t, nil, latestFork)
			defer func() {
				require.NoError(shutdownEnvironment(env))
			}()

			subnetID := testSubnet1.ID()
			if tracked {
				env.config.TrackedSubnets.Add(subnetID)
				env.config.Validators.Add(subnetID, validators.NewSet())
			}

			// Add a subnet validator to the staker set
			subnetValidatorNodeID := ids.NodeID(preFundedKeys[0].PublicKey().Address())

			subnetVdr1StartTime := defaultGenesisTime.Add(1 * time.Minute)
			subnetVdr1EndTime := defaultGenesisTime.Add(10 * defaultMinStakingDuration).Add(1 * time.Minute)
			tx, err := env.txBuilder.NewAddSubnetValidatorTx(
				1,                                  // Weight
				uint64(subnetVdr1StartTime.Unix()), // Start time
				uint64(subnetVdr1EndTime.Unix()),   // end time
				subnetValidatorNodeID,              // Node ID
				subnetID,                           // Subnet ID
				[]*secp256k1.PrivateKey{preFundedKeys[0], preFundedKeys[1]},
				ids.ShortEmpty,
			)
			require.NoError(err)

			staker, err := state.NewPendingStaker(
				tx.ID(),
				tx.Unsigned.(*txs.AddSubnetValidatorTx),
			)
			require.NoError(err)

			env.state.PutPendingValidator(staker)
			env.state.AddTx(tx, status.Committed)
			require.NoError(env.state.Commit())

			// Advance time to the staker's start time.
			env.clk.Set(subnetVdr1StartTime)

			// add Staker0 (with the right end time) to state
			// so to allow proposalBlk issuance
			staker0StartTime := defaultGenesisTime
			staker0EndTime := subnetVdr1StartTime
			addStaker0, err := env.txBuilder.NewAddValidatorTx(
				10,
				uint64(staker0StartTime.Unix()),
				uint64(staker0EndTime.Unix()),
				ids.GenerateTestNodeID(),
				ids.GenerateTestShortID(),
				reward.PercentDenominator,
				[]*secp256k1.PrivateKey{preFundedKeys[0], preFundedKeys[1]},
				ids.ShortEmpty,
			)
			require.NoError(err)

			// store Staker0 to state
			addValTx := addStaker0.Unsigned.(*txs.AddValidatorTx)
			staker, err = state.NewCurrentStaker(
				addStaker0.ID(),
				addValTx,
				addValTx.StartTime(),
				addValTx.EndTime(),
				0,
			)
			require.NoError(err)

			env.state.PutCurrentValidator(staker)
			env.state.AddTx(addStaker0, status.Committed)
			require.NoError(env.state.Commit())

			// create rewardTx for staker0
			s0RewardTx := &txs.Tx{
				Unsigned: &txs.RewardValidatorTx{
					TxID: addStaker0.ID(),
				},
			}
			require.NoError(s0RewardTx.Initialize(txs.Codec))

			// build proposal block moving ahead chain time
			preferredID := env.state.GetLastAccepted()
			parentBlk, _, err := env.state.GetStatelessBlock(preferredID)
			require.NoError(err)
			statelessProposalBlock, err := blocks.NewBanffProposalBlock(
				subnetVdr1StartTime,
				parentBlk.ID(),
				parentBlk.Height()+1,
				s0RewardTx,
			)
			require.NoError(err)
			propBlk := env.blkManager.NewBlock(statelessProposalBlock)
			require.NoError(propBlk.Verify(context.Background())) // verify update staker set
			options, err := propBlk.(snowman.OracleBlock).Options(context.Background())
			require.NoError(err)
			commitBlk := options[0]
			require.NoError(commitBlk.Verify(context.Background()))

			require.NoError(propBlk.Accept(context.Background()))
			require.NoError(commitBlk.Accept(context.Background()))
			require.Equal(tracked, validators.Contains(env.config.Validators, subnetID, subnetValidatorNodeID))
		})
	}
}

func TestBanffProposalBlockDelegatorStakerWeight(t *testing.T) {
	require := require.New(t)
	env := newEnvironment(t, nil, banffFork)
	defer func() {
		require.NoError(shutdownEnvironment(env))
	}()

	// Case: Timestamp is after next validator start time
	// Add a pending validator
	pendingValidatorStartTime := defaultGenesisTime.Add(1 * time.Second)
	pendingValidatorEndTime := pendingValidatorStartTime.Add(defaultMaxStakingDuration)
	nodeID := ids.GenerateTestNodeID()
	rewardAddress := ids.GenerateTestShortID()
	_, err := addPendingValidator(
		env,
		pendingValidatorStartTime,
		pendingValidatorEndTime,
		nodeID,
		rewardAddress,
		[]*secp256k1.PrivateKey{preFundedKeys[0]},
	)
	require.NoError(err)

	// add Staker0 (with the right end time) to state
	// just to allow proposalBlk issuance (with a reward Tx)
	staker0StartTime := defaultGenesisTime
	staker0EndTime := pendingValidatorStartTime
	addStaker0, err := env.txBuilder.NewAddValidatorTx(
		10,
		uint64(staker0StartTime.Unix()),
		uint64(staker0EndTime.Unix()),
		ids.GenerateTestNodeID(),
		ids.GenerateTestShortID(),
		reward.PercentDenominator,
		[]*secp256k1.PrivateKey{preFundedKeys[0], preFundedKeys[1]},
		ids.ShortEmpty,
	)
	require.NoError(err)

	// store Staker0 to state
	addValTx := addStaker0.Unsigned.(*txs.AddValidatorTx)
	staker, err := state.NewCurrentStaker(
		addStaker0.ID(),
		addValTx,
		addValTx.StartTime(),
		addValTx.EndTime(),
		0,
	)
	require.NoError(err)

	env.state.PutCurrentValidator(staker)
	env.state.AddTx(addStaker0, status.Committed)
	require.NoError(env.state.Commit())

	// create rewardTx for staker0
	s0RewardTx := &txs.Tx{
		Unsigned: &txs.RewardValidatorTx{
			TxID: addStaker0.ID(),
		},
	}
	require.NoError(s0RewardTx.Initialize(txs.Codec))

	// build proposal block moving ahead chain time
	preferredID := env.state.GetLastAccepted()
	parentBlk, _, err := env.state.GetStatelessBlock(preferredID)
	require.NoError(err)
	statelessProposalBlock, err := blocks.NewBanffProposalBlock(
		pendingValidatorStartTime,
		parentBlk.ID(),
		parentBlk.Height()+1,
		s0RewardTx,
	)
	require.NoError(err)
	propBlk := env.blkManager.NewBlock(statelessProposalBlock)
	require.NoError(propBlk.Verify(context.Background()))

	options, err := propBlk.(snowman.OracleBlock).Options(context.Background())
	require.NoError(err)
	commitBlk := options[0]
	require.NoError(commitBlk.Verify(context.Background()))

	require.NoError(propBlk.Accept(context.Background()))
	require.NoError(commitBlk.Accept(context.Background()))

	// Test validator weight before delegation
	primarySet, ok := env.config.Validators.Get(constants.PrimaryNetworkID)
	require.True(ok)
	vdrWeight := primarySet.GetWeight(nodeID)
	require.Equal(env.config.MinValidatorStake, vdrWeight)

	// Add delegator
	pendingDelegatorStartTime := pendingValidatorStartTime.Add(1 * time.Second)
	pendingDelegatorEndTime := pendingDelegatorStartTime.Add(1 * time.Second)

	addDelegatorTx, err := env.txBuilder.NewAddDelegatorTx(
		env.config.MinDelegatorStake,
		uint64(pendingDelegatorStartTime.Unix()),
		uint64(pendingDelegatorEndTime.Unix()),
		nodeID,
		preFundedKeys[0].PublicKey().Address(),
		[]*secp256k1.PrivateKey{
			preFundedKeys[0],
			preFundedKeys[1],
			preFundedKeys[4],
		},
		ids.ShortEmpty,
	)
	require.NoError(err)

	staker, err = state.NewPendingStaker(
		addDelegatorTx.ID(),
		addDelegatorTx.Unsigned.(*txs.AddDelegatorTx),
	)
	require.NoError(err)

	env.state.PutPendingDelegator(staker)
	env.state.AddTx(addDelegatorTx, status.Committed)
	env.state.SetHeight( /*dummyHeight*/ uint64(1))
	require.NoError(env.state.Commit())

	// add Staker0 (with the right end time) to state
	// so to allow proposalBlk issuance
	staker0EndTime = pendingDelegatorStartTime
	addStaker0, err = env.txBuilder.NewAddValidatorTx(
		10,
		uint64(staker0StartTime.Unix()),
		uint64(staker0EndTime.Unix()),
		ids.GenerateTestNodeID(),
		ids.GenerateTestShortID(),
		reward.PercentDenominator,
		[]*secp256k1.PrivateKey{preFundedKeys[0], preFundedKeys[1]},
		ids.ShortEmpty,
	)
	require.NoError(err)

	// store Staker0 to state
	addValTx = addStaker0.Unsigned.(*txs.AddValidatorTx)
	staker, err = state.NewCurrentStaker(
		addStaker0.ID(),
		addValTx,
		addValTx.StartTime(),
		addValTx.EndTime(),
		0,
	)
	require.NoError(err)

	env.state.PutCurrentValidator(staker)
	env.state.AddTx(addStaker0, status.Committed)
	require.NoError(env.state.Commit())

	// create rewardTx for staker0
	s0RewardTx = &txs.Tx{
		Unsigned: &txs.RewardValidatorTx{
			TxID: addStaker0.ID(),
		},
	}
	require.NoError(s0RewardTx.Initialize(txs.Codec))

	// Advance Time
	preferredID = env.state.GetLastAccepted()
	parentBlk, _, err = env.state.GetStatelessBlock(preferredID)
	require.NoError(err)
	statelessProposalBlock, err = blocks.NewBanffProposalBlock(
		pendingDelegatorStartTime,
		parentBlk.ID(),
		parentBlk.Height()+1,
		s0RewardTx,
	)
	require.NoError(err)

	propBlk = env.blkManager.NewBlock(statelessProposalBlock)
	require.NoError(propBlk.Verify(context.Background()))

	options, err = propBlk.(snowman.OracleBlock).Options(context.Background())
	require.NoError(err)
	commitBlk = options[0]
	require.NoError(commitBlk.Verify(context.Background()))

	require.NoError(propBlk.Accept(context.Background()))
	require.NoError(commitBlk.Accept(context.Background()))

	// Test validator weight after delegation
	vdrWeight = primarySet.GetWeight(nodeID)
	require.Equal(env.config.MinDelegatorStake+env.config.MinValidatorStake, vdrWeight)
}

func TestBanffProposalBlockDelegatorStakers(t *testing.T) {
	require := require.New(t)
	env := newEnvironment(t, nil, banffFork)
	defer func() {
		require.NoError(shutdownEnvironment(env))
	}()

	// Case: Timestamp is after next validator start time
	// Add a pending validator
	pendingValidatorStartTime := defaultGenesisTime.Add(1 * time.Second)
	pendingValidatorEndTime := pendingValidatorStartTime.Add(defaultMinStakingDuration)
	factory := secp256k1.Factory{}
	nodeIDKey, _ := factory.NewPrivateKey()
	rewardAddress := nodeIDKey.PublicKey().Address()
	nodeID := ids.NodeID(rewardAddress)

	_, err := addPendingValidator(
		env,
		pendingValidatorStartTime,
		pendingValidatorEndTime,
		nodeID,
		rewardAddress,
		[]*secp256k1.PrivateKey{preFundedKeys[0]},
	)
	require.NoError(err)

	// add Staker0 (with the right end time) to state
	// so to allow proposalBlk issuance
	staker0StartTime := defaultGenesisTime
	staker0EndTime := pendingValidatorStartTime
	addStaker0, err := env.txBuilder.NewAddValidatorTx(
		10,
		uint64(staker0StartTime.Unix()),
		uint64(staker0EndTime.Unix()),
		ids.GenerateTestNodeID(),
		ids.GenerateTestShortID(),
		reward.PercentDenominator,
		[]*secp256k1.PrivateKey{preFundedKeys[0], preFundedKeys[1]},
		ids.ShortEmpty,
	)
	require.NoError(err)

	// store Staker0 to state
	addValTx := addStaker0.Unsigned.(*txs.AddValidatorTx)
	staker, err := state.NewCurrentStaker(
		addStaker0.ID(),
		addValTx,
		addValTx.StartTime(),
		addValTx.EndTime(),
		0,
	)
	require.NoError(err)

	env.state.PutCurrentValidator(staker)
	env.state.AddTx(addStaker0, status.Committed)
	require.NoError(env.state.Commit())

	// create rewardTx for staker0
	s0RewardTx := &txs.Tx{
		Unsigned: &txs.RewardValidatorTx{
			TxID: addStaker0.ID(),
		},
	}
	require.NoError(s0RewardTx.Initialize(txs.Codec))

	// build proposal block moving ahead chain time
	preferredID := env.state.GetLastAccepted()
	parentBlk, _, err := env.state.GetStatelessBlock(preferredID)
	require.NoError(err)
	statelessProposalBlock, err := blocks.NewBanffProposalBlock(
		pendingValidatorStartTime,
		parentBlk.ID(),
		parentBlk.Height()+1,
		s0RewardTx,
	)
	require.NoError(err)
	propBlk := env.blkManager.NewBlock(statelessProposalBlock)
	require.NoError(propBlk.Verify(context.Background()))

	options, err := propBlk.(snowman.OracleBlock).Options(context.Background())
	require.NoError(err)
	commitBlk := options[0]
	require.NoError(commitBlk.Verify(context.Background()))

	require.NoError(propBlk.Accept(context.Background()))
	require.NoError(commitBlk.Accept(context.Background()))

	// Test validator weight before delegation
	primarySet, ok := env.config.Validators.Get(constants.PrimaryNetworkID)
	require.True(ok)
	vdrWeight := primarySet.GetWeight(nodeID)
	require.Equal(env.config.MinValidatorStake, vdrWeight)

	// Add delegator
	pendingDelegatorStartTime := pendingValidatorStartTime.Add(1 * time.Second)
	pendingDelegatorEndTime := pendingDelegatorStartTime.Add(defaultMinStakingDuration)
	addDelegatorTx, err := env.txBuilder.NewAddDelegatorTx(
		env.config.MinDelegatorStake,
		uint64(pendingDelegatorStartTime.Unix()),
		uint64(pendingDelegatorEndTime.Unix()),
		nodeID,
		preFundedKeys[0].PublicKey().Address(),
		[]*secp256k1.PrivateKey{
			preFundedKeys[0],
			preFundedKeys[1],
			preFundedKeys[4],
		},
		ids.ShortEmpty,
	)
	require.NoError(err)

	staker, err = state.NewPendingStaker(
		addDelegatorTx.ID(),
		addDelegatorTx.Unsigned.(*txs.AddDelegatorTx),
	)
	require.NoError(err)

	env.state.PutPendingDelegator(staker)
	env.state.AddTx(addDelegatorTx, status.Committed)
	env.state.SetHeight( /*dummyHeight*/ uint64(1))
	require.NoError(env.state.Commit())

	// add Staker0 (with the right end time) to state
	// so to allow proposalBlk issuance
	staker0EndTime = pendingDelegatorStartTime
	addStaker0, err = env.txBuilder.NewAddValidatorTx(
		10,
		uint64(staker0StartTime.Unix()),
		uint64(staker0EndTime.Unix()),
		ids.GenerateTestNodeID(),
		ids.GenerateTestShortID(),
		reward.PercentDenominator,
		[]*secp256k1.PrivateKey{preFundedKeys[0], preFundedKeys[1]},
		ids.ShortEmpty,
	)
	require.NoError(err)

	// store Staker0 to state
	addValTx = addStaker0.Unsigned.(*txs.AddValidatorTx)
	staker, err = state.NewCurrentStaker(
		addStaker0.ID(),
		addValTx,
		addValTx.StartTime(),
		addValTx.EndTime(),
		0,
	)
	require.NoError(err)

	env.state.PutCurrentValidator(staker)
	env.state.AddTx(addStaker0, status.Committed)
	require.NoError(env.state.Commit())

	// create rewardTx for staker0
	s0RewardTx = &txs.Tx{
		Unsigned: &txs.RewardValidatorTx{
			TxID: addStaker0.ID(),
		},
	}
	require.NoError(s0RewardTx.Initialize(txs.Codec))

	// Advance Time
	preferredID = env.state.GetLastAccepted()
	parentBlk, _, err = env.state.GetStatelessBlock(preferredID)
	require.NoError(err)
	statelessProposalBlock, err = blocks.NewBanffProposalBlock(
		pendingDelegatorStartTime,
		parentBlk.ID(),
		parentBlk.Height()+1,
		s0RewardTx,
	)
	require.NoError(err)
	propBlk = env.blkManager.NewBlock(statelessProposalBlock)
	require.NoError(propBlk.Verify(context.Background()))

	options, err = propBlk.(snowman.OracleBlock).Options(context.Background())
	require.NoError(err)
	commitBlk = options[0]
	require.NoError(commitBlk.Verify(context.Background()))

	require.NoError(propBlk.Accept(context.Background()))
	require.NoError(commitBlk.Accept(context.Background()))

	// Test validator weight after delegation
	vdrWeight = primarySet.GetWeight(nodeID)
	require.Equal(env.config.MinDelegatorStake+env.config.MinValidatorStake, vdrWeight)
}<|MERGE_RESOLUTION|>--- conflicted
+++ resolved
@@ -157,11 +157,7 @@
 	ctrl := gomock.NewController(t)
 	defer ctrl.Finish()
 
-<<<<<<< HEAD
-	env := newEnvironment(t, ctrl, banffFork)
-=======
 	env := newEnvironment(t, ctrl, latestFork)
->>>>>>> 55f25e3b
 	defer func() {
 		require.NoError(shutdownEnvironment(env))
 	}()
