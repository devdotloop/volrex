// Copyright (C) 2019-2022, Ava Labs, Inc. All rights reserved.
// See the file LICENSE for licensing terms.

package executor

import (
	"go.uber.org/zap"

	"github.com/ava-labs/avalanchego/snow/choices"
	"github.com/ava-labs/avalanchego/vms/platformvm/blocks"
)

var _ blocks.Visitor = &rejector{}

// rejector handles the logic for rejecting a block.
// All errors returned by this struct are fatal and should result in the chain
// being shutdown.
type rejector struct {
	*backend
}

<<<<<<< HEAD
func (r *rejector) BlueberryAbortBlock(b *blocks.BlueberryAbortBlock) error {
	r.ctx.Log.Verbo(
		"rejecting block",
		zap.String("blockType", "abort"),
		zap.Stringer("blkID", b.ID()),
		zap.Uint64("height", b.Height()),
		zap.Stringer("parent", b.Parent()),
	)
	return r.rejectOptionBlock(b)
}

func (r *rejector) BlueberryCommitBlock(b *blocks.BlueberryCommitBlock) error {
	r.ctx.Log.Verbo(
		"rejecting block",
		zap.String("blockType", "commit"),
		zap.Stringer("blkID", b.ID()),
		zap.Uint64("height", b.Height()),
		zap.Stringer("parent", b.Parent()),
	)
	return r.rejectOptionBlock(b)
}

func (r *rejector) rejectOptionBlock(b blocks.Block) error {
	blkID := b.ID()
	defer r.free(blkID)

	// r.stateVersions.DeleteState(blkID)
	r.state.AddStatelessBlock(b, choices.Rejected)
	return r.state.Commit()
}

func (r *rejector) BlueberryProposalBlock(b *blocks.BlueberryProposalBlock) error {
	return r.visitProposalBlock(b)
}

func (r *rejector) visitProposalBlock(b blocks.Block) error {
	blkID := b.ID()
	defer r.free(blkID)

	r.ctx.Log.Verbo(
		"rejecting block",
		zap.String("blockType", "proposal"),
		zap.Stringer("blkID", blkID),
		zap.Uint64("height", b.Height()),
		zap.Stringer("parentID", b.Parent()),
	)

	txs := b.Txs()
	for _, tx := range txs {
		if err := r.Mempool.Add(tx); err != nil {
			r.ctx.Log.Verbo(
				"failed to reissue tx",
				zap.Stringer("txID", tx.ID()),
				zap.Stringer("blkID", blkID),
				zap.Error(err),
			)
		}
	}
=======
func (r *rejector) ProposalBlock(b *blocks.ProposalBlock) error {
	return r.rejectBlock(b, "proposal")
}

func (r *rejector) AtomicBlock(b *blocks.AtomicBlock) error {
	return r.rejectBlock(b, "atomic")
}

func (r *rejector) StandardBlock(b *blocks.StandardBlock) error {
	return r.rejectBlock(b, "standard")
}

func (r *rejector) CommitBlock(b *blocks.CommitBlock) error {
	return r.rejectBlock(b, "commit")
}
>>>>>>> 448eb52f

func (r *rejector) AbortBlock(b *blocks.AbortBlock) error {
	return r.rejectBlock(b, "abort")
}

<<<<<<< HEAD
func (r *rejector) BlueberryStandardBlock(b *blocks.BlueberryStandardBlock) error {
	return r.visitStandardBlock(b)
}

func (r *rejector) visitStandardBlock(b blocks.Block) error {
=======
func (r *rejector) rejectBlock(b blocks.Block, blockType string) error {
>>>>>>> 448eb52f
	blkID := b.ID()
	r.ctx.Log.Verbo(
		"rejecting block",
		zap.String("blockType", blockType),
		zap.Stringer("blkID", blkID),
		zap.Uint64("height", b.Height()),
		zap.Stringer("parent", b.Parent()),
	)

<<<<<<< HEAD
	txs := b.Txs()
	for _, tx := range txs {
=======
	for _, tx := range b.Txs() {
>>>>>>> 448eb52f
		if err := r.Mempool.Add(tx); err != nil {
			r.ctx.Log.Debug(
				"failed to reissue tx",
				zap.Stringer("txID", tx.ID()),
				zap.Stringer("blkID", blkID),
				zap.Error(err),
			)
		}
	}

	// r.stateVersions.DeleteState(blkID)
	r.state.AddStatelessBlock(b, choices.Rejected)
<<<<<<< HEAD
	return r.state.Commit()
}

func (r *rejector) ApricotAbortBlock(b *blocks.ApricotAbortBlock) error {
	r.ctx.Log.Verbo(
		"rejecting block",
		zap.String("blockType", "abort"),
		zap.Stringer("blkID", b.ID()),
		zap.Uint64("height", b.Height()),
		zap.Stringer("parent", b.Parent()),
	)
	return r.rejectOptionBlock(b)
}

func (r *rejector) ApricotCommitBlock(b *blocks.ApricotCommitBlock) error {
	r.ctx.Log.Verbo(
		"rejecting block",
		zap.String("blockType", "commit"),
		zap.Stringer("blkID", b.ID()),
		zap.Uint64("height", b.Height()),
		zap.Stringer("parent", b.Parent()),
	)
	return r.rejectOptionBlock(b)
}

func (r *rejector) ApricotProposalBlock(b *blocks.ApricotProposalBlock) error {
	return r.visitProposalBlock(b)
}

func (r *rejector) ApricotStandardBlock(b *blocks.ApricotStandardBlock) error {
	return r.visitStandardBlock(b)
}

func (r *rejector) ApricotAtomicBlock(b *blocks.ApricotAtomicBlock) error {
	blkID := b.ID()
	defer r.free(blkID)

	r.ctx.Log.Verbo(
		"rejecting block",
		zap.String("blockType", "apricot atomic"),
		zap.Stringer("blkID", blkID),
		zap.Uint64("height", b.Height()),
		zap.Stringer("parentID", b.Parent()),
	)

	if err := r.Mempool.Add(b.Tx); err != nil {
		r.ctx.Log.Debug(
			"failed to reissue tx",
			zap.Stringer("txID", b.Tx.ID()),
			zap.Stringer("blkID", blkID),
			zap.Error(err),
		)
	}

	r.state.AddStatelessBlock(b, choices.Rejected)
	return r.state.Commit()
=======
	err := r.state.Commit()
	r.free(blkID)
	return err
>>>>>>> 448eb52f
}<|MERGE_RESOLUTION|>--- conflicted
+++ resolved
@@ -19,111 +19,53 @@
 	*backend
 }
 
-<<<<<<< HEAD
 func (r *rejector) BlueberryAbortBlock(b *blocks.BlueberryAbortBlock) error {
-	r.ctx.Log.Verbo(
-		"rejecting block",
-		zap.String("blockType", "abort"),
-		zap.Stringer("blkID", b.ID()),
-		zap.Uint64("height", b.Height()),
-		zap.Stringer("parent", b.Parent()),
-	)
-	return r.rejectOptionBlock(b)
+	return r.rejectBlock(b, "blueberry abort")
 }
 
 func (r *rejector) BlueberryCommitBlock(b *blocks.BlueberryCommitBlock) error {
-	r.ctx.Log.Verbo(
-		"rejecting block",
-		zap.String("blockType", "commit"),
-		zap.Stringer("blkID", b.ID()),
-		zap.Uint64("height", b.Height()),
-		zap.Stringer("parent", b.Parent()),
-	)
-	return r.rejectOptionBlock(b)
-}
-
-func (r *rejector) rejectOptionBlock(b blocks.Block) error {
-	blkID := b.ID()
-	defer r.free(blkID)
-
-	// r.stateVersions.DeleteState(blkID)
-	r.state.AddStatelessBlock(b, choices.Rejected)
-	return r.state.Commit()
+	return r.rejectBlock(b, "blueberry commit")
 }
 
 func (r *rejector) BlueberryProposalBlock(b *blocks.BlueberryProposalBlock) error {
-	return r.visitProposalBlock(b)
+	return r.rejectBlock(b, "blueberry proposal")
 }
 
-func (r *rejector) visitProposalBlock(b blocks.Block) error {
-	blkID := b.ID()
-	defer r.free(blkID)
-
-	r.ctx.Log.Verbo(
-		"rejecting block",
-		zap.String("blockType", "proposal"),
-		zap.Stringer("blkID", blkID),
-		zap.Uint64("height", b.Height()),
-		zap.Stringer("parentID", b.Parent()),
-	)
-
-	txs := b.Txs()
-	for _, tx := range txs {
-		if err := r.Mempool.Add(tx); err != nil {
-			r.ctx.Log.Verbo(
-				"failed to reissue tx",
-				zap.Stringer("txID", tx.ID()),
-				zap.Stringer("blkID", blkID),
-				zap.Error(err),
-			)
-		}
-	}
-=======
-func (r *rejector) ProposalBlock(b *blocks.ProposalBlock) error {
-	return r.rejectBlock(b, "proposal")
+func (r *rejector) BlueberryStandardBlock(b *blocks.BlueberryStandardBlock) error {
+	return r.rejectBlock(b, "blueberry standard")
 }
 
-func (r *rejector) AtomicBlock(b *blocks.AtomicBlock) error {
-	return r.rejectBlock(b, "atomic")
+func (r *rejector) ApricotAbortBlock(b *blocks.ApricotAbortBlock) error {
+	return r.rejectBlock(b, "apricot abort")
 }
 
-func (r *rejector) StandardBlock(b *blocks.StandardBlock) error {
-	return r.rejectBlock(b, "standard")
+func (r *rejector) ApricotCommitBlock(b *blocks.ApricotCommitBlock) error {
+	return r.rejectBlock(b, "apricot commit")
 }
 
-func (r *rejector) CommitBlock(b *blocks.CommitBlock) error {
-	return r.rejectBlock(b, "commit")
-}
->>>>>>> 448eb52f
-
-func (r *rejector) AbortBlock(b *blocks.AbortBlock) error {
-	return r.rejectBlock(b, "abort")
+func (r *rejector) ApricotProposalBlock(b *blocks.ApricotProposalBlock) error {
+	return r.rejectBlock(b, "apricot proposal")
 }
 
-<<<<<<< HEAD
-func (r *rejector) BlueberryStandardBlock(b *blocks.BlueberryStandardBlock) error {
-	return r.visitStandardBlock(b)
+func (r *rejector) ApricotStandardBlock(b *blocks.ApricotStandardBlock) error {
+	return r.rejectBlock(b, "apricot standard")
 }
 
-func (r *rejector) visitStandardBlock(b blocks.Block) error {
-=======
+func (r *rejector) ApricotAtomicBlock(b *blocks.ApricotAtomicBlock) error {
+	return r.rejectBlock(b, "apricot atomic")
+}
+
 func (r *rejector) rejectBlock(b blocks.Block, blockType string) error {
->>>>>>> 448eb52f
 	blkID := b.ID()
 	r.ctx.Log.Verbo(
 		"rejecting block",
 		zap.String("blockType", blockType),
 		zap.Stringer("blkID", blkID),
 		zap.Uint64("height", b.Height()),
-		zap.Stringer("parent", b.Parent()),
+		zap.Stringer("parentID", b.Parent()),
 	)
 
-<<<<<<< HEAD
-	txs := b.Txs()
-	for _, tx := range txs {
-=======
 	for _, tx := range b.Txs() {
->>>>>>> 448eb52f
 		if err := r.Mempool.Add(tx); err != nil {
 			r.ctx.Log.Debug(
 				"failed to reissue tx",
@@ -134,68 +76,8 @@
 		}
 	}
 
-	// r.stateVersions.DeleteState(blkID)
 	r.state.AddStatelessBlock(b, choices.Rejected)
-<<<<<<< HEAD
-	return r.state.Commit()
-}
-
-func (r *rejector) ApricotAbortBlock(b *blocks.ApricotAbortBlock) error {
-	r.ctx.Log.Verbo(
-		"rejecting block",
-		zap.String("blockType", "abort"),
-		zap.Stringer("blkID", b.ID()),
-		zap.Uint64("height", b.Height()),
-		zap.Stringer("parent", b.Parent()),
-	)
-	return r.rejectOptionBlock(b)
-}
-
-func (r *rejector) ApricotCommitBlock(b *blocks.ApricotCommitBlock) error {
-	r.ctx.Log.Verbo(
-		"rejecting block",
-		zap.String("blockType", "commit"),
-		zap.Stringer("blkID", b.ID()),
-		zap.Uint64("height", b.Height()),
-		zap.Stringer("parent", b.Parent()),
-	)
-	return r.rejectOptionBlock(b)
-}
-
-func (r *rejector) ApricotProposalBlock(b *blocks.ApricotProposalBlock) error {
-	return r.visitProposalBlock(b)
-}
-
-func (r *rejector) ApricotStandardBlock(b *blocks.ApricotStandardBlock) error {
-	return r.visitStandardBlock(b)
-}
-
-func (r *rejector) ApricotAtomicBlock(b *blocks.ApricotAtomicBlock) error {
-	blkID := b.ID()
-	defer r.free(blkID)
-
-	r.ctx.Log.Verbo(
-		"rejecting block",
-		zap.String("blockType", "apricot atomic"),
-		zap.Stringer("blkID", blkID),
-		zap.Uint64("height", b.Height()),
-		zap.Stringer("parentID", b.Parent()),
-	)
-
-	if err := r.Mempool.Add(b.Tx); err != nil {
-		r.ctx.Log.Debug(
-			"failed to reissue tx",
-			zap.Stringer("txID", b.Tx.ID()),
-			zap.Stringer("blkID", blkID),
-			zap.Error(err),
-		)
-	}
-
-	r.state.AddStatelessBlock(b, choices.Rejected)
-	return r.state.Commit()
-=======
 	err := r.state.Commit()
 	r.free(blkID)
 	return err
->>>>>>> 448eb52f
 }