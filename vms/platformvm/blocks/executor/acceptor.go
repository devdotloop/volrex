// Copyright (C) 2019-2023, Ava Labs, Inc. All rights reserved.
// See the file LICENSE for licensing terms.

package executor

import (
	"errors"
	"fmt"

	"go.uber.org/zap"

	"github.com/ava-labs/avalanchego/snow/choices"
	"github.com/ava-labs/avalanchego/utils"
	"github.com/ava-labs/avalanchego/vms/platformvm/blocks"
	"github.com/ava-labs/avalanchego/vms/platformvm/metrics"
	"github.com/ava-labs/avalanchego/vms/platformvm/state"
	"github.com/ava-labs/avalanchego/vms/platformvm/validators"
)

var (
	_ blocks.Visitor = (*acceptor)(nil)

	errMissingBlockState = errors.New("missing state of block")
)

// acceptor handles the logic for accepting a block.
// All errors returned by this struct are fatal and should result in the chain
// being shutdown.
type acceptor struct {
	*backend
	metrics      metrics.Metrics
	validators   validators.Manager
	bootstrapped *utils.Atomic[bool]
}

func (a *acceptor) BanffAbortBlock(b *blocks.BanffAbortBlock) error {
	return a.abortBlock(b, "banff abort")
}

func (a *acceptor) BanffCommitBlock(b *blocks.BanffCommitBlock) error {
	return a.commitBlock(b, "apricot commit")
}

func (a *acceptor) BanffProposalBlock(b *blocks.BanffProposalBlock) error {
	a.proposalBlock(b, "banff proposal")
	return nil
}

func (a *acceptor) BanffStandardBlock(b *blocks.BanffStandardBlock) error {
	return a.standardBlock(b, "banff standard")
}

func (a *acceptor) ApricotAbortBlock(b *blocks.ApricotAbortBlock) error {
	return a.abortBlock(b, "apricot abort")
}

func (a *acceptor) ApricotCommitBlock(b *blocks.ApricotCommitBlock) error {
	return a.commitBlock(b, "apricot commit")
}

func (a *acceptor) ApricotProposalBlock(b *blocks.ApricotProposalBlock) error {
	a.proposalBlock(b, "apricot proposal")
	return nil
}

func (a *acceptor) ApricotStandardBlock(b *blocks.ApricotStandardBlock) error {
	return a.standardBlock(b, "apricot standard")
}

func (a *acceptor) ApricotAtomicBlock(b *blocks.ApricotAtomicBlock) error {
	blkID := b.ID()
	defer a.free(blkID)

	if err := a.commonAccept(b); err != nil {
		return err
	}

	blkState, ok := a.blkIDToState[blkID]
	if !ok {
		return fmt.Errorf("%w %s", errMissingBlockState, blkID)
	}

	// Update the state to reflect the changes made in [onAcceptState].
	if err := blkState.onAcceptState.Apply(a.state); err != nil {
		return fmt.Errorf(
			"failed to apply accept state for block %s: %w",
			blkID,
			err,
		)
	}

	defer a.state.Abort()
	batch, err := a.state.CommitBatch()
	if err != nil {
		return fmt.Errorf(
			"failed to commit VM's database for block %s: %w",
			blkID,
			err,
		)
	}

	// Note that this method writes [batch] to the database.
	if err := a.ctx.SharedMemory.Apply(blkState.atomicRequests, batch); err != nil {
		return fmt.Errorf(
			"failed to atomically accept tx %s in block %s: %w",
			b.Tx.ID(),
			blkID,
			err,
		)
	}

	a.ctx.Log.Trace(
		"accepted block",
		zap.String("blockType", "apricot atomic"),
		zap.Stringer("blkID", blkID),
		zap.Uint64("height", b.Height()),
		zap.Stringer("parentID", b.Parent()),
		zap.Stringer("utxoChecksum", a.state.Checksum()),
	)

	return nil
}

func (a *acceptor) abortBlock(b blocks.Block, blockType string) error {
	parentID := b.Parent()
	parentState, ok := a.blkIDToState[parentID]
	if !ok {
		return fmt.Errorf("%w: %s", state.ErrMissingParentState, parentID)
	}

	if a.bootstrapped.Get() {
		if parentState.initiallyPreferCommit {
			a.metrics.MarkOptionVoteLost()
		} else {
			a.metrics.MarkOptionVoteWon()
		}
	}

	return a.optionBlock(b, parentState.statelessBlock, blockType)
}

func (a *acceptor) commitBlock(b blocks.Block, blockType string) error {
	parentID := b.Parent()
	parentState, ok := a.blkIDToState[parentID]
	if !ok {
		return fmt.Errorf("%w: %s", state.ErrMissingParentState, parentID)
	}

	if a.bootstrapped.Get() {
		if parentState.initiallyPreferCommit {
			a.metrics.MarkOptionVoteWon()
		} else {
			a.metrics.MarkOptionVoteLost()
		}
	}

	return a.optionBlock(b, parentState.statelessBlock, blockType)
}

func (a *acceptor) optionBlock(b, parent blocks.Block, blockType string) error {
	blkID := b.ID()
	parentID := parent.ID()

	defer func() {
		// Note: we assume this block's sibling doesn't
		// need the parent's state when it's rejected.
		a.free(parentID)
		a.free(blkID)
	}()

	// Note that the parent must be accepted first.
	if err := a.commonAccept(parent); err != nil {
		return err
	}

	if err := a.commonAccept(b); err != nil {
		return err
	}

	blkState, ok := a.blkIDToState[blkID]
	if !ok {
		return fmt.Errorf("%w %s", errMissingBlockState, blkID)
	}

	if err := blkState.onAcceptState.Apply(a.state); err != nil {
		return fmt.Errorf(
			"failed to apply accept state for block %s: %w",
			blkID,
			err,
		)
	}

<<<<<<< HEAD
	return a.state.Commit()
=======
	if err := a.state.Commit(); err != nil {
		return err
	}

	a.ctx.Log.Trace(
		"accepted block",
		zap.String("blockType", blockType),
		zap.Stringer("blkID", blkID),
		zap.Uint64("height", b.Height()),
		zap.Stringer("parentID", parentID),
		zap.Stringer("utxoChecksum", a.state.Checksum()),
	)

	return nil
>>>>>>> 44fbd0f3
}

func (a *acceptor) proposalBlock(b blocks.Block, blockType string) {
	// Note that:
	//
	// * We don't free the proposal block in this method.
	//   It is freed when its child is accepted.
	//   We need to keep this block's state in memory for its child to use.
	//
	// * We only update the metrics to reflect this block's
	//   acceptance when its child is accepted.
	//
	// * We don't write this block to state here.
	//   That is done when this block's child (a CommitBlock or AbortBlock) is accepted.
	//   We do this so that in the event that the node shuts down, the proposal block
	//   is not written to disk unless its child is.
	//   (The VM's Shutdown method commits the database.)
	//   The snowman.Engine requires that the last committed block is a decision block

	blkID := b.ID()
	a.backend.lastAccepted = blkID

	a.ctx.Log.Trace(
		"accepted block",
		zap.String("blockType", blockType),
		zap.Stringer("blkID", blkID),
		zap.Uint64("height", b.Height()),
		zap.Stringer("parentID", b.Parent()),
		zap.Stringer("utxoChecksum", a.state.Checksum()),
	)
}

func (a *acceptor) standardBlock(b blocks.Block, blockType string) error {
	blkID := b.ID()
	defer a.free(blkID)

	if err := a.commonAccept(b); err != nil {
		return err
	}

	blkState, ok := a.blkIDToState[blkID]
	if !ok {
		return fmt.Errorf("%w %s", errMissingBlockState, blkID)
	}

	// Update the state to reflect the changes made in [onAcceptState].
	if err := blkState.onAcceptState.Apply(a.state); err != nil {
		return fmt.Errorf(
			"failed to apply accept state for block %s: %w",
			blkID,
			err,
		)
	}

	defer a.state.Abort()
	batch, err := a.state.CommitBatch()
	if err != nil {
		return fmt.Errorf(
			"failed to commit VM's database for block %s: %w",
			blkID,
			err,
		)
	}

	// Note that this method writes [batch] to the database.
	if err := a.ctx.SharedMemory.Apply(blkState.atomicRequests, batch); err != nil {
		return fmt.Errorf("failed to apply vm's state to shared memory: %w", err)
	}

	if onAcceptFunc := blkState.onAcceptFunc; onAcceptFunc != nil {
		onAcceptFunc()
	}

	a.ctx.Log.Trace(
		"accepted block",
		zap.String("blockType", blockType),
		zap.Stringer("blkID", blkID),
		zap.Uint64("height", b.Height()),
		zap.Stringer("parentID", b.Parent()),
		zap.Stringer("utxoChecksum", a.state.Checksum()),
	)

	return nil
}

func (a *acceptor) commonAccept(b blocks.Block) error {
	blkID := b.ID()

	if err := a.metrics.MarkAccepted(b); err != nil {
		return fmt.Errorf("failed to accept block %s: %w", blkID, err)
	}

	a.backend.lastAccepted = blkID
	a.state.SetLastAccepted(blkID)
	a.state.SetHeight(b.Height())
	a.state.AddStatelessBlock(b, choices.Accepted)
	a.validators.OnAcceptedBlockID(blkID)
	return nil
}<|MERGE_RESOLUTION|>--- conflicted
+++ resolved
@@ -190,9 +190,6 @@
 		)
 	}
 
-<<<<<<< HEAD
-	return a.state.Commit()
-=======
 	if err := a.state.Commit(); err != nil {
 		return err
 	}
@@ -207,7 +204,6 @@
 	)
 
 	return nil
->>>>>>> 44fbd0f3
 }
 
 func (a *acceptor) proposalBlock(b blocks.Block, blockType string) {
