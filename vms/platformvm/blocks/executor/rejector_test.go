// Copyright (C) 2019-2023, Ava Labs, Inc. All rights reserved.
// See the file LICENSE for licensing terms.

package executor

import (
	"testing"
	"time"

	"github.com/golang/mock/gomock"

	"github.com/stretchr/testify/require"

	"github.com/ava-labs/avalanchego/ids"
	"github.com/ava-labs/avalanchego/snow"
	"github.com/ava-labs/avalanchego/utils/logging"
	"github.com/ava-labs/avalanchego/vms/components/verify"
	"github.com/ava-labs/avalanchego/vms/platformvm/blocks"
	"github.com/ava-labs/avalanchego/vms/platformvm/state"
	"github.com/ava-labs/avalanchego/vms/platformvm/txs"
	"github.com/ava-labs/avalanchego/vms/platformvm/txs/mempool"
	"github.com/ava-labs/avalanchego/vms/secp256k1fx"
)

func TestRejectBlock(t *testing.T) {
	type test struct {
		name         string
		newBlockFunc func() (blocks.Block, error)
		rejectFunc   func(*rejector, blocks.Block) error
	}

	tests := []test{
		{
			name: "proposal block",
			newBlockFunc: func() (blocks.Block, error) {
				return blocks.NewBanffProposalBlock(
					time.Now(),
					ids.GenerateTestID(),
					1,
					&txs.Tx{
						Unsigned: &txs.AddDelegatorTx{
							// Without the line below, this function will error.
							DelegationRewardsOwner: &secp256k1fx.OutputOwners{},
						},
						Creds: []verify.Verifiable{},
					},
				)
			},
			rejectFunc: func(r *rejector, b blocks.Block) error {
				return r.BanffProposalBlock(b.(*blocks.BanffProposalBlock))
			},
		},
		{
			name: "atomic block",
			newBlockFunc: func() (blocks.Block, error) {
				return blocks.NewApricotAtomicBlock(
					ids.GenerateTestID(),
					1,
					&txs.Tx{
						Unsigned: &txs.AddDelegatorTx{
							// Without the line below, this function will error.
							DelegationRewardsOwner: &secp256k1fx.OutputOwners{},
						},
						Creds: []verify.Verifiable{},
					},
				)
			},
			rejectFunc: func(r *rejector, b blocks.Block) error {
				return r.ApricotAtomicBlock(b.(*blocks.ApricotAtomicBlock))
			},
		},
		{
			name: "standard block",
			newBlockFunc: func() (blocks.Block, error) {
				return blocks.NewBanffStandardBlock(
					time.Now(),
					ids.GenerateTestID(),
					1,
					[]*txs.Tx{
						{
							Unsigned: &txs.AddDelegatorTx{
								// Without the line below, this function will error.
								DelegationRewardsOwner: &secp256k1fx.OutputOwners{},
							},
							Creds: []verify.Verifiable{},
						},
					},
				)
			},
			rejectFunc: func(r *rejector, b blocks.Block) error {
				return r.BanffStandardBlock(b.(*blocks.BanffStandardBlock))
			},
		},
		{
			name: "commit",
			newBlockFunc: func() (blocks.Block, error) {
				return blocks.NewBanffCommitBlock(time.Now(), ids.GenerateTestID() /*parent*/, 1 /*height*/)
			},
			rejectFunc: func(r *rejector, blk blocks.Block) error {
				return r.BanffCommitBlock(blk.(*blocks.BanffCommitBlock))
			},
		},
		{
			name: "abort",
			newBlockFunc: func() (blocks.Block, error) {
				return blocks.NewBanffAbortBlock(time.Now(), ids.GenerateTestID() /*parent*/, 1 /*height*/)
			},
			rejectFunc: func(r *rejector, blk blocks.Block) error {
				return r.BanffAbortBlock(blk.(*blocks.BanffAbortBlock))
			},
		},
	}

	for _, tt := range tests {
		t.Run(tt.name, func(t *testing.T) {
			require := require.New(t)
			ctrl := gomock.NewController(t)
			defer ctrl.Finish()

			blk, err := tt.newBlockFunc()
			require.NoError(err)

			mempool := mempool.NewMockMempool(ctrl)
			state := state.NewMockState(ctrl)
			blkIDToState := map[ids.ID]*blockState{
				blk.Parent(): nil,
				blk.ID():     nil,
			}
			rejector := &rejector{
				backend: &backend{
					ctx: &snow.Context{
						Log: logging.NoLog{},
					},
					blkIDToState: blkIDToState,
					Mempool:      mempool,
					state:        state,
				},
			}

			// Set expected calls on dependencies.
			for _, tx := range blk.Txs() {
				mempool.EXPECT().Add(tx, gomock.Any()).Return(nil).Times(1)
			}
<<<<<<< HEAD
			gomock.InOrder(
				state.EXPECT().GetTimestamp().Return(time.Time{}),
				state.EXPECT().AddStatelessBlock(blk, choices.Rejected).Times(1),
				state.EXPECT().Commit().Return(nil).Times(1),
			)
=======
>>>>>>> d7890497

			require.NoError(tt.rejectFunc(rejector, blk))
			// Make sure block and its parent are removed from the state map.
			require.NotContains(rejector.blkIDToState, blk.ID())
		})
	}
}<|MERGE_RESOLUTION|>--- conflicted
+++ resolved
@@ -141,14 +141,7 @@
 			for _, tx := range blk.Txs() {
 				mempool.EXPECT().Add(tx, gomock.Any()).Return(nil).Times(1)
 			}
-<<<<<<< HEAD
-			gomock.InOrder(
-				state.EXPECT().GetTimestamp().Return(time.Time{}),
-				state.EXPECT().AddStatelessBlock(blk, choices.Rejected).Times(1),
-				state.EXPECT().Commit().Return(nil).Times(1),
-			)
-=======
->>>>>>> d7890497
+			state.EXPECT().GetTimestamp().Return(time.Time{})
 
 			require.NoError(tt.rejectFunc(rejector, blk))
 			// Make sure block and its parent are removed from the state map.
