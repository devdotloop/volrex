// Copyright (C) 2019-2022, Ava Labs, Inc. All rights reserved.
// See the file LICENSE for licensing terms.

package platformvm

import (
	"context"
	"errors"
	"fmt"
	"net/http"
	"time"

	stdmath "math"

	"go.uber.org/zap"

	"github.com/ava-labs/avalanchego/api"
	"github.com/ava-labs/avalanchego/database"
	"github.com/ava-labs/avalanchego/ids"
	"github.com/ava-labs/avalanchego/utils/constants"
	"github.com/ava-labs/avalanchego/utils/crypto"
	"github.com/ava-labs/avalanchego/utils/formatting"
	"github.com/ava-labs/avalanchego/utils/json"
	"github.com/ava-labs/avalanchego/utils/logging"
	"github.com/ava-labs/avalanchego/utils/math"
	"github.com/ava-labs/avalanchego/utils/wrappers"
	"github.com/ava-labs/avalanchego/vms/components/avax"
	"github.com/ava-labs/avalanchego/vms/components/keystore"
	"github.com/ava-labs/avalanchego/vms/platformvm/reward"
	"github.com/ava-labs/avalanchego/vms/platformvm/signer"
	"github.com/ava-labs/avalanchego/vms/platformvm/stakeable"
	"github.com/ava-labs/avalanchego/vms/platformvm/status"
	"github.com/ava-labs/avalanchego/vms/platformvm/txs"
	"github.com/ava-labs/avalanchego/vms/platformvm/txs/builder"
	"github.com/ava-labs/avalanchego/vms/platformvm/txs/executor"
	"github.com/ava-labs/avalanchego/vms/secp256k1fx"

	platformapi "github.com/ava-labs/avalanchego/vms/platformvm/api"
)

const (
	// Max number of addresses that can be passed in as argument to GetUTXOs
	maxGetUTXOsAddrs = 1024

	// Max number of addresses that can be passed in as argument to GetStake
	maxGetStakeAddrs = 256

	// Minimum amount of delay to allow a transaction to be issued through the
	// API
	minAddStakerDelay = 2 * executor.SyncBound
)

var (
	errMissingDecisionBlock     = errors.New("should have a decision block within the past two blocks")
	errNoSubnetID               = errors.New("argument 'subnetID' not provided")
	errNoRewardAddress          = errors.New("argument 'rewardAddress' not provided")
	errInvalidDelegationRate    = errors.New("argument 'delegationFeeRate' must be between 0 and 100, inclusive")
	errNoAddresses              = errors.New("no addresses provided")
	errNoKeys                   = errors.New("user has no keys or funds")
	errNoPrimaryValidators      = errors.New("no default subnet validators")
	errNoValidators             = errors.New("no subnet validators")
	errStartTimeTooSoon         = fmt.Errorf("start time must be at least %s in the future", minAddStakerDelay)
	errStartTimeTooLate         = errors.New("start time is too far in the future")
	errNamedSubnetCantBePrimary = errors.New("subnet validator attempts to validate primary network")
	errNoAmount                 = errors.New("argument 'amount' must be > 0")
	errMissingName              = errors.New("argument 'name' not given")
	errMissingVMID              = errors.New("argument 'vmID' not given")
	errMissingBlockchainID      = errors.New("argument 'blockchainID' not given")
	errMissingPrivateKey        = errors.New("argument 'privateKey' not given")
	errStartAfterEndTime        = errors.New("start time must be before end time")
	errStartTimeInThePast       = errors.New("start time in the past")
)

// Service defines the API calls that can be made to the platform chain
type Service struct {
	vm          *VM
	addrManager avax.AddressManager
}

type GetHeightResponse struct {
	Height json.Uint64 `json:"height"`
}

// GetHeight returns the height of the last accepted block
<<<<<<< HEAD
func (service *Service) GetHeight(r *http.Request, args *struct{}, response *GetHeightResponse) error {
	ctx := r.Context()
	lastAcceptedID, err := service.vm.LastAccepted(ctx)
=======
func (service *Service) GetHeight(_ *http.Request, _ *struct{}, response *GetHeightResponse) error {
	lastAcceptedID, err := service.vm.LastAccepted()
>>>>>>> 27203928
	if err != nil {
		return fmt.Errorf("couldn't get last accepted block ID: %w", err)
	}
	lastAccepted, err := service.vm.GetBlock(ctx, lastAcceptedID)
	if err != nil {
		return fmt.Errorf("couldn't get last accepted block: %w", err)
	}
	response.Height = json.Uint64(lastAccepted.Height())
	return nil
}

// ExportKeyArgs are arguments for ExportKey
type ExportKeyArgs struct {
	api.UserPass
	Address string `json:"address"`
}

// ExportKeyReply is the response for ExportKey
type ExportKeyReply struct {
	// The decrypted PrivateKey for the Address provided in the arguments
	PrivateKey *crypto.PrivateKeySECP256K1R `json:"privateKey"`
}

// ExportKey returns a private key from the provided user
func (service *Service) ExportKey(_ *http.Request, args *ExportKeyArgs, reply *ExportKeyReply) error {
	service.vm.ctx.Log.Debug("Platform: ExportKey called")

	address, err := avax.ParseServiceAddress(service.addrManager, args.Address)
	if err != nil {
		return fmt.Errorf("couldn't parse %s to address: %w", args.Address, err)
	}

	user, err := keystore.NewUserFromKeystore(service.vm.ctx.Keystore, args.Username, args.Password)
	if err != nil {
		return err
	}

	reply.PrivateKey, err = user.GetKey(address)
	if err != nil {
		// Drop any potential error closing the user to report the original
		// error
		_ = user.Close()
		return fmt.Errorf("problem retrieving private key: %w", err)
	}
	return user.Close()
}

// ImportKeyArgs are arguments for ImportKey
type ImportKeyArgs struct {
	api.UserPass
	PrivateKey *crypto.PrivateKeySECP256K1R `json:"privateKey"`
}

// ImportKey adds a private key to the provided user
func (service *Service) ImportKey(_ *http.Request, args *ImportKeyArgs, reply *api.JSONAddress) error {
	service.vm.ctx.Log.Debug("Platform: ImportKey called",
		logging.UserString("username", args.Username),
	)

	if args.PrivateKey == nil {
		return errMissingPrivateKey
	}

	var err error
	reply.Address, err = service.addrManager.FormatLocalAddress(args.PrivateKey.PublicKey().Address())
	if err != nil {
		return fmt.Errorf("problem formatting address: %w", err)
	}

	user, err := keystore.NewUserFromKeystore(service.vm.ctx.Keystore, args.Username, args.Password)
	if err != nil {
		return err
	}
	defer user.Close()

	if err := user.PutKeys(args.PrivateKey); err != nil {
		return fmt.Errorf("problem saving key %w", err)
	}
	return user.Close()
}

/*
 ******************************************************
 *************  Balances / Addresses ******************
 ******************************************************
 */

type GetBalanceRequest struct {
	// TODO: remove Address
	Address   *string  `json:"address,omitempty"`
	Addresses []string `json:"addresses"`
}

// Note: We explicitly duplicate AVAX out of the maps to ensure backwards
// compatibility.
type GetBalanceResponse struct {
	// Balance, in nAVAX, of the address
	Balance             json.Uint64            `json:"balance"`
	Unlocked            json.Uint64            `json:"unlocked"`
	LockedStakeable     json.Uint64            `json:"lockedStakeable"`
	LockedNotStakeable  json.Uint64            `json:"lockedNotStakeable"`
	Balances            map[ids.ID]json.Uint64 `json:"balances"`
	Unlockeds           map[ids.ID]json.Uint64 `json:"unlockeds"`
	LockedStakeables    map[ids.ID]json.Uint64 `json:"lockedStakeables"`
	LockedNotStakeables map[ids.ID]json.Uint64 `json:"lockedNotStakeables"`
	UTXOIDs             []*avax.UTXOID         `json:"utxoIDs"`
}

// GetBalance gets the balance of an address
func (service *Service) GetBalance(_ *http.Request, args *GetBalanceRequest, response *GetBalanceResponse) error {
	if args.Address != nil {
		args.Addresses = append(args.Addresses, *args.Address)
	}

	service.vm.ctx.Log.Debug("Platform: GetBalance called",
		logging.UserStrings("addresses", args.Addresses),
	)

	// Parse to address
	addrs, err := avax.ParseServiceAddresses(service.addrManager, args.Addresses)
	if err != nil {
		return err
	}

	utxos, err := avax.GetAllUTXOs(service.vm.state, addrs)
	if err != nil {
		return fmt.Errorf("couldn't get UTXO set of %v: %w", args.Addresses, err)
	}

	currentTime := service.vm.clock.Unix()

	unlockeds := map[ids.ID]uint64{}
	lockedStakeables := map[ids.ID]uint64{}
	lockedNotStakeables := map[ids.ID]uint64{}

utxoFor:
	for _, utxo := range utxos {
		assetID := utxo.AssetID()
		switch out := utxo.Out.(type) {
		case *secp256k1fx.TransferOutput:
			if out.Locktime <= currentTime {
				newBalance, err := math.Add64(unlockeds[assetID], out.Amount())
				if err != nil {
					unlockeds[assetID] = stdmath.MaxUint64
				} else {
					unlockeds[assetID] = newBalance
				}
			} else {
				newBalance, err := math.Add64(lockedNotStakeables[assetID], out.Amount())
				if err != nil {
					lockedNotStakeables[assetID] = stdmath.MaxUint64
				} else {
					lockedNotStakeables[assetID] = newBalance
				}
			}
		case *stakeable.LockOut:
			innerOut, ok := out.TransferableOut.(*secp256k1fx.TransferOutput)
			switch {
			case !ok:
				service.vm.ctx.Log.Warn("unexpected output type in UTXO",
					zap.String("type", fmt.Sprintf("%T", out.TransferableOut)),
				)
				continue utxoFor
			case innerOut.Locktime > currentTime:
				newBalance, err := math.Add64(lockedNotStakeables[assetID], out.Amount())
				if err != nil {
					lockedNotStakeables[assetID] = stdmath.MaxUint64
				} else {
					lockedNotStakeables[assetID] = newBalance
				}
			case out.Locktime <= currentTime:
				newBalance, err := math.Add64(unlockeds[assetID], out.Amount())
				if err != nil {
					unlockeds[assetID] = stdmath.MaxUint64
				} else {
					unlockeds[assetID] = newBalance
				}
			default:
				newBalance, err := math.Add64(lockedStakeables[assetID], out.Amount())
				if err != nil {
					lockedStakeables[assetID] = stdmath.MaxUint64
				} else {
					lockedStakeables[assetID] = newBalance
				}
			}
		default:
			continue utxoFor
		}

		response.UTXOIDs = append(response.UTXOIDs, &utxo.UTXOID)
	}

	balances := map[ids.ID]uint64{}
	for assetID, amount := range lockedStakeables {
		balances[assetID] = amount
	}
	for assetID, amount := range lockedNotStakeables {
		newBalance, err := math.Add64(balances[assetID], amount)
		if err != nil {
			balances[assetID] = stdmath.MaxUint64
		} else {
			balances[assetID] = newBalance
		}
	}
	for assetID, amount := range unlockeds {
		newBalance, err := math.Add64(balances[assetID], amount)
		if err != nil {
			balances[assetID] = stdmath.MaxUint64
		} else {
			balances[assetID] = newBalance
		}
	}

	response.Balances = newJSONBalanceMap(balances)
	response.Unlockeds = newJSONBalanceMap(unlockeds)
	response.LockedStakeables = newJSONBalanceMap(lockedStakeables)
	response.LockedNotStakeables = newJSONBalanceMap(lockedNotStakeables)
	response.Balance = response.Balances[service.vm.ctx.AVAXAssetID]
	response.Unlocked = response.Unlockeds[service.vm.ctx.AVAXAssetID]
	response.LockedStakeable = response.LockedStakeables[service.vm.ctx.AVAXAssetID]
	response.LockedNotStakeable = response.LockedNotStakeables[service.vm.ctx.AVAXAssetID]
	return nil
}

func newJSONBalanceMap(balanceMap map[ids.ID]uint64) map[ids.ID]json.Uint64 {
	jsonBalanceMap := make(map[ids.ID]json.Uint64, len(balanceMap))
	for assetID, amount := range balanceMap {
		jsonBalanceMap[assetID] = json.Uint64(amount)
	}
	return jsonBalanceMap
}

// CreateAddress creates an address controlled by [args.Username]
// Returns the newly created address
func (service *Service) CreateAddress(_ *http.Request, args *api.UserPass, response *api.JSONAddress) error {
	service.vm.ctx.Log.Debug("Platform: CreateAddress called")

	user, err := keystore.NewUserFromKeystore(service.vm.ctx.Keystore, args.Username, args.Password)
	if err != nil {
		return err
	}
	defer user.Close()

	key, err := keystore.NewKey(user)
	if err != nil {
		return err
	}

	response.Address, err = service.addrManager.FormatLocalAddress(key.PublicKey().Address())
	if err != nil {
		return fmt.Errorf("problem formatting address: %w", err)
	}
	return user.Close()
}

// ListAddresses returns the addresses controlled by [args.Username]
func (service *Service) ListAddresses(_ *http.Request, args *api.UserPass, response *api.JSONAddresses) error {
	service.vm.ctx.Log.Debug("Platform: ListAddresses called")

	user, err := keystore.NewUserFromKeystore(service.vm.ctx.Keystore, args.Username, args.Password)
	if err != nil {
		return err
	}
	defer user.Close()

	addresses, err := user.GetAddresses()
	if err != nil {
		return fmt.Errorf("couldn't get addresses: %w", err)
	}
	response.Addresses = make([]string, len(addresses))
	for i, addr := range addresses {
		response.Addresses[i], err = service.addrManager.FormatLocalAddress(addr)
		if err != nil {
			return fmt.Errorf("problem formatting address: %w", err)
		}
	}
	return user.Close()
}

// Index is an address and an associated UTXO.
// Marks a starting or stopping point when fetching UTXOs. Used for pagination.
type Index struct {
	Address string `json:"address"` // The address as a string
	UTXO    string `json:"utxo"`    // The UTXO ID as a string
}

// GetUTXOs returns the UTXOs controlled by the given addresses
func (service *Service) GetUTXOs(_ *http.Request, args *api.GetUTXOsArgs, response *api.GetUTXOsReply) error {
	service.vm.ctx.Log.Debug("Platform: GetUTXOs called")

	if len(args.Addresses) == 0 {
		return errNoAddresses
	}
	if len(args.Addresses) > maxGetUTXOsAddrs {
		return fmt.Errorf("number of addresses given, %d, exceeds maximum, %d", len(args.Addresses), maxGetUTXOsAddrs)
	}

	var sourceChain ids.ID
	if args.SourceChain == "" {
		sourceChain = service.vm.ctx.ChainID
	} else {
		chainID, err := service.vm.ctx.BCLookup.Lookup(args.SourceChain)
		if err != nil {
			return fmt.Errorf("problem parsing source chainID %q: %w", args.SourceChain, err)
		}
		sourceChain = chainID
	}

	addrSet, err := avax.ParseServiceAddresses(service.addrManager, args.Addresses)
	if err != nil {
		return err
	}

	startAddr := ids.ShortEmpty
	startUTXO := ids.Empty
	if args.StartIndex.Address != "" || args.StartIndex.UTXO != "" {
		startAddr, err = avax.ParseServiceAddress(service.addrManager, args.StartIndex.Address)
		if err != nil {
			return fmt.Errorf("couldn't parse start index address %q: %w", args.StartIndex.Address, err)
		}
		startUTXO, err = ids.FromString(args.StartIndex.UTXO)
		if err != nil {
			return fmt.Errorf("couldn't parse start index utxo: %w", err)
		}
	}

	var (
		utxos     []*avax.UTXO
		endAddr   ids.ShortID
		endUTXOID ids.ID
	)
	limit := int(args.Limit)
	if limit <= 0 || builder.MaxPageSize < limit {
		limit = builder.MaxPageSize
	}
	if sourceChain == service.vm.ctx.ChainID {
		utxos, endAddr, endUTXOID, err = avax.GetPaginatedUTXOs(
			service.vm.state,
			addrSet,
			startAddr,
			startUTXO,
			limit,
		)
	} else {
		utxos, endAddr, endUTXOID, err = service.vm.atomicUtxosManager.GetAtomicUTXOs(
			sourceChain,
			addrSet,
			startAddr,
			startUTXO,
			limit,
		)
	}
	if err != nil {
		return fmt.Errorf("problem retrieving UTXOs: %w", err)
	}

	response.UTXOs = make([]string, len(utxos))
	for i, utxo := range utxos {
		bytes, err := txs.Codec.Marshal(txs.Version, utxo)
		if err != nil {
			return fmt.Errorf("couldn't serialize UTXO %q: %w", utxo.InputID(), err)
		}
		response.UTXOs[i], err = formatting.Encode(args.Encoding, bytes)
		if err != nil {
			return fmt.Errorf("couldn't encode UTXO %s as string: %w", utxo.InputID(), err)
		}
	}

	endAddress, err := service.addrManager.FormatLocalAddress(endAddr)
	if err != nil {
		return fmt.Errorf("problem formatting address: %w", err)
	}

	response.EndIndex.Address = endAddress
	response.EndIndex.UTXO = endUTXOID.String()
	response.NumFetched = json.Uint64(len(utxos))
	response.Encoding = args.Encoding
	return nil
}

/*
 ******************************************************
 ******************* Get Subnets **********************
 ******************************************************
 */

// APISubnet is a representation of a subnet used in API calls
type APISubnet struct {
	// ID of the subnet
	ID ids.ID `json:"id"`

	// Each element of [ControlKeys] the address of a public key.
	// A transaction to add a validator to this subnet requires
	// signatures from [Threshold] of these keys to be valid.
	ControlKeys []string    `json:"controlKeys"`
	Threshold   json.Uint32 `json:"threshold"`
}

// GetSubnetsArgs are the arguments to GetSubnet
type GetSubnetsArgs struct {
	// IDs of the subnets to retrieve information about
	// If omitted, gets all subnets
	IDs []ids.ID `json:"ids"`
}

// GetSubnetsResponse is the response from calling GetSubnets
type GetSubnetsResponse struct {
	// Each element is a subnet that exists
	// Null if there are no subnets other than the primary network
	Subnets []APISubnet `json:"subnets"`
}

// GetSubnets returns the subnets whose ID are in [args.IDs]
// The response will include the primary network
func (service *Service) GetSubnets(_ *http.Request, args *GetSubnetsArgs, response *GetSubnetsResponse) error {
	service.vm.ctx.Log.Debug("Platform: GetSubnets called")

	getAll := len(args.IDs) == 0
	if getAll {
		subnets, err := service.vm.state.GetSubnets() // all subnets
		if err != nil {
			return fmt.Errorf("error getting subnets from database: %w", err)
		}

		response.Subnets = make([]APISubnet, len(subnets)+1)
		for i, subnet := range subnets {
			subnetID := subnet.ID()
			if _, err := service.vm.state.GetSubnetTransformation(subnetID); err == nil {
				response.Subnets[i] = APISubnet{
					ID:          subnetID,
					ControlKeys: []string{},
					Threshold:   json.Uint32(0),
				}
				continue
			}

			unsignedTx := subnet.Unsigned.(*txs.CreateSubnetTx)
			owner := unsignedTx.Owner.(*secp256k1fx.OutputOwners)
			controlAddrs := []string{}
			for _, controlKeyID := range owner.Addrs {
				addr, err := service.addrManager.FormatLocalAddress(controlKeyID)
				if err != nil {
					return fmt.Errorf("problem formatting address: %w", err)
				}
				controlAddrs = append(controlAddrs, addr)
			}
			response.Subnets[i] = APISubnet{
				ID:          subnetID,
				ControlKeys: controlAddrs,
				Threshold:   json.Uint32(owner.Threshold),
			}
		}
		// Include primary network
		response.Subnets[len(subnets)] = APISubnet{
			ID:          constants.PrimaryNetworkID,
			ControlKeys: []string{},
			Threshold:   json.Uint32(0),
		}
		return nil
	}

	subnetSet := ids.NewSet(len(args.IDs))
	for _, subnetID := range args.IDs {
		if subnetSet.Contains(subnetID) {
			continue
		}
		subnetSet.Add(subnetID)

		if subnetID == constants.PrimaryNetworkID {
			response.Subnets = append(response.Subnets,
				APISubnet{
					ID:          constants.PrimaryNetworkID,
					ControlKeys: []string{},
					Threshold:   json.Uint32(0),
				},
			)
			continue
		}

		if _, err := service.vm.state.GetSubnetTransformation(subnetID); err == nil {
			response.Subnets = append(response.Subnets, APISubnet{
				ID:          subnetID,
				ControlKeys: []string{},
				Threshold:   json.Uint32(0),
			})
			continue
		}

		subnetTx, _, err := service.vm.state.GetTx(subnetID)
		if err == database.ErrNotFound {
			continue
		}
		if err != nil {
			return err
		}

		subnet, ok := subnetTx.Unsigned.(*txs.CreateSubnetTx)
		if !ok {
			return fmt.Errorf("expected tx type *txs.CreateSubnetTx but got %T", subnetTx.Unsigned)
		}
		owner, ok := subnet.Owner.(*secp256k1fx.OutputOwners)
		if !ok {
			return fmt.Errorf("expected *secp256k1fx.OutputOwners but got %T", subnet.Owner)
		}

		controlAddrs := make([]string, len(owner.Addrs))
		for i, controlKeyID := range owner.Addrs {
			addr, err := service.addrManager.FormatLocalAddress(controlKeyID)
			if err != nil {
				return fmt.Errorf("problem formatting address: %w", err)
			}
			controlAddrs[i] = addr
		}

		response.Subnets = append(response.Subnets, APISubnet{
			ID:          subnetID,
			ControlKeys: controlAddrs,
			Threshold:   json.Uint32(owner.Threshold),
		})
	}
	return nil
}

// GetStakingAssetIDArgs are the arguments to GetStakingAssetID
type GetStakingAssetIDArgs struct {
	SubnetID ids.ID `json:"subnetID"`
}

// GetStakingAssetIDResponse is the response from calling GetStakingAssetID
type GetStakingAssetIDResponse struct {
	AssetID ids.ID `json:"assetID"`
}

// GetStakingAssetID returns the assetID of the token used to stake on the
// provided subnet
func (service *Service) GetStakingAssetID(_ *http.Request, args *GetStakingAssetIDArgs, response *GetStakingAssetIDResponse) error {
	service.vm.ctx.Log.Debug("Platform: GetStakingAssetID called")

	if args.SubnetID == constants.PrimaryNetworkID {
		response.AssetID = service.vm.ctx.AVAXAssetID
		return nil
	}

	transformSubnetIntf, err := service.vm.state.GetSubnetTransformation(args.SubnetID)
	if err != nil {
		return fmt.Errorf(
			"failed fetching subnet transformation for %s: %w",
			args.SubnetID,
			err,
		)
	}
	transformSubnet, ok := transformSubnetIntf.Unsigned.(*txs.TransformSubnetTx)
	if !ok {
		return fmt.Errorf(
			"unexpected subnet transformation tx type fetched %T",
			transformSubnetIntf.Unsigned,
		)
	}

	response.AssetID = transformSubnet.AssetID
	return nil
}

/*
 ******************************************************
 **************** Get/Sample Validators ***************
 ******************************************************
 */

// GetCurrentValidatorsArgs are the arguments for calling GetCurrentValidators
type GetCurrentValidatorsArgs struct {
	// Subnet we're listing the validators of
	// If omitted, defaults to primary network
	SubnetID ids.ID `json:"subnetID"`
	// NodeIDs of validators to request. If [NodeIDs]
	// is empty, it fetches all current validators. If
	// some nodeIDs are not currently validators, they
	// will be omitted from the response.
	NodeIDs []ids.NodeID `json:"nodeIDs"`
}

// GetCurrentValidatorsReply are the results from calling GetCurrentValidators.
// Each validator contains a list of delegators to itself.
type GetCurrentValidatorsReply struct {
	Validators []interface{} `json:"validators"`
}

// GetCurrentValidators returns current validators and delegators
func (service *Service) GetCurrentValidators(_ *http.Request, args *GetCurrentValidatorsArgs, reply *GetCurrentValidatorsReply) error {
	service.vm.ctx.Log.Debug("Platform: GetCurrentValidators called")

	reply.Validators = []interface{}{}

	// Validator's node ID as string --> Delegators to them
	vdrToDelegators := map[ids.NodeID][]platformapi.PrimaryDelegator{}

	// Create set of nodeIDs
	nodeIDs := ids.NodeIDSet{}
	nodeIDs.Add(args.NodeIDs...)
	includeAllNodes := nodeIDs.Len() == 0

	currentStakerIterator, err := service.vm.state.GetCurrentStakerIterator()
	if err != nil {
		return err
	}
	defer currentStakerIterator.Release()

	// TODO: do not iterate over all stakers when nodeIDs given. Use currentValidators.ValidatorSet for iteration
	for currentStakerIterator.Next() { // Iterates in order of increasing stop time
		staker := currentStakerIterator.Value()
		if args.SubnetID != staker.SubnetID {
			continue
		}
		if !includeAllNodes && !nodeIDs.Contains(staker.NodeID) {
			continue
		}

		tx, _, err := service.vm.state.GetTx(staker.TxID)
		if err != nil {
			return err
		}

		txID := staker.TxID
		nodeID := staker.NodeID
		weight := json.Uint64(staker.Weight)
		startTime := json.Uint64(staker.StartTime.Unix())
		endTime := json.Uint64(staker.EndTime.Unix())
		potentialReward := json.Uint64(staker.PotentialReward)

		switch staker := tx.Unsigned.(type) {
		case txs.ValidatorTx:
			shares := staker.Shares()
			delegationFee := json.Float32(100 * float32(shares) / float32(reward.PercentDenominator))

			primaryNetworkStaker, err := service.vm.state.GetCurrentValidator(constants.PrimaryNetworkID, nodeID)
			if err != nil {
				return err
			}

			// TODO: calculate subnet uptimes
			rawUptime, err := service.vm.uptimeManager.CalculateUptimePercentFrom(nodeID, primaryNetworkStaker.StartTime)
			if err != nil {
				return err
			}
			uptime := json.Float32(rawUptime)

			connected := service.vm.uptimeManager.IsConnected(nodeID)
			tracksSubnet := args.SubnetID == constants.PrimaryNetworkID || service.vm.SubnetTracker.TracksSubnet(nodeID, args.SubnetID)

			var (
				validationRewardOwner *platformapi.Owner
				delegationRewardOwner *platformapi.Owner
			)
			validationOwner, ok := staker.ValidationRewardsOwner().(*secp256k1fx.OutputOwners)
			if ok {
				validationRewardOwner = &platformapi.Owner{
					Locktime:  json.Uint64(validationOwner.Locktime),
					Threshold: json.Uint32(validationOwner.Threshold),
				}
				for _, addr := range validationOwner.Addrs {
					addrStr, err := service.addrManager.FormatLocalAddress(addr)
					if err != nil {
						return err
					}
					validationRewardOwner.Addresses = append(validationRewardOwner.Addresses, addrStr)
				}
			}
			delegationOwner, ok := staker.DelegationRewardsOwner().(*secp256k1fx.OutputOwners)
			if ok {
				delegationRewardOwner = &platformapi.Owner{
					Locktime:  json.Uint64(delegationOwner.Locktime),
					Threshold: json.Uint32(delegationOwner.Threshold),
				}
				for _, addr := range delegationOwner.Addrs {
					addrStr, err := service.addrManager.FormatLocalAddress(addr)
					if err != nil {
						return err
					}
					delegationRewardOwner.Addresses = append(delegationRewardOwner.Addresses, addrStr)
				}
			}

			vdr := platformapi.PermissionlessValidator{
				Staker: platformapi.Staker{
					TxID:        txID,
					NodeID:      nodeID,
					StartTime:   startTime,
					EndTime:     endTime,
					StakeAmount: &weight,
				},
				Uptime:                &uptime,
				Connected:             connected && tracksSubnet,
				PotentialReward:       &potentialReward,
				RewardOwner:           validationRewardOwner,
				ValidationRewardOwner: validationRewardOwner,
				DelegationRewardOwner: delegationRewardOwner,
				DelegationFee:         delegationFee,
			}

			if staker, ok := staker.(*txs.AddPermissionlessValidatorTx); ok {
				if signer, ok := staker.Signer.(*signer.ProofOfPossession); ok {
					vdr.Signer = signer
				}
			}

			reply.Validators = append(reply.Validators, vdr)

		case txs.DelegatorTx:
			var rewardOwner *platformapi.Owner
			owner, ok := staker.RewardsOwner().(*secp256k1fx.OutputOwners)
			if ok {
				rewardOwner = &platformapi.Owner{
					Locktime:  json.Uint64(owner.Locktime),
					Threshold: json.Uint32(owner.Threshold),
				}
				for _, addr := range owner.Addrs {
					addrStr, err := service.addrManager.FormatLocalAddress(addr)
					if err != nil {
						return err
					}
					rewardOwner.Addresses = append(rewardOwner.Addresses, addrStr)
				}
			}

			delegator := platformapi.PrimaryDelegator{
				Staker: platformapi.Staker{
					TxID:        txID,
					StartTime:   startTime,
					EndTime:     endTime,
					StakeAmount: &weight,
					NodeID:      nodeID,
				},
				RewardOwner:     rewardOwner,
				PotentialReward: &potentialReward,
			}
			vdrToDelegators[delegator.NodeID] = append(vdrToDelegators[delegator.NodeID], delegator)
		case *txs.AddSubnetValidatorTx:
			connected := service.vm.uptimeManager.IsConnected(nodeID)
			tracksSubnet := service.vm.SubnetTracker.TracksSubnet(nodeID, args.SubnetID)
			reply.Validators = append(reply.Validators, platformapi.PermissionedValidator{
				Staker: platformapi.Staker{
					NodeID:    nodeID,
					TxID:      txID,
					StartTime: startTime,
					EndTime:   endTime,
					Weight:    &weight,
				},
				Connected: connected && tracksSubnet,
			})
		default:
			return fmt.Errorf("expected validator but got %T", tx.Unsigned)
		}
	}

	for i, vdrIntf := range reply.Validators {
		vdr, ok := vdrIntf.(platformapi.PermissionlessValidator)
		if !ok {
			continue
		}
		vdr.Delegators = vdrToDelegators[vdr.NodeID]
		reply.Validators[i] = vdr
	}

	return nil
}

// GetPendingValidatorsArgs are the arguments for calling GetPendingValidators
type GetPendingValidatorsArgs struct {
	// Subnet we're getting the pending validators of
	// If omitted, defaults to primary network
	SubnetID ids.ID `json:"subnetID"`
	// NodeIDs of validators to request. If [NodeIDs]
	// is empty, it fetches all pending validators. If
	// some requested nodeIDs are not pending validators,
	// they are omitted from the response.
	NodeIDs []ids.NodeID `json:"nodeIDs"`
}

// GetPendingValidatorsReply are the results from calling GetPendingValidators.
// Unlike GetCurrentValidatorsReply, each validator has a null delegator list.
type GetPendingValidatorsReply struct {
	Validators []interface{} `json:"validators"`
	Delegators []interface{} `json:"delegators"`
}

// GetPendingValidators returns the list of pending validators
func (service *Service) GetPendingValidators(_ *http.Request, args *GetPendingValidatorsArgs, reply *GetPendingValidatorsReply) error {
	service.vm.ctx.Log.Debug("Platform: GetPendingValidators called")

	reply.Validators = []interface{}{}
	reply.Delegators = []interface{}{}

	// Create set of nodeIDs
	nodeIDs := ids.NodeIDSet{}
	nodeIDs.Add(args.NodeIDs...)
	includeAllNodes := nodeIDs.Len() == 0

	pendingStakerIterator, err := service.vm.state.GetPendingStakerIterator()
	if err != nil {
		return err
	}
	defer pendingStakerIterator.Release()

	for pendingStakerIterator.Next() { // Iterates in order of increasing start time
		staker := pendingStakerIterator.Value()
		if args.SubnetID != staker.SubnetID {
			continue
		}
		if !includeAllNodes && !nodeIDs.Contains(staker.NodeID) {
			continue
		}

		tx, _, err := service.vm.state.GetTx(staker.TxID)
		if err != nil {
			return err
		}

		txID := staker.TxID
		nodeID := staker.NodeID
		weight := json.Uint64(staker.Weight)
		startTime := json.Uint64(staker.StartTime.Unix())
		endTime := json.Uint64(staker.EndTime.Unix())

		switch staker := tx.Unsigned.(type) {
		case txs.ValidatorTx:
			shares := staker.Shares()
			delegationFee := json.Float32(100 * float32(shares) / float32(reward.PercentDenominator))

			connected := service.vm.uptimeManager.IsConnected(nodeID)
			tracksSubnet := args.SubnetID == constants.PrimaryNetworkID || service.vm.SubnetTracker.TracksSubnet(nodeID, args.SubnetID)
			vdr := platformapi.PermissionlessValidator{
				Staker: platformapi.Staker{
					TxID:        txID,
					NodeID:      nodeID,
					StartTime:   startTime,
					EndTime:     endTime,
					StakeAmount: &weight,
				},
				DelegationFee: delegationFee,
				Connected:     connected && tracksSubnet,
			}

			if staker, ok := staker.(*txs.AddPermissionlessValidatorTx); ok {
				if signer, ok := staker.Signer.(*signer.ProofOfPossession); ok {
					vdr.Signer = signer
				}
			}

			reply.Validators = append(reply.Validators, vdr)

		case txs.DelegatorTx:
			reply.Delegators = append(reply.Delegators, platformapi.Staker{
				TxID:        txID,
				NodeID:      nodeID,
				StartTime:   startTime,
				EndTime:     endTime,
				StakeAmount: &weight,
			})

		case *txs.AddSubnetValidatorTx:
			connected := service.vm.uptimeManager.IsConnected(nodeID)
			tracksSubnet := service.vm.SubnetTracker.TracksSubnet(nodeID, args.SubnetID)
			reply.Validators = append(reply.Validators, platformapi.PermissionedValidator{
				Staker: platformapi.Staker{
					NodeID:    nodeID,
					TxID:      txID,
					StartTime: startTime,
					EndTime:   endTime,
					Weight:    &weight,
				},
				Connected: connected && tracksSubnet,
			})
		default:
			return fmt.Errorf("expected validator but got %T", tx.Unsigned)
		}
	}
	return nil
}

// GetCurrentSupplyArgs are the arguments for calling GetCurrentSupply
type GetCurrentSupplyArgs struct {
	SubnetID ids.ID `json:"subnetID"`
}

// GetCurrentSupplyReply are the results from calling GetCurrentSupply
type GetCurrentSupplyReply struct {
	Supply json.Uint64 `json:"supply"`
}

// GetCurrentSupply returns an upper bound on the supply of AVAX in the system
func (service *Service) GetCurrentSupply(_ *http.Request, args *GetCurrentSupplyArgs, reply *GetCurrentSupplyReply) error {
	service.vm.ctx.Log.Debug("Platform: GetCurrentSupply called")

	supply, err := service.vm.state.GetCurrentSupply(args.SubnetID)
	reply.Supply = json.Uint64(supply)
	return err
}

// SampleValidatorsArgs are the arguments for calling SampleValidators
type SampleValidatorsArgs struct {
	// Number of validators in the sample
	Size json.Uint16 `json:"size"`

	// ID of subnet to sample validators from
	// If omitted, defaults to the primary network
	SubnetID ids.ID `json:"subnetID"`
}

// SampleValidatorsReply are the results from calling Sample
type SampleValidatorsReply struct {
	Validators []ids.NodeID `json:"validators"`
}

// SampleValidators returns a sampling of the list of current validators
func (service *Service) SampleValidators(_ *http.Request, args *SampleValidatorsArgs, reply *SampleValidatorsReply) error {
	service.vm.ctx.Log.Debug("Platform: SampleValidators called",
		zap.Uint16("size", uint16(args.Size)),
	)

	validators, ok := service.vm.Validators.GetValidators(args.SubnetID)
	if !ok {
		return fmt.Errorf(
			"couldn't get validators of subnet %q. Is it being validated?",
			args.SubnetID,
		)
	}

	sample, err := validators.Sample(int(args.Size))
	if err != nil {
		return fmt.Errorf("sampling errored with %w", err)
	}

	reply.Validators = make([]ids.NodeID, int(args.Size))
	for i, vdr := range sample {
		reply.Validators[i] = vdr.ID()
	}
	ids.SortNodeIDs(reply.Validators)
	return nil
}

/*
 ******************************************************
 ************ Add Validators to Subnets ***************
 ******************************************************
 */

// AddValidatorArgs are the arguments to AddValidator
type AddValidatorArgs struct {
	// User, password, from addrs, change addr
	api.JSONSpendHeader
	platformapi.Staker
	// The address the staking reward, if applicable, will go to
	RewardAddress     string       `json:"rewardAddress"`
	DelegationFeeRate json.Float32 `json:"delegationFeeRate"`
}

// AddValidator creates and signs and issues a transaction to add a validator to
// the primary network
func (service *Service) AddValidator(_ *http.Request, args *AddValidatorArgs, reply *api.JSONTxIDChangeAddr) error {
	service.vm.ctx.Log.Debug("Platform: AddValidator called")

	now := service.vm.clock.Time()
	minAddStakerTime := now.Add(minAddStakerDelay)
	minAddStakerUnix := json.Uint64(minAddStakerTime.Unix())
	maxAddStakerTime := now.Add(executor.MaxFutureStartTime)
	maxAddStakerUnix := json.Uint64(maxAddStakerTime.Unix())

	if args.StartTime == 0 {
		args.StartTime = minAddStakerUnix
	}

	switch {
	case args.RewardAddress == "":
		return errNoRewardAddress
	case args.StartTime < minAddStakerUnix:
		return errStartTimeTooSoon
	case args.StartTime > maxAddStakerUnix:
		return errStartTimeTooLate
	case args.DelegationFeeRate < 0 || args.DelegationFeeRate > 100:
		return errInvalidDelegationRate
	}

	// Parse the node ID
	var nodeID ids.NodeID
	if args.NodeID == ids.EmptyNodeID { // If ID unspecified, use this node's ID
		nodeID = service.vm.ctx.NodeID
	} else {
		nodeID = args.NodeID
	}

	// Parse the from addresses
	fromAddrs, err := avax.ParseServiceAddresses(service.addrManager, args.From)
	if err != nil {
		return err
	}

	// Parse the reward address
	rewardAddress, err := avax.ParseServiceAddress(service.addrManager, args.RewardAddress)
	if err != nil {
		return fmt.Errorf("problem while parsing reward address: %w", err)
	}

	user, err := keystore.NewUserFromKeystore(service.vm.ctx.Keystore, args.Username, args.Password)
	if err != nil {
		return err
	}
	defer user.Close()

	// Get the user's keys
	privKeys, err := keystore.GetKeychain(user, fromAddrs)
	if err != nil {
		return fmt.Errorf("couldn't get addresses controlled by the user: %w", err)
	}

	// Parse the change address.
	if len(privKeys.Keys) == 0 {
		return errNoKeys
	}
	changeAddr := privKeys.Keys[0].PublicKey().Address() // By default, use a key controlled by the user
	if args.ChangeAddr != "" {
		changeAddr, err = avax.ParseServiceAddress(service.addrManager, args.ChangeAddr)
		if err != nil {
			return fmt.Errorf("couldn't parse changeAddr: %w", err)
		}
	}

	// Create the transaction
	tx, err := service.vm.txBuilder.NewAddValidatorTx(
		args.GetWeight(),                     // Stake amount
		uint64(args.StartTime),               // Start time
		uint64(args.EndTime),                 // End time
		nodeID,                               // Node ID
		rewardAddress,                        // Reward Address
		uint32(10000*args.DelegationFeeRate), // Shares
		privKeys.Keys,                        // Keys providing the staked tokens
		changeAddr,
	)
	if err != nil {
		return fmt.Errorf("couldn't create tx: %w", err)
	}

	reply.TxID = tx.ID()
	reply.ChangeAddr, err = service.addrManager.FormatLocalAddress(changeAddr)

	errs := wrappers.Errs{}
	errs.Add(
		err,
		service.vm.Builder.AddUnverifiedTx(tx),
		user.Close(),
	)
	return errs.Err
}

// AddDelegatorArgs are the arguments to AddDelegator
type AddDelegatorArgs struct {
	// User, password, from addrs, change addr
	api.JSONSpendHeader
	platformapi.Staker
	RewardAddress string `json:"rewardAddress"`
}

// AddDelegator creates and signs and issues a transaction to add a delegator to
// the primary network
func (service *Service) AddDelegator(_ *http.Request, args *AddDelegatorArgs, reply *api.JSONTxIDChangeAddr) error {
	service.vm.ctx.Log.Debug("Platform: AddDelegator called")

	now := service.vm.clock.Time()
	minAddStakerTime := now.Add(minAddStakerDelay)
	minAddStakerUnix := json.Uint64(minAddStakerTime.Unix())
	maxAddStakerTime := now.Add(executor.MaxFutureStartTime)
	maxAddStakerUnix := json.Uint64(maxAddStakerTime.Unix())

	if args.StartTime == 0 {
		args.StartTime = minAddStakerUnix
	}

	switch {
	case args.RewardAddress == "":
		return errNoRewardAddress
	case args.StartTime < minAddStakerUnix:
		return errStartTimeTooSoon
	case args.StartTime > maxAddStakerUnix:
		return errStartTimeTooLate
	}

	var nodeID ids.NodeID
	if args.NodeID == ids.EmptyNodeID { // If ID unspecified, use this node's ID
		nodeID = service.vm.ctx.NodeID
	} else {
		nodeID = args.NodeID
	}

	// Parse the reward address
	rewardAddress, err := avax.ParseServiceAddress(service.addrManager, args.RewardAddress)
	if err != nil {
		return fmt.Errorf("problem parsing 'rewardAddress': %w", err)
	}

	// Parse the from addresses
	fromAddrs, err := avax.ParseServiceAddresses(service.addrManager, args.From)
	if err != nil {
		return err
	}

	user, err := keystore.NewUserFromKeystore(service.vm.ctx.Keystore, args.Username, args.Password)
	if err != nil {
		return err
	}
	defer user.Close()

	privKeys, err := keystore.GetKeychain(user, fromAddrs)
	if err != nil {
		return fmt.Errorf("couldn't get addresses controlled by the user: %w", err)
	}

	// Parse the change address. Assumes that if the user has no keys,
	// this operation will fail so the change address can be anything.
	if len(privKeys.Keys) == 0 {
		return errNoKeys
	}
	changeAddr := privKeys.Keys[0].PublicKey().Address() // By default, use a key controlled by the user
	if args.ChangeAddr != "" {
		changeAddr, err = avax.ParseServiceAddress(service.addrManager, args.ChangeAddr)
		if err != nil {
			return fmt.Errorf("couldn't parse changeAddr: %w", err)
		}
	}

	// Create the transaction
	tx, err := service.vm.txBuilder.NewAddDelegatorTx(
		args.GetWeight(),       // Stake amount
		uint64(args.StartTime), // Start time
		uint64(args.EndTime),   // End time
		nodeID,                 // Node ID
		rewardAddress,          // Reward Address
		privKeys.Keys,          // Private keys
		changeAddr,             // Change address
	)
	if err != nil {
		return fmt.Errorf("couldn't create tx: %w", err)
	}

	reply.TxID = tx.ID()
	reply.ChangeAddr, err = service.addrManager.FormatLocalAddress(changeAddr)

	errs := wrappers.Errs{}
	errs.Add(
		err,
		service.vm.Builder.AddUnverifiedTx(tx),
		user.Close(),
	)
	return errs.Err
}

// AddSubnetValidatorArgs are the arguments to AddSubnetValidator
type AddSubnetValidatorArgs struct {
	// User, password, from addrs, change addr
	api.JSONSpendHeader
	platformapi.Staker
	// ID of subnet to validate
	SubnetID string `json:"subnetID"`
}

// AddSubnetValidator creates and signs and issues a transaction to add a
// validator to a subnet other than the primary network
func (service *Service) AddSubnetValidator(_ *http.Request, args *AddSubnetValidatorArgs, response *api.JSONTxIDChangeAddr) error {
	service.vm.ctx.Log.Debug("Platform: AddSubnetValidator called")

	now := service.vm.clock.Time()
	minAddStakerTime := now.Add(minAddStakerDelay)
	minAddStakerUnix := json.Uint64(minAddStakerTime.Unix())
	maxAddStakerTime := now.Add(executor.MaxFutureStartTime)
	maxAddStakerUnix := json.Uint64(maxAddStakerTime.Unix())

	if args.StartTime == 0 {
		args.StartTime = minAddStakerUnix
	}

	switch {
	case args.SubnetID == "":
		return errNoSubnetID
	case args.StartTime < minAddStakerUnix:
		return errStartTimeTooSoon
	case args.StartTime > maxAddStakerUnix:
		return errStartTimeTooLate
	}

	// Parse the subnet ID
	subnetID, err := ids.FromString(args.SubnetID)
	if err != nil {
		return fmt.Errorf("problem parsing subnetID %q: %w", args.SubnetID, err)
	}
	if subnetID == constants.PrimaryNetworkID {
		return errNamedSubnetCantBePrimary
	}

	// Parse the from addresses
	fromAddrs, err := avax.ParseServiceAddresses(service.addrManager, args.From)
	if err != nil {
		return err
	}

	user, err := keystore.NewUserFromKeystore(service.vm.ctx.Keystore, args.Username, args.Password)
	if err != nil {
		return err
	}
	defer user.Close()

	keys, err := keystore.GetKeychain(user, fromAddrs)
	if err != nil {
		return fmt.Errorf("couldn't get addresses controlled by the user: %w", err)
	}

	// Parse the change address.
	if len(keys.Keys) == 0 {
		return errNoKeys
	}
	changeAddr := keys.Keys[0].PublicKey().Address() // By default, use a key controlled by the user
	if args.ChangeAddr != "" {
		changeAddr, err = avax.ParseServiceAddress(service.addrManager, args.ChangeAddr)
		if err != nil {
			return fmt.Errorf("couldn't parse changeAddr: %w", err)
		}
	}

	// Create the transaction
	tx, err := service.vm.txBuilder.NewAddSubnetValidatorTx(
		args.GetWeight(),       // Stake amount
		uint64(args.StartTime), // Start time
		uint64(args.EndTime),   // End time
		args.NodeID,            // Node ID
		subnetID,               // Subnet ID
		keys.Keys,
		changeAddr,
	)
	if err != nil {
		return fmt.Errorf("couldn't create tx: %w", err)
	}

	response.TxID = tx.ID()
	response.ChangeAddr, err = service.addrManager.FormatLocalAddress(changeAddr)

	errs := wrappers.Errs{}
	errs.Add(
		err,
		service.vm.Builder.AddUnverifiedTx(tx),
		user.Close(),
	)
	return errs.Err
}

// CreateSubnetArgs are the arguments to CreateSubnet
type CreateSubnetArgs struct {
	// User, password, from addrs, change addr
	api.JSONSpendHeader
	// The ID member of APISubnet is ignored
	APISubnet
}

// CreateSubnet creates and signs and issues a transaction to create a new
// subnet
func (service *Service) CreateSubnet(_ *http.Request, args *CreateSubnetArgs, response *api.JSONTxIDChangeAddr) error {
	service.vm.ctx.Log.Debug("Platform: CreateSubnet called")

	// Parse the control keys
	controlKeys, err := avax.ParseServiceAddresses(service.addrManager, args.ControlKeys)
	if err != nil {
		return err
	}

	// Parse the from addresses
	fromAddrs, err := avax.ParseServiceAddresses(service.addrManager, args.From)
	if err != nil {
		return err
	}

	user, err := keystore.NewUserFromKeystore(service.vm.ctx.Keystore, args.Username, args.Password)
	if err != nil {
		return err
	}
	defer user.Close()

	privKeys, err := keystore.GetKeychain(user, fromAddrs)
	if err != nil {
		return fmt.Errorf("couldn't get addresses controlled by the user: %w", err)
	}

	// Parse the change address. Assumes that if the user has no keys,
	// this operation will fail so the change address can be anything.
	if len(privKeys.Keys) == 0 {
		return errNoKeys
	}
	changeAddr := privKeys.Keys[0].PublicKey().Address() // By default, use a key controlled by the user
	if args.ChangeAddr != "" {
		changeAddr, err = avax.ParseServiceAddress(service.addrManager, args.ChangeAddr)
		if err != nil {
			return fmt.Errorf("couldn't parse changeAddr: %w", err)
		}
	}

	// Create the transaction
	tx, err := service.vm.txBuilder.NewCreateSubnetTx(
		uint32(args.Threshold), // Threshold
		controlKeys.List(),     // Control Addresses
		privKeys.Keys,          // Private keys
		changeAddr,
	)
	if err != nil {
		return fmt.Errorf("couldn't create tx: %w", err)
	}

	response.TxID = tx.ID()
	response.ChangeAddr, err = service.addrManager.FormatLocalAddress(changeAddr)

	errs := wrappers.Errs{}
	errs.Add(
		err,
		service.vm.Builder.AddUnverifiedTx(tx),
		user.Close(),
	)
	return errs.Err
}

// ExportAVAXArgs are the arguments to ExportAVAX
type ExportAVAXArgs struct {
	// User, password, from addrs, change addr
	api.JSONSpendHeader

	// Amount of AVAX to send
	Amount json.Uint64 `json:"amount"`

	// Chain the funds are going to. Optional. Used if To address does not include the chainID.
	TargetChain string `json:"targetChain"`

	// ID of the address that will receive the AVAX. This address may include the
	// chainID, which is used to determine what the destination chain is.
	To string `json:"to"`
}

// ExportAVAX exports AVAX from the P-Chain to the X-Chain
// It must be imported on the X-Chain to complete the transfer
func (service *Service) ExportAVAX(_ *http.Request, args *ExportAVAXArgs, response *api.JSONTxIDChangeAddr) error {
	service.vm.ctx.Log.Debug("Platform: ExportAVAX called")

	if args.Amount == 0 {
		return errNoAmount
	}

	// Get the chainID and parse the to address
	chainID, to, err := service.addrManager.ParseAddress(args.To)
	if err != nil {
		chainID, err = service.vm.ctx.BCLookup.Lookup(args.TargetChain)
		if err != nil {
			return err
		}
		to, err = ids.ShortFromString(args.To)
		if err != nil {
			return err
		}
	}

	// Parse the from addresses
	fromAddrs, err := avax.ParseServiceAddresses(service.addrManager, args.From)
	if err != nil {
		return err
	}

	user, err := keystore.NewUserFromKeystore(service.vm.ctx.Keystore, args.Username, args.Password)
	if err != nil {
		return err
	}
	defer user.Close()

	privKeys, err := keystore.GetKeychain(user, fromAddrs)
	if err != nil {
		return fmt.Errorf("couldn't get addresses controlled by the user: %w", err)
	}

	// Parse the change address. Assumes that if the user has no keys,
	// this operation will fail so the change address can be anything.
	if len(privKeys.Keys) == 0 {
		return errNoKeys
	}
	changeAddr := privKeys.Keys[0].PublicKey().Address() // By default, use a key controlled by the user
	if args.ChangeAddr != "" {
		changeAddr, err = avax.ParseServiceAddress(service.addrManager, args.ChangeAddr)
		if err != nil {
			return fmt.Errorf("couldn't parse changeAddr: %w", err)
		}
	}

	// Create the transaction
	tx, err := service.vm.txBuilder.NewExportTx(
		uint64(args.Amount), // Amount
		chainID,             // ID of the chain to send the funds to
		to,                  // Address
		privKeys.Keys,       // Private keys
		changeAddr,          // Change address
	)
	if err != nil {
		return fmt.Errorf("couldn't create tx: %w", err)
	}

	response.TxID = tx.ID()
	response.ChangeAddr, err = service.addrManager.FormatLocalAddress(changeAddr)

	errs := wrappers.Errs{}
	errs.Add(
		err,
		service.vm.Builder.AddUnverifiedTx(tx),
		user.Close(),
	)
	return errs.Err
}

// ImportAVAXArgs are the arguments to ImportAVAX
type ImportAVAXArgs struct {
	// User, password, from addrs, change addr
	api.JSONSpendHeader

	// Chain the funds are coming from
	SourceChain string `json:"sourceChain"`

	// The address that will receive the imported funds
	To string `json:"to"`
}

// ImportAVAX issues a transaction to import AVAX from the X-chain. The AVAX
// must have already been exported from the X-Chain.
func (service *Service) ImportAVAX(_ *http.Request, args *ImportAVAXArgs, response *api.JSONTxIDChangeAddr) error {
	service.vm.ctx.Log.Debug("Platform: ImportAVAX called")

	// Parse the sourceCHain
	chainID, err := service.vm.ctx.BCLookup.Lookup(args.SourceChain)
	if err != nil {
		return fmt.Errorf("problem parsing chainID %q: %w", args.SourceChain, err)
	}

	// Parse the to address
	to, err := avax.ParseServiceAddress(service.addrManager, args.To)
	if err != nil { // Parse address
		return fmt.Errorf("couldn't parse argument 'to' to an address: %w", err)
	}

	// Parse the from addresses
	fromAddrs, err := avax.ParseServiceAddresses(service.addrManager, args.From)
	if err != nil {
		return err
	}

	user, err := keystore.NewUserFromKeystore(service.vm.ctx.Keystore, args.Username, args.Password)
	if err != nil {
		return err
	}
	defer user.Close()

	privKeys, err := keystore.GetKeychain(user, fromAddrs)
	if err != nil { // Get keys
		return fmt.Errorf("couldn't get keys controlled by the user: %w", err)
	}

	// Parse the change address. Assumes that if the user has no keys,
	// this operation will fail so the change address can be anything.
	if len(privKeys.Keys) == 0 {
		return errNoKeys
	}
	changeAddr := privKeys.Keys[0].PublicKey().Address() // By default, use a key controlled by the user
	if args.ChangeAddr != "" {
		changeAddr, err = avax.ParseServiceAddress(service.addrManager, args.ChangeAddr)
		if err != nil {
			return fmt.Errorf("couldn't parse changeAddr: %w", err)
		}
	}

	tx, err := service.vm.txBuilder.NewImportTx(
		chainID,
		to,
		privKeys.Keys,
		changeAddr,
	)
	if err != nil {
		return err
	}

	response.TxID = tx.ID()
	response.ChangeAddr, err = service.addrManager.FormatLocalAddress(changeAddr)

	errs := wrappers.Errs{}
	errs.Add(
		err,
		service.vm.Builder.AddUnverifiedTx(tx),
		user.Close(),
	)
	return errs.Err
}

/*
 ******************************************************
 ******** Create/get status of a blockchain ***********
 ******************************************************
 */

// CreateBlockchainArgs is the arguments for calling CreateBlockchain
type CreateBlockchainArgs struct {
	// User, password, from addrs, change addr
	api.JSONSpendHeader
	// ID of Subnet that validates the new blockchain
	SubnetID ids.ID `json:"subnetID"`
	// ID of the VM the new blockchain is running
	VMID string `json:"vmID"`
	// IDs of the FXs the VM is running
	FxIDs []string `json:"fxIDs"`
	// Human-readable name for the new blockchain, not necessarily unique
	Name string `json:"name"`
	// Genesis state of the blockchain being created
	GenesisData string `json:"genesisData"`
	// Encoding format to use for genesis data
	Encoding formatting.Encoding `json:"encoding"`
}

// CreateBlockchain issues a transaction to create a new blockchain
func (service *Service) CreateBlockchain(_ *http.Request, args *CreateBlockchainArgs, response *api.JSONTxIDChangeAddr) error {
	service.vm.ctx.Log.Debug("Platform: CreateBlockchain called")

	switch {
	case args.Name == "":
		return errMissingName
	case args.VMID == "":
		return errMissingVMID
	}

	genesisBytes, err := formatting.Decode(args.Encoding, args.GenesisData)
	if err != nil {
		return fmt.Errorf("problem parsing genesis data: %w", err)
	}

	vmID, err := service.vm.Chains.LookupVM(args.VMID)
	if err != nil {
		return fmt.Errorf("no VM with ID '%s' found", args.VMID)
	}

	fxIDs := []ids.ID(nil)
	for _, fxIDStr := range args.FxIDs {
		fxID, err := service.vm.Chains.LookupVM(fxIDStr)
		if err != nil {
			return fmt.Errorf("no FX with ID '%s' found", fxIDStr)
		}
		fxIDs = append(fxIDs, fxID)
	}
	// If creating AVM instance, use secp256k1fx
	// TODO: Document FXs and have user specify them in API call
	fxIDsSet := ids.Set{}
	fxIDsSet.Add(fxIDs...)
	if vmID == constants.AVMID && !fxIDsSet.Contains(secp256k1fx.ID) {
		fxIDs = append(fxIDs, secp256k1fx.ID)
	}

	if args.SubnetID == constants.PrimaryNetworkID {
		return txs.ErrCantValidatePrimaryNetwork
	}

	// Parse the from addresses
	fromAddrs, err := avax.ParseServiceAddresses(service.addrManager, args.From)
	if err != nil {
		return err
	}

	user, err := keystore.NewUserFromKeystore(service.vm.ctx.Keystore, args.Username, args.Password)
	if err != nil {
		return err
	}
	defer user.Close()

	keys, err := keystore.GetKeychain(user, fromAddrs)
	if err != nil {
		return fmt.Errorf("couldn't get addresses controlled by the user: %w", err)
	}

	// Parse the change address. Assumes that if the user has no keys,
	// this operation will fail so the change address can be anything.
	if len(keys.Keys) == 0 {
		return errNoKeys
	}
	changeAddr := keys.Keys[0].PublicKey().Address() // By default, use a key controlled by the user
	if args.ChangeAddr != "" {
		changeAddr, err = avax.ParseServiceAddress(service.addrManager, args.ChangeAddr)
		if err != nil {
			return fmt.Errorf("couldn't parse changeAddr: %w", err)
		}
	}

	// Create the transaction
	tx, err := service.vm.txBuilder.NewCreateChainTx(
		args.SubnetID,
		genesisBytes,
		vmID,
		fxIDs,
		args.Name,
		keys.Keys,
		changeAddr, // Change address
	)
	if err != nil {
		return fmt.Errorf("couldn't create tx: %w", err)
	}

	response.TxID = tx.ID()
	response.ChangeAddr, err = service.addrManager.FormatLocalAddress(changeAddr)

	errs := wrappers.Errs{}
	errs.Add(
		err,
		service.vm.Builder.AddUnverifiedTx(tx),
		user.Close(),
	)
	return errs.Err
}

// GetBlockchainStatusArgs is the arguments for calling GetBlockchainStatus
// [BlockchainID] is the ID of or an alias of the blockchain to get the status of.
type GetBlockchainStatusArgs struct {
	BlockchainID string `json:"blockchainID"`
}

// GetBlockchainStatusReply is the reply from calling GetBlockchainStatus
// [Status] is the blockchain's status.
type GetBlockchainStatusReply struct {
	Status status.BlockchainStatus `json:"status"`
}

// GetBlockchainStatus gets the status of a blockchain with the ID [args.BlockchainID].
func (service *Service) GetBlockchainStatus(r *http.Request, args *GetBlockchainStatusArgs, reply *GetBlockchainStatusReply) error {
	service.vm.ctx.Log.Debug("Platform: GetBlockchainStatus called")

	if args.BlockchainID == "" {
		return errMissingBlockchainID
	}

	// if its aliased then vm created this chain.
	if aliasedID, err := service.vm.Chains.Lookup(args.BlockchainID); err == nil {
		if service.nodeValidates(aliasedID) {
			reply.Status = status.Validating
			return nil
		}

		reply.Status = status.Syncing
		return nil
	}

	blockchainID, err := ids.FromString(args.BlockchainID)
	if err != nil {
		return fmt.Errorf("problem parsing blockchainID %q: %w", args.BlockchainID, err)
	}

	ctx := r.Context()
	lastAcceptedID, err := service.vm.LastAccepted(ctx)
	if err != nil {
		return fmt.Errorf("problem loading last accepted ID: %w", err)
	}

	exists, err := service.chainExists(ctx, lastAcceptedID, blockchainID)
	if err != nil {
		return fmt.Errorf("problem looking up blockchain: %w", err)
	}
	if exists {
		reply.Status = status.Created
		return nil
	}

	preferredBlk, err := service.vm.Preferred()
	if err != nil {
		return fmt.Errorf("could not retrieve preferred block, err %w", err)
	}
	preferred, err := service.chainExists(ctx, preferredBlk.ID(), blockchainID)
	if err != nil {
		return fmt.Errorf("problem looking up blockchain: %w", err)
	}
	if preferred {
		reply.Status = status.Preferred
	} else {
		reply.Status = status.UnknownChain
	}
	return nil
}

func (service *Service) nodeValidates(blockchainID ids.ID) bool {
	chainTx, _, err := service.vm.state.GetTx(blockchainID)
	if err != nil {
		return false
	}

	chain, ok := chainTx.Unsigned.(*txs.CreateChainTx)
	if !ok {
		return false
	}

	validators, ok := service.vm.Validators.GetValidators(chain.SubnetID)
	if !ok {
		return false
	}

	return validators.Contains(service.vm.ctx.NodeID)
}

func (service *Service) chainExists(ctx context.Context, blockID ids.ID, chainID ids.ID) (bool, error) {
	state, ok := service.vm.manager.GetState(blockID)
	if !ok {
		block, err := service.vm.GetBlock(ctx, blockID)
		if err != nil {
			return false, err
		}
		state, ok = service.vm.manager.GetState(block.Parent())
		if !ok {
			return false, errMissingDecisionBlock
		}
	}

	tx, _, err := state.GetTx(chainID)
	if err == database.ErrNotFound {
		return false, nil
	}
	if err != nil {
		return false, err
	}
	_, ok = tx.Unsigned.(*txs.CreateChainTx)
	return ok, nil
}

// ValidatedByArgs is the arguments for calling ValidatedBy
type ValidatedByArgs struct {
	// ValidatedBy returns the ID of the Subnet validating the blockchain with this ID
	BlockchainID ids.ID `json:"blockchainID"`
}

// ValidatedByResponse is the reply from calling ValidatedBy
type ValidatedByResponse struct {
	// ID of the Subnet validating the specified blockchain
	SubnetID ids.ID `json:"subnetID"`
}

// ValidatedBy returns the ID of the Subnet that validates [args.BlockchainID]
func (service *Service) ValidatedBy(_ *http.Request, args *ValidatedByArgs, response *ValidatedByResponse) error {
	service.vm.ctx.Log.Debug("Platform: ValidatedBy called")

	chainTx, _, err := service.vm.state.GetTx(args.BlockchainID)
	if err != nil {
		return fmt.Errorf(
			"problem retrieving blockchain %q: %w",
			args.BlockchainID,
			err,
		)
	}
	chain, ok := chainTx.Unsigned.(*txs.CreateChainTx)
	if !ok {
		return fmt.Errorf("%q is not a blockchain", args.BlockchainID)
	}
	response.SubnetID = chain.SubnetID
	return nil
}

// ValidatesArgs are the arguments to Validates
type ValidatesArgs struct {
	SubnetID ids.ID `json:"subnetID"`
}

// ValidatesResponse is the response from calling Validates
type ValidatesResponse struct {
	BlockchainIDs []ids.ID `json:"blockchainIDs"`
}

// Validates returns the IDs of the blockchains validated by [args.SubnetID]
func (service *Service) Validates(_ *http.Request, args *ValidatesArgs, response *ValidatesResponse) error {
	service.vm.ctx.Log.Debug("Platform: Validates called")

	if args.SubnetID != constants.PrimaryNetworkID {
		subnetTx, _, err := service.vm.state.GetTx(args.SubnetID)
		if err != nil {
			return fmt.Errorf(
				"problem retrieving subnet %q: %w",
				args.SubnetID,
				err,
			)
		}
		_, ok := subnetTx.Unsigned.(*txs.CreateSubnetTx)
		if !ok {
			return fmt.Errorf("%q is not a subnet", args.SubnetID)
		}
	}

	// Get the chains that exist
	chains, err := service.vm.state.GetChains(args.SubnetID)
	if err != nil {
		return fmt.Errorf("problem retrieving chains for subnet %q: %w", args.SubnetID, err)
	}

	response.BlockchainIDs = make([]ids.ID, len(chains))
	for i, chain := range chains {
		response.BlockchainIDs[i] = chain.ID()
	}
	return nil
}

// APIBlockchain is the representation of a blockchain used in API calls
type APIBlockchain struct {
	// Blockchain's ID
	ID ids.ID `json:"id"`

	// Blockchain's (non-unique) human-readable name
	Name string `json:"name"`

	// Subnet that validates the blockchain
	SubnetID ids.ID `json:"subnetID"`

	// Virtual Machine the blockchain runs
	VMID ids.ID `json:"vmID"`
}

// GetBlockchainsResponse is the response from a call to GetBlockchains
type GetBlockchainsResponse struct {
	// blockchains that exist
	Blockchains []APIBlockchain `json:"blockchains"`
}

// GetBlockchains returns all of the blockchains that exist
func (service *Service) GetBlockchains(_ *http.Request, _ *struct{}, response *GetBlockchainsResponse) error {
	service.vm.ctx.Log.Debug("Platform: GetBlockchains called")

	subnets, err := service.vm.state.GetSubnets()
	if err != nil {
		return fmt.Errorf("couldn't retrieve subnets: %w", err)
	}

	response.Blockchains = []APIBlockchain{}
	for _, subnet := range subnets {
		subnetID := subnet.ID()
		chains, err := service.vm.state.GetChains(subnetID)
		if err != nil {
			return fmt.Errorf(
				"couldn't retrieve chains for subnet %q: %w",
				subnetID,
				err,
			)
		}

		for _, chainTx := range chains {
			chainID := chainTx.ID()
			chain, ok := chainTx.Unsigned.(*txs.CreateChainTx)
			if !ok {
				return fmt.Errorf("expected tx type *txs.CreateChainTx but got %T", chainTx.Unsigned)
			}
			response.Blockchains = append(response.Blockchains, APIBlockchain{
				ID:       chainID,
				Name:     chain.ChainName,
				SubnetID: subnetID,
				VMID:     chain.VMID,
			})
		}
	}

	chains, err := service.vm.state.GetChains(constants.PrimaryNetworkID)
	if err != nil {
		return fmt.Errorf("couldn't retrieve subnets: %w", err)
	}
	for _, chainTx := range chains {
		chainID := chainTx.ID()
		chain, ok := chainTx.Unsigned.(*txs.CreateChainTx)
		if !ok {
			return fmt.Errorf("expected tx type *txs.CreateChainTx but got %T", chainTx.Unsigned)
		}
		response.Blockchains = append(response.Blockchains, APIBlockchain{
			ID:       chainID,
			Name:     chain.ChainName,
			SubnetID: constants.PrimaryNetworkID,
			VMID:     chain.VMID,
		})
	}

	return nil
}

// IssueTx issues a tx
func (service *Service) IssueTx(_ *http.Request, args *api.FormattedTx, response *api.JSONTxID) error {
	service.vm.ctx.Log.Debug("Platform: IssueTx called")

	txBytes, err := formatting.Decode(args.Encoding, args.Tx)
	if err != nil {
		return fmt.Errorf("problem decoding transaction: %w", err)
	}
	tx, err := txs.Parse(txs.Codec, txBytes)
	if err != nil {
		return fmt.Errorf("couldn't parse tx: %w", err)
	}
	if err := service.vm.Builder.AddUnverifiedTx(tx); err != nil {
		return fmt.Errorf("couldn't issue tx: %w", err)
	}

	response.TxID = tx.ID()
	return nil
}

// GetTx gets a tx
func (service *Service) GetTx(_ *http.Request, args *api.GetTxArgs, response *api.GetTxReply) error {
	service.vm.ctx.Log.Debug("Platform: GetTx called")

	tx, _, err := service.vm.state.GetTx(args.TxID)
	if err != nil {
		return fmt.Errorf("couldn't get tx: %w", err)
	}
	txBytes := tx.Bytes()
	response.Encoding = args.Encoding

	if args.Encoding == formatting.JSON {
		tx.Unsigned.InitCtx(service.vm.ctx)
		response.Tx = tx
		return nil
	}

	response.Tx, err = formatting.Encode(args.Encoding, txBytes)
	if err != nil {
		return fmt.Errorf("couldn't encode tx as a string: %w", err)
	}
	return nil
}

type GetTxStatusArgs struct {
	TxID ids.ID `json:"txID"`
	// Returns a response that looks like this:
	// {
	// 	"jsonrpc": "2.0",
	// 	"result": {
	//     "status":"[Status]",
	//     "reason":"[Reason tx was dropped, if applicable]"
	//  },
	// 	"id": 1
	// }
	// "reason" is only present if the status is dropped
}

type GetTxStatusResponse struct {
	Status status.Status `json:"status"`
	// Reason this tx was dropped.
	// Only non-empty if Status is dropped
	Reason string `json:"reason,omitempty"`
}

// GetTxStatus gets a tx's status
func (service *Service) GetTxStatus(_ *http.Request, args *GetTxStatusArgs, response *GetTxStatusResponse) error {
	service.vm.ctx.Log.Debug("Platform: GetTxStatus called",
		zap.Stringer("txID", args.TxID),
	)

	_, txStatus, err := service.vm.state.GetTx(args.TxID)
	if err == nil { // Found the status. Report it.
		response.Status = txStatus
		return nil
	}
	if err != database.ErrNotFound {
		return err
	}

	// The status of this transaction is not in the database - check if the tx
	// is in the preferred block's db. If so, return that it's processing.
	prefBlk, err := service.vm.Preferred()
	if err != nil {
		return err
	}

	preferredID := prefBlk.ID()
	onAccept, ok := service.vm.manager.GetState(preferredID)
	if !ok {
		return fmt.Errorf("could not retrieve state for block %s", preferredID)
	}

	_, _, err = onAccept.GetTx(args.TxID)
	if err == nil {
		// Found the status in the preferred block's db. Report tx is processing.
		response.Status = status.Processing
		return nil
	}
	if err != database.ErrNotFound {
		return err
	}

	if service.vm.Builder.Has(args.TxID) {
		// Found the tx in the mempool. Report tx is processing.
		response.Status = status.Processing
		return nil
	}

	// Note: we check if tx is dropped only after having looked for it
	// in the database and the mempool, because dropped txs may be re-issued.
	reason, dropped := service.vm.Builder.GetDropReason(args.TxID)
	if !dropped {
		// The tx isn't being tracked by the node.
		response.Status = status.Unknown
		return nil
	}

	// The tx was recently dropped because it was invalid.
	response.Status = status.Dropped
	response.Reason = reason
	return nil
}

type GetStakeArgs struct {
	api.JSONAddresses
	Encoding formatting.Encoding `json:"encoding"`
}

// GetStakeReply is the response from calling GetStake.
type GetStakeReply struct {
	Staked  json.Uint64            `json:"staked"`
	Stakeds map[ids.ID]json.Uint64 `json:"stakeds"`
	// String representation of staked outputs
	// Each is of type avax.TransferableOutput
	Outputs []string `json:"stakedOutputs"`
	// Encoding of [Outputs]
	Encoding formatting.Encoding `json:"encoding"`
}

// GetStake returns the amount of nAVAX that [args.Addresses] have cumulatively
// staked on the Primary Network.
//
// This method assumes that each stake output has only owner
// This method assumes only AVAX can be staked
// This method only concerns itself with the Primary Network, not subnets
// TODO: Improve the performance of this method by maintaining this data
// in a data structure rather than re-calculating it by iterating over stakers
func (service *Service) GetStake(_ *http.Request, args *GetStakeArgs, response *GetStakeReply) error {
	service.vm.ctx.Log.Debug("Platform: GetStake called")

	if len(args.Addresses) > maxGetStakeAddrs {
		return fmt.Errorf("%d addresses provided but this method can take at most %d", len(args.Addresses), maxGetStakeAddrs)
	}

	addrs, err := avax.ParseServiceAddresses(service.addrManager, args.Addresses)
	if err != nil {
		return err
	}

	currentStakerIterator, err := service.vm.state.GetCurrentStakerIterator()
	if err != nil {
		return err
	}
	defer currentStakerIterator.Release()

	var (
		totalAmountStaked = make(map[ids.ID]uint64)
		stakedOuts        []avax.TransferableOutput
	)
	for currentStakerIterator.Next() { // Iterates over current stakers
		staker := currentStakerIterator.Value()

		tx, _, err := service.vm.state.GetTx(staker.TxID)
		if err != nil {
			return err
		}

		stakedOuts = append(stakedOuts, getStakeHelper(tx, addrs, totalAmountStaked)...)
	}

	pendingStakerIterator, err := service.vm.state.GetPendingStakerIterator()
	if err != nil {
		return err
	}
	defer pendingStakerIterator.Release()

	for pendingStakerIterator.Next() { // Iterates over pending stakers
		staker := pendingStakerIterator.Value()

		tx, _, err := service.vm.state.GetTx(staker.TxID)
		if err != nil {
			return err
		}

		stakedOuts = append(stakedOuts, getStakeHelper(tx, addrs, totalAmountStaked)...)
	}

	response.Stakeds = newJSONBalanceMap(totalAmountStaked)
	response.Staked = response.Stakeds[service.vm.ctx.AVAXAssetID]
	response.Outputs = make([]string, len(stakedOuts))
	for i, output := range stakedOuts {
		bytes, err := txs.Codec.Marshal(txs.Version, output)
		if err != nil {
			return fmt.Errorf("couldn't serialize output %s: %w", output.ID, err)
		}
		response.Outputs[i], err = formatting.Encode(args.Encoding, bytes)
		if err != nil {
			return fmt.Errorf("couldn't encode output %s as string: %w", output.ID, err)
		}
	}
	response.Encoding = args.Encoding

	return nil
}

// GetMinStakeArgs are the arguments for calling GetMinStake.
type GetMinStakeArgs struct {
	SubnetID ids.ID `json:"subnetID"`
}

// GetMinStakeReply is the response from calling GetMinStake.
type GetMinStakeReply struct {
	//  The minimum amount of tokens one must bond to be a validator
	MinValidatorStake json.Uint64 `json:"minValidatorStake"`
	// Minimum stake, in nAVAX, that can be delegated on the primary network
	MinDelegatorStake json.Uint64 `json:"minDelegatorStake"`
}

// GetMinStake returns the minimum staking amount in nAVAX.
func (service *Service) GetMinStake(_ *http.Request, args *GetMinStakeArgs, reply *GetMinStakeReply) error {
	if args.SubnetID == constants.PrimaryNetworkID {
		reply.MinValidatorStake = json.Uint64(service.vm.MinValidatorStake)
		reply.MinDelegatorStake = json.Uint64(service.vm.MinDelegatorStake)
		return nil
	}

	transformSubnetIntf, err := service.vm.state.GetSubnetTransformation(args.SubnetID)
	if err != nil {
		return fmt.Errorf(
			"failed fetching subnet transformation for %s: %w",
			args.SubnetID,
			err,
		)
	}
	transformSubnet, ok := transformSubnetIntf.Unsigned.(*txs.TransformSubnetTx)
	if !ok {
		return fmt.Errorf(
			"unexpected subnet transformation tx type fetched %T",
			transformSubnetIntf.Unsigned,
		)
	}

	reply.MinValidatorStake = json.Uint64(transformSubnet.MinValidatorStake)
	reply.MinDelegatorStake = json.Uint64(transformSubnet.MinDelegatorStake)

	return nil
}

// GetTotalStakeArgs are the arguments for calling GetTotalStake
type GetTotalStakeArgs struct {
	// Subnet we're getting the total stake
	// If omitted returns Primary network weight
	SubnetID ids.ID `json:"subnetID"`
}

// GetTotalStakeReply is the response from calling GetTotalStake.
type GetTotalStakeReply struct {
	// TODO: deprecate one of these fields
	Stake  json.Uint64 `json:"stake"`
	Weight json.Uint64 `json:"weight"`
}

// GetTotalStake returns the total amount staked on the Primary Network
func (service *Service) GetTotalStake(_ *http.Request, args *GetTotalStakeArgs, reply *GetTotalStakeReply) error {
	vdrs, ok := service.vm.Validators.GetValidators(args.SubnetID)
	if !ok {
		return errNoValidators
	}
	weight := json.Uint64(vdrs.Weight())
	reply.Weight = weight
	reply.Stake = weight
	return nil
}

// GetMaxStakeAmountArgs is the request for calling GetMaxStakeAmount.
type GetMaxStakeAmountArgs struct {
	SubnetID  ids.ID      `json:"subnetID"`
	NodeID    ids.NodeID  `json:"nodeID"`
	StartTime json.Uint64 `json:"startTime"`
	EndTime   json.Uint64 `json:"endTime"`
}

// GetMaxStakeAmountReply is the response from calling GetMaxStakeAmount.
type GetMaxStakeAmountReply struct {
	Amount json.Uint64 `json:"amount"`
}

// GetMaxStakeAmount returns the maximum amount of nAVAX staking to the named
// node during the time period.
func (service *Service) GetMaxStakeAmount(_ *http.Request, args *GetMaxStakeAmountArgs, reply *GetMaxStakeAmountReply) error {
	startTime := time.Unix(int64(args.StartTime), 0)
	endTime := time.Unix(int64(args.EndTime), 0)

	if startTime.After(endTime) {
		return errStartAfterEndTime
	}
	now := service.vm.state.GetTimestamp()
	if startTime.Before(now) {
		return errStartTimeInThePast
	}

	staker, err := executor.GetValidator(service.vm.state, args.SubnetID, args.NodeID)
	if err == database.ErrNotFound {
		return nil
	}
	if err != nil {
		return err
	}

	if startTime.After(staker.EndTime) {
		return nil
	}
	if endTime.Before(staker.StartTime) {
		return nil
	}

	maxStakeAmount, err := executor.GetMaxWeight(service.vm.state, staker, startTime, endTime)
	reply.Amount = json.Uint64(maxStakeAmount)
	return err
}

// GetRewardUTXOsReply defines the GetRewardUTXOs replies returned from the API
type GetRewardUTXOsReply struct {
	// Number of UTXOs returned
	NumFetched json.Uint64 `json:"numFetched"`
	// The UTXOs
	UTXOs []string `json:"utxos"`
	// Encoding specifies the encoding format the UTXOs are returned in
	Encoding formatting.Encoding `json:"encoding"`
}

// GetRewardUTXOs returns the UTXOs that were rewarded after the provided
// transaction's staking period ended.
func (service *Service) GetRewardUTXOs(_ *http.Request, args *api.GetTxArgs, reply *GetRewardUTXOsReply) error {
	service.vm.ctx.Log.Debug("Platform: GetRewardUTXOs called")

	utxos, err := service.vm.state.GetRewardUTXOs(args.TxID)
	if err != nil {
		return fmt.Errorf("couldn't get reward UTXOs: %w", err)
	}

	reply.NumFetched = json.Uint64(len(utxos))
	reply.UTXOs = make([]string, len(utxos))
	for i, utxo := range utxos {
		utxoBytes, err := txs.GenesisCodec.Marshal(txs.Version, utxo)
		if err != nil {
			return fmt.Errorf("failed to encode UTXO to bytes: %w", err)
		}

		utxoStr, err := formatting.Encode(args.Encoding, utxoBytes)
		if err != nil {
			return fmt.Errorf("couldn't encode utxo as a string: %w", err)
		}
		reply.UTXOs[i] = utxoStr
	}
	reply.Encoding = args.Encoding
	return nil
}

// GetTimestampReply is the response from GetTimestamp
type GetTimestampReply struct {
	// Current timestamp
	Timestamp time.Time `json:"timestamp"`
}

// GetTimestamp returns the current timestamp on chain.
func (service *Service) GetTimestamp(_ *http.Request, _ *struct{}, reply *GetTimestampReply) error {
	service.vm.ctx.Log.Debug("Platform: GetTimestamp called")

	reply.Timestamp = service.vm.state.GetTimestamp()
	return nil
}

// GetValidatorsAtArgs is the response from GetValidatorsAt
type GetValidatorsAtArgs struct {
	Height   json.Uint64 `json:"height"`
	SubnetID ids.ID      `json:"subnetID"`
}

// GetValidatorsAtReply is the response from GetValidatorsAt
type GetValidatorsAtReply struct {
	Validators map[ids.NodeID]uint64 `json:"validators"`
}

// GetValidatorsAt returns the weights of the validator set of a provided subnet
// at the specified height.
func (service *Service) GetValidatorsAt(_ *http.Request, args *GetValidatorsAtArgs, reply *GetValidatorsAtReply) error {
	height := uint64(args.Height)
	service.vm.ctx.Log.Debug("Platform: GetValidatorsAt called",
		zap.Uint64("height", height),
		zap.Stringer("subnetID", args.SubnetID),
	)

	var err error
	reply.Validators, err = service.vm.GetValidatorSet(height, args.SubnetID)
	if err != nil {
		return fmt.Errorf("couldn't get validator set: %w", err)
	}
	return nil
}

func (service *Service) GetBlock(_ *http.Request, args *api.GetBlockArgs, response *api.GetBlockResponse) error {
	service.vm.ctx.Log.Debug("Platform: GetBlock called",
		zap.Stringer("blkID", args.BlockID),
		zap.Stringer("encoding", args.Encoding),
	)

	block, err := service.vm.manager.GetStatelessBlock(args.BlockID)
	if err != nil {
		return fmt.Errorf("couldn't get block with id %s: %w", args.BlockID, err)
	}
	response.Encoding = args.Encoding

	if args.Encoding == formatting.JSON {
		block.InitCtx(service.vm.ctx)
		response.Block = block
		return nil
	}

	response.Block, err = formatting.Encode(args.Encoding, block.Bytes())
	if err != nil {
		return fmt.Errorf("couldn't encode block %s as string: %w", args.BlockID, err)
	}

	return nil
}

// Takes in a staker and a set of addresses
// Returns:
// 1) The total amount staked by addresses in [addrs]
// 2) The staked outputs
func getStakeHelper(tx *txs.Tx, addrs ids.ShortSet, totalAmountStaked map[ids.ID]uint64) []avax.TransferableOutput {
	staker, ok := tx.Unsigned.(txs.PermissionlessStaker)
	if !ok {
		return nil
	}

	stake := staker.Stake()
	stakedOuts := make([]avax.TransferableOutput, 0, len(stake))
	// Go through all of the staked outputs
	for _, output := range stake {
		out := output.Out
		if lockedOut, ok := out.(*stakeable.LockOut); ok {
			// This output can only be used for staking until [stakeOnlyUntil]
			out = lockedOut.TransferableOut
		}
		secpOut, ok := out.(*secp256k1fx.TransferOutput)
		if !ok {
			continue
		}

		// Check whether this output is owned by one of the given addresses
		contains := false
		for _, addr := range secpOut.Addrs {
			if addrs.Contains(addr) {
				contains = true
				break
			}
		}
		if !contains {
			// This output isn't owned by one of the given addresses. Ignore.
			continue
		}

		assetID := output.AssetID()
		newAmount, err := math.Add64(totalAmountStaked[assetID], secpOut.Amt)
		if err != nil {
			newAmount = stdmath.MaxUint64
		}
		totalAmountStaked[assetID] = newAmount

		stakedOuts = append(
			stakedOuts,
			*output,
		)
	}
	return stakedOuts
}<|MERGE_RESOLUTION|>--- conflicted
+++ resolved
@@ -82,14 +82,9 @@
 }
 
 // GetHeight returns the height of the last accepted block
-<<<<<<< HEAD
-func (service *Service) GetHeight(r *http.Request, args *struct{}, response *GetHeightResponse) error {
+func (service *Service) GetHeight(r *http.Request, _ *struct{}, response *GetHeightResponse) error {
 	ctx := r.Context()
 	lastAcceptedID, err := service.vm.LastAccepted(ctx)
-=======
-func (service *Service) GetHeight(_ *http.Request, _ *struct{}, response *GetHeightResponse) error {
-	lastAcceptedID, err := service.vm.LastAccepted()
->>>>>>> 27203928
 	if err != nil {
 		return fmt.Errorf("couldn't get last accepted block ID: %w", err)
 	}
