// Copyright (C) 2019-2023, Ava Labs, Inc. All rights reserved.
// See the file LICENSE for licensing terms.

package txs

import (
	"errors"
	"time"

	"github.com/ava-labs/avalanchego/ids"
)

var (
	ErrWeightTooSmall = errors.New("weight of this validator is too low")
	errBadSubnetID    = errors.New("subnet ID can't be primary network ID")
)

// Validator is a validator.
type Validator struct {
	// Node ID of the validator
	NodeID ids.NodeID `serialize:"true" json:"nodeID"`

	// Unix time this validator starts validating
	Start uint64 `serialize:"true" json:"start"`

	// Unix time this validator stops validating
	End uint64 `serialize:"true" json:"end"`

	// Weight of this validator used when sampling
	Wght uint64 `serialize:"true" json:"weight"`
}

// StartTime is the time that this validator will enter the validator set
func (v *Validator) StartTime() time.Time {
	return time.Unix(int64(v.Start), 0)
}

// EndTime is the time that this validator will leave the validator set
func (v *Validator) EndTime() time.Time {
	return time.Unix(int64(v.End), 0)
}

// Duration is the amount of time that this validator will be in the validator set
func (v *Validator) Duration() time.Duration {
	var (
		endTime   = time.Unix(int64(v.End), 0)
		startTime = time.Unix(int64(v.Start), 0)
	)
	return endTime.Sub(startTime)
}

// Weight is this validator's weight when sampling
func (v *Validator) Weight() uint64 {
	return v.Wght
}

// Verify validates the ID for this validator
func (v *Validator) Verify() error {
	switch {
	case v.Wght == 0: // Ensure the validator has some weight
		return ErrWeightTooSmall
	default:
		return nil
	}
}

// BoundedBy returns true iff staker start and end are a
// (non-strict) subset of the provided time bound
func BoundedBy(stakerStart, stakerEnd, lowerBound, upperBound time.Time) bool {
<<<<<<< HEAD
	return !stakerStart.Before(lowerBound) && !stakerEnd.After(upperBound)
=======
	return !stakerStart.Before(lowerBound) && !stakerEnd.After(upperBound) && !stakerEnd.Before(stakerStart)
>>>>>>> 6c6b4597
}<|MERGE_RESOLUTION|>--- conflicted
+++ resolved
@@ -67,9 +67,5 @@
 // BoundedBy returns true iff staker start and end are a
 // (non-strict) subset of the provided time bound
 func BoundedBy(stakerStart, stakerEnd, lowerBound, upperBound time.Time) bool {
-<<<<<<< HEAD
-	return !stakerStart.Before(lowerBound) && !stakerEnd.After(upperBound)
-=======
 	return !stakerStart.Before(lowerBound) && !stakerEnd.After(upperBound) && !stakerEnd.Before(stakerStart)
->>>>>>> 6c6b4597
 }