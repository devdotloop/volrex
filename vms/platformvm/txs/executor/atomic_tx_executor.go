// Copyright (C) 2019-2024, Ava Labs, Inc. All rights reserved.
// See the file LICENSE for licensing terms.

package executor

import (
	"fmt"

	"github.com/ava-labs/avalanchego/chains/atomic"
	"github.com/ava-labs/avalanchego/ids"
	"github.com/ava-labs/avalanchego/utils/set"
	"github.com/ava-labs/avalanchego/vms/platformvm/state"
	"github.com/ava-labs/avalanchego/vms/platformvm/txs"
	"github.com/ava-labs/avalanchego/vms/platformvm/txs/fee"
)

var _ txs.Visitor = (*atomicTxExecutor)(nil)

// AtomicTx executes the atomic transaction [tx] and returns the resulting state
// modifications.
//
// This is only used to execute atomic transactions pre-AP5. After AP5 the
// execution was moved to [StandardTx].
func AtomicTx(
	backend *Backend,
	feeCalculator fee.Calculator,
	parentID ids.ID,
	stateVersions state.Versions,
	tx *txs.Tx,
) (state.Diff, set.Set[ids.ID], map[ids.ID]*atomic.Requests, error) {
	atomicExecutor := atomicTxExecutor{
		backend:       backend,
		feeCalculator: feeCalculator,
		parentID:      parentID,
		stateVersions: stateVersions,
		tx:            tx,
	}
	if err := tx.Unsigned.Visit(&atomicExecutor); err != nil {
		txID := tx.ID()
		return nil, nil, nil, fmt.Errorf("atomic tx %s failed execution: %w", txID, err)
	}
	return atomicExecutor.onAccept, atomicExecutor.inputs, atomicExecutor.atomicRequests, nil
}

type atomicTxExecutor struct {
	// inputs, to be filled before visitor methods are called
	backend       *Backend
	feeCalculator fee.Calculator
	parentID      ids.ID
	stateVersions state.Versions
	tx            *txs.Tx

	// outputs of visitor execution
	onAccept       state.Diff
	inputs         set.Set[ids.ID]
	atomicRequests map[ids.ID]*atomic.Requests
}

func (*atomicTxExecutor) AddValidatorTx(*txs.AddValidatorTx) error {
	return ErrWrongTxType
}

func (*atomicTxExecutor) AddSubnetValidatorTx(*txs.AddSubnetValidatorTx) error {
	return ErrWrongTxType
}

func (*atomicTxExecutor) AddDelegatorTx(*txs.AddDelegatorTx) error {
	return ErrWrongTxType
}

func (*atomicTxExecutor) CreateChainTx(*txs.CreateChainTx) error {
	return ErrWrongTxType
}

func (*atomicTxExecutor) CreateSubnetTx(*txs.CreateSubnetTx) error {
	return ErrWrongTxType
}

func (*atomicTxExecutor) AdvanceTimeTx(*txs.AdvanceTimeTx) error {
	return ErrWrongTxType
}

func (*atomicTxExecutor) RewardValidatorTx(*txs.RewardValidatorTx) error {
	return ErrWrongTxType
}

func (*atomicTxExecutor) RemoveSubnetValidatorTx(*txs.RemoveSubnetValidatorTx) error {
	return ErrWrongTxType
}

func (*atomicTxExecutor) TransformSubnetTx(*txs.TransformSubnetTx) error {
	return ErrWrongTxType
}

func (*atomicTxExecutor) AddPermissionlessValidatorTx(*txs.AddPermissionlessValidatorTx) error {
	return ErrWrongTxType
}

func (*atomicTxExecutor) AddPermissionlessDelegatorTx(*txs.AddPermissionlessDelegatorTx) error {
	return ErrWrongTxType
}

func (*atomicTxExecutor) TransferSubnetOwnershipTx(*txs.TransferSubnetOwnershipTx) error {
	return ErrWrongTxType
}

func (*atomicTxExecutor) BaseTx(*txs.BaseTx) error {
	return ErrWrongTxType
}

func (*atomicTxExecutor) ConvertSubnetTx(*txs.ConvertSubnetTx) error {
	return ErrWrongTxType
}

func (*atomicTxExecutor) RegisterSubnetValidatorTx(*txs.RegisterSubnetValidatorTx) error {
	return ErrWrongTxType
}

func (*atomicTxExecutor) SetSubnetValidatorWeightTx(*txs.SetSubnetValidatorWeightTx) error {
	return ErrWrongTxType
}

<<<<<<< HEAD
func (*AtomicTxExecutor) IncreaseBalanceTx(*txs.IncreaseBalanceTx) error {
	return ErrWrongTxType
}

func (e *AtomicTxExecutor) ImportTx(tx *txs.ImportTx) error {
	return e.atomicTx(tx)
=======
func (e *atomicTxExecutor) ImportTx(*txs.ImportTx) error {
	return e.atomicTx()
>>>>>>> 28e028d9
}

func (e *atomicTxExecutor) ExportTx(*txs.ExportTx) error {
	return e.atomicTx()
}

func (e *atomicTxExecutor) atomicTx() error {
	onAccept, err := state.NewDiff(
		e.parentID,
		e.stateVersions,
	)
	if err != nil {
		return err
	}

	e.onAccept = onAccept
	e.inputs, e.atomicRequests, _, err = StandardTx(
		e.backend,
		e.feeCalculator,
		e.tx,
		onAccept,
	)
	return err
}<|MERGE_RESOLUTION|>--- conflicted
+++ resolved
@@ -120,17 +120,12 @@
 	return ErrWrongTxType
 }
 
-<<<<<<< HEAD
-func (*AtomicTxExecutor) IncreaseBalanceTx(*txs.IncreaseBalanceTx) error {
+func (*atomicTxExecutor) IncreaseBalanceTx(*txs.IncreaseBalanceTx) error {
 	return ErrWrongTxType
 }
 
-func (e *AtomicTxExecutor) ImportTx(tx *txs.ImportTx) error {
-	return e.atomicTx(tx)
-=======
 func (e *atomicTxExecutor) ImportTx(*txs.ImportTx) error {
 	return e.atomicTx()
->>>>>>> 28e028d9
 }
 
 func (e *atomicTxExecutor) ExportTx(*txs.ExportTx) error {
