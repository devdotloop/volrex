--- conflicted
+++ resolved
@@ -14,12 +14,9 @@
 	"github.com/ava-labs/avalanchego/utils/units"
 	"github.com/ava-labs/avalanchego/vms/platformvm/config"
 	"github.com/ava-labs/avalanchego/vms/platformvm/state"
-	"github.com/ava-labs/avalanchego/vms/platformvm/txs/fee"
 	"github.com/ava-labs/avalanchego/vms/platformvm/txs/txstest"
 	"github.com/ava-labs/avalanchego/vms/platformvm/utxo"
 	"github.com/ava-labs/avalanchego/vms/secp256k1fx"
-
-	commonfees "github.com/ava-labs/avalanchego/vms/components/fees"
 )
 
 func TestCreateSubnetTxAP3FeeChange(t *testing.T) {
@@ -79,23 +76,12 @@
 
 			stateDiff.SetTimestamp(test.time)
 
-<<<<<<< HEAD
-			chainTime := stateDiff.GetTimestamp()
-			feeCfg := fee.GetDynamicConfig(env.config.UpgradeConfig.IsEActivated(chainTime))
-			executor := StandardTxExecutor{
-				Backend:            &env.backend,
-				BlkFeeManager:      commonfees.NewManager(feeCfg.FeeRate),
-				BlockMaxComplexity: feeCfg.BlockMaxComplexity,
-				State:              stateDiff,
-				Tx:                 tx,
-=======
 			feeCalculator := config.PickFeeCalculator(env.backend.Config, stateDiff.GetTimestamp())
 			executor := StandardTxExecutor{
 				Backend:       &env.backend,
 				FeeCalculator: feeCalculator,
 				State:         stateDiff,
 				Tx:            tx,
->>>>>>> 65f00e90
 			}
 			err = tx.Unsigned.Visit(&executor)
 			require.ErrorIs(err, test.expectedErr)
