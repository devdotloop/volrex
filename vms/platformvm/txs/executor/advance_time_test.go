// Copyright (C) 2019-2023, Ava Labs, Inc. All rights reserved.
// See the file LICENSE for licensing terms.

package executor

import (
	"fmt"
	"testing"
	"time"

	"github.com/stretchr/testify/require"

	"github.com/ava-labs/avalanchego/database"
	"github.com/ava-labs/avalanchego/ids"
	"github.com/ava-labs/avalanchego/snow/validators"
	"github.com/ava-labs/avalanchego/utils/constants"
	"github.com/ava-labs/avalanchego/utils/crypto/secp256k1"
	"github.com/ava-labs/avalanchego/vms/platformvm/reward"
	"github.com/ava-labs/avalanchego/vms/platformvm/state"
	"github.com/ava-labs/avalanchego/vms/platformvm/status"
	"github.com/ava-labs/avalanchego/vms/platformvm/txs"
)

// Ensure semantic verification updates the current and pending staker set
// for the primary network
func TestAdvanceTimeTxUpdatePrimaryNetworkStakers(t *testing.T) {
	require := require.New(t)
<<<<<<< HEAD
	env := newEnvironment(apricotPhase5Fork)
=======
	env := newEnvironment(t, false /*=postBanff*/, false /*=postCortina*/)
>>>>>>> 0e2ad851
	env.ctx.Lock.Lock()
	defer func() {
		require.NoError(shutdownEnvironment(env))
	}()
	dummyHeight := uint64(1)

	// Case: Timestamp is after next validator start time
	// Add a pending validator
	pendingValidatorStartTime := defaultGenesisTime.Add(1 * time.Second)
	pendingValidatorEndTime := pendingValidatorStartTime.Add(defaultMinStakingDuration)
	nodeID := ids.GenerateTestNodeID()
	addPendingValidatorTx, err := addPendingValidator(
		env,
		pendingValidatorStartTime,
		pendingValidatorEndTime,
		nodeID,
		[]*secp256k1.PrivateKey{preFundedKeys[0]},
	)
	require.NoError(err)

	tx, err := env.txBuilder.NewAdvanceTimeTx(pendingValidatorStartTime)
	require.NoError(err)

	onCommitState, err := state.NewDiff(lastAcceptedID, env)
	require.NoError(err)

	onAbortState, err := state.NewDiff(lastAcceptedID, env)
	require.NoError(err)

	executor := ProposalTxExecutor{
		OnCommitState: onCommitState,
		OnAbortState:  onAbortState,
		Backend:       &env.backend,
		Tx:            tx,
	}
	require.NoError(tx.Unsigned.Visit(&executor))

	validatorStaker, err := executor.OnCommitState.GetCurrentValidator(constants.PrimaryNetworkID, nodeID)
	require.NoError(err)
	require.Equal(addPendingValidatorTx.ID(), validatorStaker.TxID)
	require.Equal(uint64(13706), validatorStaker.PotentialReward) // See rewards tests to explain why 1370

	_, err = executor.OnCommitState.GetPendingValidator(constants.PrimaryNetworkID, nodeID)
	require.ErrorIs(err, database.ErrNotFound)

	_, err = executor.OnAbortState.GetCurrentValidator(constants.PrimaryNetworkID, nodeID)
	require.ErrorIs(err, database.ErrNotFound)

	validatorStaker, err = executor.OnAbortState.GetPendingValidator(constants.PrimaryNetworkID, nodeID)
	require.NoError(err)
	require.Equal(addPendingValidatorTx.ID(), validatorStaker.TxID)

	// Test VM validators
	require.NoError(executor.OnCommitState.Apply(env.state))

	env.state.SetHeight(dummyHeight)
	require.NoError(env.state.Commit())
	require.True(validators.Contains(env.config.Validators, constants.PrimaryNetworkID, nodeID))
}

// Ensure semantic verification fails when proposed timestamp is at or before current timestamp
func TestAdvanceTimeTxTimestampTooEarly(t *testing.T) {
	require := require.New(t)
<<<<<<< HEAD
	env := newEnvironment(apricotPhase5Fork)
=======
	env := newEnvironment(t, false /*=postBanff*/, false /*=postCortina*/)
>>>>>>> 0e2ad851
	defer func() {
		require.NoError(shutdownEnvironment(env))
	}()

	tx, err := env.txBuilder.NewAdvanceTimeTx(defaultGenesisTime)
	require.NoError(err)

	onCommitState, err := state.NewDiff(lastAcceptedID, env)
	require.NoError(err)

	onAbortState, err := state.NewDiff(lastAcceptedID, env)
	require.NoError(err)

	executor := ProposalTxExecutor{
		OnCommitState: onCommitState,
		OnAbortState:  onAbortState,
		Backend:       &env.backend,
		Tx:            tx,
	}
	err = tx.Unsigned.Visit(&executor)
	require.ErrorIs(err, ErrChildBlockNotAfterParent)
}

// Ensure semantic verification fails when proposed timestamp is after next validator set change time
func TestAdvanceTimeTxTimestampTooLate(t *testing.T) {
	require := require.New(t)
<<<<<<< HEAD
	env := newEnvironment(apricotPhase5Fork)
=======
	env := newEnvironment(t, false /*=postBanff*/, false /*=postCortina*/)
>>>>>>> 0e2ad851
	env.ctx.Lock.Lock()

	// Case: Timestamp is after next validator start time
	// Add a pending validator
	pendingValidatorStartTime := defaultGenesisTime.Add(1 * time.Second)
	pendingValidatorEndTime := pendingValidatorStartTime.Add(defaultMinStakingDuration)
	nodeID := ids.GenerateTestNodeID()
	_, err := addPendingValidator(env, pendingValidatorStartTime, pendingValidatorEndTime, nodeID, []*secp256k1.PrivateKey{preFundedKeys[0]})
	require.NoError(err)

	{
		tx, err := env.txBuilder.NewAdvanceTimeTx(pendingValidatorStartTime.Add(1 * time.Second))
		require.NoError(err)

		onCommitState, err := state.NewDiff(lastAcceptedID, env)
		require.NoError(err)

		onAbortState, err := state.NewDiff(lastAcceptedID, env)
		require.NoError(err)

		executor := ProposalTxExecutor{
			OnCommitState: onCommitState,
			OnAbortState:  onAbortState,
			Backend:       &env.backend,
			Tx:            tx,
		}
		err = tx.Unsigned.Visit(&executor)
		require.ErrorIs(err, ErrChildBlockAfterStakerChangeTime)
	}

	require.NoError(shutdownEnvironment(env))

	// Case: Timestamp is after next validator end time
<<<<<<< HEAD
	env = newEnvironment(apricotPhase5Fork)
=======
	env = newEnvironment(t, false /*=postBanff*/, false /*=postCortina*/)
>>>>>>> 0e2ad851
	env.ctx.Lock.Lock()
	defer func() {
		require.NoError(shutdownEnvironment(env))
	}()

	// fast forward clock to 10 seconds before genesis validators stop validating
	env.clk.Set(defaultValidateEndTime.Add(-10 * time.Second))

	{
		// Proposes advancing timestamp to 1 second after genesis validators stop validating
		tx, err := env.txBuilder.NewAdvanceTimeTx(defaultValidateEndTime.Add(1 * time.Second))
		require.NoError(err)

		onCommitState, err := state.NewDiff(lastAcceptedID, env)
		require.NoError(err)

		onAbortState, err := state.NewDiff(lastAcceptedID, env)
		require.NoError(err)

		executor := ProposalTxExecutor{
			OnCommitState: onCommitState,
			OnAbortState:  onAbortState,
			Backend:       &env.backend,
			Tx:            tx,
		}
		err = tx.Unsigned.Visit(&executor)
		require.ErrorIs(err, ErrChildBlockAfterStakerChangeTime)
	}
}

// Ensure semantic verification updates the current and pending staker sets correctly.
// Namely, it should add pending stakers whose start time is at or before the timestamp.
// It will not remove primary network stakers; that happens in rewardTxs.
func TestAdvanceTimeTxUpdateStakers(t *testing.T) {
	type stakerStatus uint
	const (
		pending stakerStatus = iota
		current
	)

	type staker struct {
		nodeID             ids.NodeID
		startTime, endTime time.Time
	}
	type test struct {
		description           string
		stakers               []staker
		subnetStakers         []staker
		advanceTimeTo         []time.Time
		expectedStakers       map[ids.NodeID]stakerStatus
		expectedSubnetStakers map[ids.NodeID]stakerStatus
	}

	// Chronological order (not in scale):
	// Staker1:    |----------------------------------------------------------|
	// Staker2:        |------------------------|
	// Staker3:            |------------------------|
	// Staker3sub:             |----------------|
	// Staker4:            |------------------------|
	// Staker5:                                 |--------------------|
	staker1 := staker{
		nodeID:    ids.GenerateTestNodeID(),
		startTime: defaultGenesisTime.Add(1 * time.Minute),
		endTime:   defaultGenesisTime.Add(10 * defaultMinStakingDuration).Add(1 * time.Minute),
	}
	staker2 := staker{
		nodeID:    ids.GenerateTestNodeID(),
		startTime: staker1.startTime.Add(1 * time.Minute),
		endTime:   staker1.startTime.Add(1 * time.Minute).Add(defaultMinStakingDuration),
	}
	staker3 := staker{
		nodeID:    ids.GenerateTestNodeID(),
		startTime: staker2.startTime.Add(1 * time.Minute),
		endTime:   staker2.endTime.Add(1 * time.Minute),
	}
	staker3Sub := staker{
		nodeID:    staker3.nodeID,
		startTime: staker3.startTime.Add(1 * time.Minute),
		endTime:   staker3.endTime.Add(-1 * time.Minute),
	}
	staker4 := staker{
		nodeID:    ids.GenerateTestNodeID(),
		startTime: staker3.startTime,
		endTime:   staker3.endTime,
	}
	staker5 := staker{
		nodeID:    ids.GenerateTestNodeID(),
		startTime: staker2.endTime,
		endTime:   staker2.endTime.Add(defaultMinStakingDuration),
	}

	tests := []test{
		{
			description:   "advance time to before staker1 start with subnet",
			stakers:       []staker{staker1, staker2, staker3, staker4, staker5},
			subnetStakers: []staker{staker1, staker2, staker3, staker4, staker5},
			advanceTimeTo: []time.Time{staker1.startTime.Add(-1 * time.Second)},
			expectedStakers: map[ids.NodeID]stakerStatus{
				staker1.nodeID: pending,
				staker2.nodeID: pending,
				staker3.nodeID: pending,
				staker4.nodeID: pending,
				staker5.nodeID: pending,
			},
			expectedSubnetStakers: map[ids.NodeID]stakerStatus{
				staker1.nodeID: pending,
				staker2.nodeID: pending,
				staker3.nodeID: pending,
				staker4.nodeID: pending,
				staker5.nodeID: pending,
			},
		},
		{
			description:   "advance time to staker 1 start with subnet",
			stakers:       []staker{staker1, staker2, staker3, staker4, staker5},
			subnetStakers: []staker{staker1},
			advanceTimeTo: []time.Time{staker1.startTime},
			expectedStakers: map[ids.NodeID]stakerStatus{
				staker1.nodeID: current,
				staker2.nodeID: pending,
				staker3.nodeID: pending,
				staker4.nodeID: pending,
				staker5.nodeID: pending,
			},
			expectedSubnetStakers: map[ids.NodeID]stakerStatus{
				staker1.nodeID: current,
				staker2.nodeID: pending,
				staker3.nodeID: pending,
				staker4.nodeID: pending,
				staker5.nodeID: pending,
			},
		},
		{
			description:   "advance time to the staker2 start",
			stakers:       []staker{staker1, staker2, staker3, staker4, staker5},
			advanceTimeTo: []time.Time{staker1.startTime, staker2.startTime},
			expectedStakers: map[ids.NodeID]stakerStatus{
				staker1.nodeID: current,
				staker2.nodeID: current,
				staker3.nodeID: pending,
				staker4.nodeID: pending,
				staker5.nodeID: pending,
			},
		},
		{
			description:   "staker3 should validate only primary network",
			stakers:       []staker{staker1, staker2, staker3, staker4, staker5},
			subnetStakers: []staker{staker1, staker2, staker3Sub, staker4, staker5},
			advanceTimeTo: []time.Time{staker1.startTime, staker2.startTime, staker3.startTime},
			expectedStakers: map[ids.NodeID]stakerStatus{
				staker1.nodeID: current,
				staker2.nodeID: current,
				staker3.nodeID: current,
				staker4.nodeID: current,
				staker5.nodeID: pending,
			},
			expectedSubnetStakers: map[ids.NodeID]stakerStatus{
				staker1.nodeID:    current,
				staker2.nodeID:    current,
				staker3Sub.nodeID: pending,
				staker4.nodeID:    current,
				staker5.nodeID:    pending,
			},
		},
		{
			description:   "advance time to staker3 start with subnet",
			stakers:       []staker{staker1, staker2, staker3, staker4, staker5},
			subnetStakers: []staker{staker1, staker2, staker3Sub, staker4, staker5},
			advanceTimeTo: []time.Time{staker1.startTime, staker2.startTime, staker3.startTime, staker3Sub.startTime},
			expectedStakers: map[ids.NodeID]stakerStatus{
				staker1.nodeID: current,
				staker2.nodeID: current,
				staker3.nodeID: current,
				staker4.nodeID: current,
				staker5.nodeID: pending,
			},
			expectedSubnetStakers: map[ids.NodeID]stakerStatus{
				staker1.nodeID: current,
				staker2.nodeID: current,
				staker3.nodeID: current,
				staker4.nodeID: current,
				staker5.nodeID: pending,
			},
		},
		{
			description:   "advance time to staker5 end",
			stakers:       []staker{staker1, staker2, staker3, staker4, staker5},
			advanceTimeTo: []time.Time{staker1.startTime, staker2.startTime, staker3.startTime, staker5.startTime},
			expectedStakers: map[ids.NodeID]stakerStatus{
				staker1.nodeID: current,
				staker2.nodeID: current,
				staker3.nodeID: current,
				staker4.nodeID: current,
				staker5.nodeID: current,
			},
		},
	}

	for _, test := range tests {
		t.Run(test.description, func(t *testing.T) {
			require := require.New(t)
<<<<<<< HEAD
			env := newEnvironment(apricotPhase5Fork)
=======
			env := newEnvironment(t, false /*=postBanff*/, false /*=postCortina*/)
>>>>>>> 0e2ad851
			env.ctx.Lock.Lock()
			defer func() {
				require.NoError(shutdownEnvironment(env))
			}()

			dummyHeight := uint64(1)

			subnetID := testSubnet1.ID()
			env.config.TrackedSubnets.Add(subnetID)
			env.config.Validators.Add(subnetID, validators.NewSet())

			for _, staker := range test.stakers {
				_, err := addPendingValidator(
					env,
					staker.startTime,
					staker.endTime,
					staker.nodeID,
					[]*secp256k1.PrivateKey{preFundedKeys[0]},
				)
				require.NoError(err)
			}

			for _, staker := range test.subnetStakers {
				tx, err := env.txBuilder.NewAddSubnetValidatorTx(
					10, // Weight
					uint64(staker.startTime.Unix()),
					uint64(staker.endTime.Unix()),
					staker.nodeID, // validator ID
					subnetID,      // Subnet ID
					[]*secp256k1.PrivateKey{preFundedKeys[0], preFundedKeys[1]},
					ids.ShortEmpty,
				)
				require.NoError(err)

				staker, err := state.NewPendingStaker(
					tx.ID(),
					tx.Unsigned.(*txs.AddSubnetValidatorTx),
				)
				require.NoError(err)

				env.state.PutPendingValidator(staker)
				env.state.AddTx(tx, status.Committed)
			}
			env.state.SetHeight(dummyHeight)
			require.NoError(env.state.Commit())

			for _, newTime := range test.advanceTimeTo {
				env.clk.Set(newTime)
				tx, err := env.txBuilder.NewAdvanceTimeTx(newTime)
				require.NoError(err)

				onCommitState, err := state.NewDiff(lastAcceptedID, env)
				require.NoError(err)

				onAbortState, err := state.NewDiff(lastAcceptedID, env)
				require.NoError(err)

				executor := ProposalTxExecutor{
					OnCommitState: onCommitState,
					OnAbortState:  onAbortState,
					Backend:       &env.backend,
					Tx:            tx,
				}
				require.NoError(tx.Unsigned.Visit(&executor))

				require.NoError(executor.OnCommitState.Apply(env.state))
			}
			env.state.SetHeight(dummyHeight)
			require.NoError(env.state.Commit())

			for stakerNodeID, status := range test.expectedStakers {
				switch status {
				case pending:
					_, err := env.state.GetPendingValidator(constants.PrimaryNetworkID, stakerNodeID)
					require.NoError(err)
					require.False(validators.Contains(env.config.Validators, constants.PrimaryNetworkID, stakerNodeID))
				case current:
					_, err := env.state.GetCurrentValidator(constants.PrimaryNetworkID, stakerNodeID)
					require.NoError(err)
					require.True(validators.Contains(env.config.Validators, constants.PrimaryNetworkID, stakerNodeID))
				}
			}

			for stakerNodeID, status := range test.expectedSubnetStakers {
				switch status {
				case pending:
					require.False(validators.Contains(env.config.Validators, subnetID, stakerNodeID))
				case current:
					require.True(validators.Contains(env.config.Validators, subnetID, stakerNodeID))
				}
			}
		})
	}
}

// Regression test for https://github.com/ava-labs/avalanchego/pull/584
// that ensures it fixes a bug where subnet validators are not removed
// when timestamp is advanced and there is a pending staker whose start time
// is after the new timestamp
func TestAdvanceTimeTxRemoveSubnetValidator(t *testing.T) {
	require := require.New(t)
<<<<<<< HEAD
	env := newEnvironment(apricotPhase5Fork)
=======
	env := newEnvironment(t, false /*=postBanff*/, false /*=postCortina*/)
>>>>>>> 0e2ad851
	env.ctx.Lock.Lock()
	defer func() {
		require.NoError(shutdownEnvironment(env))
	}()

	subnetID := testSubnet1.ID()
	env.config.TrackedSubnets.Add(subnetID)
	env.config.Validators.Add(subnetID, validators.NewSet())

	dummyHeight := uint64(1)
	// Add a subnet validator to the staker set
	subnetValidatorNodeID := ids.NodeID(preFundedKeys[0].PublicKey().Address())
	// Starts after the corre
	subnetVdr1StartTime := defaultValidateStartTime
	subnetVdr1EndTime := defaultValidateStartTime.Add(defaultMinStakingDuration)
	tx, err := env.txBuilder.NewAddSubnetValidatorTx(
		1,                                  // Weight
		uint64(subnetVdr1StartTime.Unix()), // Start time
		uint64(subnetVdr1EndTime.Unix()),   // end time
		subnetValidatorNodeID,              // Node ID
		subnetID,                           // Subnet ID
		[]*secp256k1.PrivateKey{preFundedKeys[0], preFundedKeys[1]},
		ids.ShortEmpty,
	)
	require.NoError(err)

	addSubnetValTx := tx.Unsigned.(*txs.AddSubnetValidatorTx)
	staker, err := state.NewCurrentStaker(
		tx.ID(),
		addSubnetValTx,
		addSubnetValTx.StartTime(),
		0,
	)
	require.NoError(err)

	env.state.PutCurrentValidator(staker)
	env.state.AddTx(tx, status.Committed)
	env.state.SetHeight(dummyHeight)
	require.NoError(env.state.Commit())

	// The above validator is now part of the staking set

	// Queue a staker that joins the staker set after the above validator leaves
	subnetVdr2NodeID := ids.NodeID(preFundedKeys[1].PublicKey().Address())
	tx, err = env.txBuilder.NewAddSubnetValidatorTx(
		1, // Weight
		uint64(subnetVdr1EndTime.Add(time.Second).Unix()),                                // Start time
		uint64(subnetVdr1EndTime.Add(time.Second).Add(defaultMinStakingDuration).Unix()), // end time
		subnetVdr2NodeID, // Node ID
		subnetID,         // Subnet ID
		[]*secp256k1.PrivateKey{preFundedKeys[0], preFundedKeys[1]}, // Keys
		ids.ShortEmpty, // reward address
	)
	require.NoError(err)

	staker, err = state.NewPendingStaker(
		tx.ID(),
		tx.Unsigned.(*txs.AddSubnetValidatorTx),
	)
	require.NoError(err)

	env.state.PutPendingValidator(staker)
	env.state.AddTx(tx, status.Committed)
	env.state.SetHeight(dummyHeight)
	require.NoError(env.state.Commit())

	// The above validator is now in the pending staker set

	// Advance time to the first staker's end time.
	env.clk.Set(subnetVdr1EndTime)
	tx, err = env.txBuilder.NewAdvanceTimeTx(subnetVdr1EndTime)
	require.NoError(err)

	onCommitState, err := state.NewDiff(lastAcceptedID, env)
	require.NoError(err)

	onAbortState, err := state.NewDiff(lastAcceptedID, env)
	require.NoError(err)

	executor := ProposalTxExecutor{
		OnCommitState: onCommitState,
		OnAbortState:  onAbortState,
		Backend:       &env.backend,
		Tx:            tx,
	}
	require.NoError(tx.Unsigned.Visit(&executor))

	_, err = executor.OnCommitState.GetCurrentValidator(subnetID, subnetValidatorNodeID)
	require.ErrorIs(err, database.ErrNotFound)

	// Check VM Validators are removed successfully
	require.NoError(executor.OnCommitState.Apply(env.state))

	env.state.SetHeight(dummyHeight)
	require.NoError(env.state.Commit())
	require.False(validators.Contains(env.config.Validators, subnetID, subnetVdr2NodeID))
	require.False(validators.Contains(env.config.Validators, subnetID, subnetValidatorNodeID))
}

func TestTrackedSubnet(t *testing.T) {
	for _, tracked := range []bool{true, false} {
		t.Run(fmt.Sprintf("tracked %t", tracked), func(t *testing.T) {
			require := require.New(t)
<<<<<<< HEAD
			env := newEnvironment(apricotPhase5Fork)
=======
			env := newEnvironment(t, false /*=postBanff*/, false /*=postCortina*/)
>>>>>>> 0e2ad851
			env.ctx.Lock.Lock()
			defer func() {
				require.NoError(shutdownEnvironment(env))
			}()
			dummyHeight := uint64(1)

			subnetID := testSubnet1.ID()
			if tracked {
				env.config.TrackedSubnets.Add(subnetID)
				env.config.Validators.Add(subnetID, validators.NewSet())
			}

			// Add a subnet validator to the staker set
			subnetValidatorNodeID := preFundedKeys[0].PublicKey().Address()

			subnetVdr1StartTime := defaultGenesisTime.Add(1 * time.Minute)
			subnetVdr1EndTime := defaultGenesisTime.Add(10 * defaultMinStakingDuration).Add(1 * time.Minute)
			tx, err := env.txBuilder.NewAddSubnetValidatorTx(
				1,                                  // Weight
				uint64(subnetVdr1StartTime.Unix()), // Start time
				uint64(subnetVdr1EndTime.Unix()),   // end time
				ids.NodeID(subnetValidatorNodeID),  // Node ID
				subnetID,                           // Subnet ID
				[]*secp256k1.PrivateKey{preFundedKeys[0], preFundedKeys[1]},
				ids.ShortEmpty,
			)
			require.NoError(err)

			staker, err := state.NewPendingStaker(
				tx.ID(),
				tx.Unsigned.(*txs.AddSubnetValidatorTx),
			)
			require.NoError(err)

			env.state.PutPendingValidator(staker)
			env.state.AddTx(tx, status.Committed)
			env.state.SetHeight(dummyHeight)
			require.NoError(env.state.Commit())

			// Advance time to the staker's start time.
			env.clk.Set(subnetVdr1StartTime)
			tx, err = env.txBuilder.NewAdvanceTimeTx(subnetVdr1StartTime)
			require.NoError(err)

			onCommitState, err := state.NewDiff(lastAcceptedID, env)
			require.NoError(err)

			onAbortState, err := state.NewDiff(lastAcceptedID, env)
			require.NoError(err)

			executor := ProposalTxExecutor{
				OnCommitState: onCommitState,
				OnAbortState:  onAbortState,
				Backend:       &env.backend,
				Tx:            tx,
			}
			require.NoError(tx.Unsigned.Visit(&executor))

			require.NoError(executor.OnCommitState.Apply(env.state))

			env.state.SetHeight(dummyHeight)
			require.NoError(env.state.Commit())
			require.Equal(tracked, validators.Contains(env.config.Validators, subnetID, ids.NodeID(subnetValidatorNodeID)))
		})
	}
}

func TestAdvanceTimeTxDelegatorStakerWeight(t *testing.T) {
	require := require.New(t)
<<<<<<< HEAD
	env := newEnvironment(apricotPhase5Fork)
=======
	env := newEnvironment(t, false /*=postBanff*/, false /*=postCortina*/)
>>>>>>> 0e2ad851
	env.ctx.Lock.Lock()
	defer func() {
		require.NoError(shutdownEnvironment(env))
	}()
	dummyHeight := uint64(1)

	// Case: Timestamp is after next validator start time
	// Add a pending validator
	pendingValidatorStartTime := defaultGenesisTime.Add(1 * time.Second)
	pendingValidatorEndTime := pendingValidatorStartTime.Add(defaultMaxStakingDuration)
	nodeID := ids.GenerateTestNodeID()
	_, err := addPendingValidator(
		env,
		pendingValidatorStartTime,
		pendingValidatorEndTime,
		nodeID,
		[]*secp256k1.PrivateKey{preFundedKeys[0]},
	)
	require.NoError(err)

	tx, err := env.txBuilder.NewAdvanceTimeTx(pendingValidatorStartTime)
	require.NoError(err)

	onCommitState, err := state.NewDiff(lastAcceptedID, env)
	require.NoError(err)

	onAbortState, err := state.NewDiff(lastAcceptedID, env)
	require.NoError(err)

	executor := ProposalTxExecutor{
		OnCommitState: onCommitState,
		OnAbortState:  onAbortState,
		Backend:       &env.backend,
		Tx:            tx,
	}
	require.NoError(tx.Unsigned.Visit(&executor))

	require.NoError(executor.OnCommitState.Apply(env.state))

	env.state.SetHeight(dummyHeight)
	require.NoError(env.state.Commit())

	// Test validator weight before delegation
	primarySet, ok := env.config.Validators.Get(constants.PrimaryNetworkID)
	require.True(ok)
	vdrWeight := primarySet.GetWeight(nodeID)
	require.Equal(env.config.MinValidatorStake, vdrWeight)

	// Add delegator
	pendingDelegatorStartTime := pendingValidatorStartTime.Add(1 * time.Second)
	pendingDelegatorEndTime := pendingDelegatorStartTime.Add(1 * time.Second)

	addDelegatorTx, err := env.txBuilder.NewAddDelegatorTx(
		env.config.MinDelegatorStake,
		uint64(pendingDelegatorStartTime.Unix()),
		uint64(pendingDelegatorEndTime.Unix()),
		nodeID,
		preFundedKeys[0].PublicKey().Address(),
		[]*secp256k1.PrivateKey{
			preFundedKeys[0],
			preFundedKeys[1],
			preFundedKeys[4],
		},
		ids.ShortEmpty,
	)
	require.NoError(err)

	staker, err := state.NewPendingStaker(
		addDelegatorTx.ID(),
		addDelegatorTx.Unsigned.(*txs.AddDelegatorTx),
	)
	require.NoError(err)

	env.state.PutPendingDelegator(staker)
	env.state.AddTx(addDelegatorTx, status.Committed)
	env.state.SetHeight(dummyHeight)
	require.NoError(env.state.Commit())

	// Advance Time
	tx, err = env.txBuilder.NewAdvanceTimeTx(pendingDelegatorStartTime)
	require.NoError(err)

	onCommitState, err = state.NewDiff(lastAcceptedID, env)
	require.NoError(err)

	onAbortState, err = state.NewDiff(lastAcceptedID, env)
	require.NoError(err)

	executor = ProposalTxExecutor{
		OnCommitState: onCommitState,
		OnAbortState:  onAbortState,
		Backend:       &env.backend,
		Tx:            tx,
	}
	require.NoError(tx.Unsigned.Visit(&executor))

	require.NoError(executor.OnCommitState.Apply(env.state))

	env.state.SetHeight(dummyHeight)
	require.NoError(env.state.Commit())

	// Test validator weight after delegation
	vdrWeight = primarySet.GetWeight(nodeID)
	require.Equal(env.config.MinDelegatorStake+env.config.MinValidatorStake, vdrWeight)
}

func TestAdvanceTimeTxDelegatorStakers(t *testing.T) {
	require := require.New(t)
<<<<<<< HEAD
	env := newEnvironment(apricotPhase5Fork)
=======
	env := newEnvironment(t, false /*=postBanff*/, false /*=postCortina*/)
>>>>>>> 0e2ad851
	env.ctx.Lock.Lock()
	defer func() {
		require.NoError(shutdownEnvironment(env))
	}()
	dummyHeight := uint64(1)

	// Case: Timestamp is after next validator start time
	// Add a pending validator
	pendingValidatorStartTime := defaultGenesisTime.Add(1 * time.Second)
	pendingValidatorEndTime := pendingValidatorStartTime.Add(defaultMinStakingDuration)
	nodeID := ids.GenerateTestNodeID()
	_, err := addPendingValidator(env, pendingValidatorStartTime, pendingValidatorEndTime, nodeID, []*secp256k1.PrivateKey{preFundedKeys[0]})
	require.NoError(err)

	tx, err := env.txBuilder.NewAdvanceTimeTx(pendingValidatorStartTime)
	require.NoError(err)

	onCommitState, err := state.NewDiff(lastAcceptedID, env)
	require.NoError(err)

	onAbortState, err := state.NewDiff(lastAcceptedID, env)
	require.NoError(err)

	executor := ProposalTxExecutor{
		OnCommitState: onCommitState,
		OnAbortState:  onAbortState,
		Backend:       &env.backend,
		Tx:            tx,
	}
	require.NoError(tx.Unsigned.Visit(&executor))

	require.NoError(executor.OnCommitState.Apply(env.state))

	env.state.SetHeight(dummyHeight)
	require.NoError(env.state.Commit())

	// Test validator weight before delegation
	primarySet, ok := env.config.Validators.Get(constants.PrimaryNetworkID)
	require.True(ok)
	vdrWeight := primarySet.GetWeight(nodeID)
	require.Equal(env.config.MinValidatorStake, vdrWeight)

	// Add delegator
	pendingDelegatorStartTime := pendingValidatorStartTime.Add(1 * time.Second)
	pendingDelegatorEndTime := pendingDelegatorStartTime.Add(defaultMinStakingDuration)
	addDelegatorTx, err := env.txBuilder.NewAddDelegatorTx(
		env.config.MinDelegatorStake,
		uint64(pendingDelegatorStartTime.Unix()),
		uint64(pendingDelegatorEndTime.Unix()),
		nodeID,
		preFundedKeys[0].PublicKey().Address(),
		[]*secp256k1.PrivateKey{preFundedKeys[0], preFundedKeys[1], preFundedKeys[4]},
		ids.ShortEmpty,
	)
	require.NoError(err)

	staker, err := state.NewPendingStaker(
		addDelegatorTx.ID(),
		addDelegatorTx.Unsigned.(*txs.AddDelegatorTx),
	)
	require.NoError(err)

	env.state.PutPendingDelegator(staker)
	env.state.AddTx(addDelegatorTx, status.Committed)
	env.state.SetHeight(dummyHeight)
	require.NoError(env.state.Commit())

	// Advance Time
	tx, err = env.txBuilder.NewAdvanceTimeTx(pendingDelegatorStartTime)
	require.NoError(err)

	onCommitState, err = state.NewDiff(lastAcceptedID, env)
	require.NoError(err)

	onAbortState, err = state.NewDiff(lastAcceptedID, env)
	require.NoError(err)

	executor = ProposalTxExecutor{
		OnCommitState: onCommitState,
		OnAbortState:  onAbortState,
		Backend:       &env.backend,
		Tx:            tx,
	}
	require.NoError(tx.Unsigned.Visit(&executor))

	require.NoError(executor.OnCommitState.Apply(env.state))

	env.state.SetHeight(dummyHeight)
	require.NoError(env.state.Commit())

	// Test validator weight after delegation
	vdrWeight = primarySet.GetWeight(nodeID)
	require.Equal(env.config.MinDelegatorStake+env.config.MinValidatorStake, vdrWeight)
}

// Test method InitiallyPrefersCommit
func TestAdvanceTimeTxInitiallyPrefersCommit(t *testing.T) {
	require := require.New(t)
<<<<<<< HEAD
	env := newEnvironment(apricotPhase5Fork)
=======
	env := newEnvironment(t, false /*=postBanff*/, false /*=postCortina*/)
>>>>>>> 0e2ad851
	env.ctx.Lock.Lock()
	defer func() {
		require.NoError(shutdownEnvironment(env))
	}()
	env.clk.Set(defaultGenesisTime) // VM's clock reads the genesis time

	// Proposed advancing timestamp to 1 second after sync bound
	tx, err := env.txBuilder.NewAdvanceTimeTx(defaultGenesisTime.Add(SyncBound))
	require.NoError(err)

	onCommitState, err := state.NewDiff(lastAcceptedID, env)
	require.NoError(err)

	onAbortState, err := state.NewDiff(lastAcceptedID, env)
	require.NoError(err)

	executor := ProposalTxExecutor{
		OnCommitState: onCommitState,
		OnAbortState:  onAbortState,
		Backend:       &env.backend,
		Tx:            tx,
	}
	require.NoError(tx.Unsigned.Visit(&executor))

	require.True(executor.PrefersCommit, "should prefer to commit this tx because its proposed timestamp it's within sync bound")
}

func TestAdvanceTimeTxAfterBanff(t *testing.T) {
	require := require.New(t)
<<<<<<< HEAD
	env := newEnvironment(apricotPhase5Fork)
=======
	env := newEnvironment(t, false /*=postBanff*/, false /*=postCortina*/)
>>>>>>> 0e2ad851
	env.ctx.Lock.Lock()
	defer func() {
		require.NoError(shutdownEnvironment(env))
	}()
	env.clk.Set(defaultGenesisTime) // VM's clock reads the genesis time
	env.config.BanffTime = defaultGenesisTime.Add(SyncBound)
	env.config.CortinaTime = defaultGenesisTime.Add(SyncBound)
	env.config.ContinuousStakingTime = defaultGenesisTime.Add(SyncBound)

	// Proposed advancing timestamp to the banff timestamp
	tx, err := env.txBuilder.NewAdvanceTimeTx(defaultGenesisTime.Add(SyncBound))
	require.NoError(err)

	onCommitState, err := state.NewDiff(lastAcceptedID, env)
	require.NoError(err)

	onAbortState, err := state.NewDiff(lastAcceptedID, env)
	require.NoError(err)

	executor := ProposalTxExecutor{
		OnCommitState: onCommitState,
		OnAbortState:  onAbortState,
		Backend:       &env.backend,
		Tx:            tx,
	}
	err = tx.Unsigned.Visit(&executor)
	require.ErrorIs(err, ErrAdvanceTimeTxIssuedAfterBanff)
}

// Ensure marshaling/unmarshaling works
func TestAdvanceTimeTxUnmarshal(t *testing.T) {
	require := require.New(t)
<<<<<<< HEAD
	env := newEnvironment(apricotPhase5Fork)
=======
	env := newEnvironment(t, false /*=postBanff*/, false /*=postCortina*/)
>>>>>>> 0e2ad851
	env.ctx.Lock.Lock()
	defer func() {
		require.NoError(shutdownEnvironment(env))
	}()

	tx, err := env.txBuilder.NewAdvanceTimeTx(defaultGenesisTime)
	require.NoError(err)

	bytes, err := txs.Codec.Marshal(txs.Version, tx)
	require.NoError(err)

	var unmarshaledTx txs.Tx
	_, err = txs.Codec.Unmarshal(bytes, &unmarshaledTx)
	require.NoError(err)

	require.Equal(
		tx.Unsigned.(*txs.AdvanceTimeTx).Time,
		unmarshaledTx.Unsigned.(*txs.AdvanceTimeTx).Time,
	)
}

func addPendingValidator(
	env *environment,
	startTime time.Time,
	endTime time.Time,
	nodeID ids.NodeID,
	keys []*secp256k1.PrivateKey,
) (*txs.Tx, error) {
	addPendingValidatorTx, err := env.txBuilder.NewAddValidatorTx(
		env.config.MinValidatorStake,
		uint64(startTime.Unix()),
		uint64(endTime.Unix()),
		nodeID,
		ids.ShortID(nodeID),
		reward.PercentDenominator,
		keys,
		ids.ShortEmpty,
	)
	if err != nil {
		return nil, err
	}

	staker, err := state.NewPendingStaker(
		addPendingValidatorTx.ID(),
		addPendingValidatorTx.Unsigned.(*txs.AddValidatorTx),
	)
	if err != nil {
		return nil, err
	}

	env.state.PutPendingValidator(staker)
	env.state.AddTx(addPendingValidatorTx, status.Committed)
	dummyHeight := uint64(1)
	env.state.SetHeight(dummyHeight)
	if err := env.state.Commit(); err != nil {
		return nil, err
	}
	return addPendingValidatorTx, nil
}<|MERGE_RESOLUTION|>--- conflicted
+++ resolved
@@ -25,11 +25,7 @@
 // for the primary network
 func TestAdvanceTimeTxUpdatePrimaryNetworkStakers(t *testing.T) {
 	require := require.New(t)
-<<<<<<< HEAD
-	env := newEnvironment(apricotPhase5Fork)
-=======
-	env := newEnvironment(t, false /*=postBanff*/, false /*=postCortina*/)
->>>>>>> 0e2ad851
+	env := newEnvironment(t, apricotPhase5Fork)
 	env.ctx.Lock.Lock()
 	defer func() {
 		require.NoError(shutdownEnvironment(env))
@@ -93,11 +89,7 @@
 // Ensure semantic verification fails when proposed timestamp is at or before current timestamp
 func TestAdvanceTimeTxTimestampTooEarly(t *testing.T) {
 	require := require.New(t)
-<<<<<<< HEAD
-	env := newEnvironment(apricotPhase5Fork)
-=======
-	env := newEnvironment(t, false /*=postBanff*/, false /*=postCortina*/)
->>>>>>> 0e2ad851
+	env := newEnvironment(t, apricotPhase5Fork)
 	defer func() {
 		require.NoError(shutdownEnvironment(env))
 	}()
@@ -124,11 +116,7 @@
 // Ensure semantic verification fails when proposed timestamp is after next validator set change time
 func TestAdvanceTimeTxTimestampTooLate(t *testing.T) {
 	require := require.New(t)
-<<<<<<< HEAD
-	env := newEnvironment(apricotPhase5Fork)
-=======
-	env := newEnvironment(t, false /*=postBanff*/, false /*=postCortina*/)
->>>>>>> 0e2ad851
+	env := newEnvironment(t, apricotPhase5Fork)
 	env.ctx.Lock.Lock()
 
 	// Case: Timestamp is after next validator start time
@@ -162,11 +150,7 @@
 	require.NoError(shutdownEnvironment(env))
 
 	// Case: Timestamp is after next validator end time
-<<<<<<< HEAD
-	env = newEnvironment(apricotPhase5Fork)
-=======
-	env = newEnvironment(t, false /*=postBanff*/, false /*=postCortina*/)
->>>>>>> 0e2ad851
+	env = newEnvironment(t, apricotPhase5Fork)
 	env.ctx.Lock.Lock()
 	defer func() {
 		require.NoError(shutdownEnvironment(env))
@@ -368,11 +352,7 @@
 	for _, test := range tests {
 		t.Run(test.description, func(t *testing.T) {
 			require := require.New(t)
-<<<<<<< HEAD
-			env := newEnvironment(apricotPhase5Fork)
-=======
-			env := newEnvironment(t, false /*=postBanff*/, false /*=postCortina*/)
->>>>>>> 0e2ad851
+			env := newEnvironment(t, apricotPhase5Fork)
 			env.ctx.Lock.Lock()
 			defer func() {
 				require.NoError(shutdownEnvironment(env))
@@ -474,11 +454,7 @@
 // is after the new timestamp
 func TestAdvanceTimeTxRemoveSubnetValidator(t *testing.T) {
 	require := require.New(t)
-<<<<<<< HEAD
-	env := newEnvironment(apricotPhase5Fork)
-=======
-	env := newEnvironment(t, false /*=postBanff*/, false /*=postCortina*/)
->>>>>>> 0e2ad851
+	env := newEnvironment(t, apricotPhase5Fork)
 	env.ctx.Lock.Lock()
 	defer func() {
 		require.NoError(shutdownEnvironment(env))
@@ -582,11 +558,7 @@
 	for _, tracked := range []bool{true, false} {
 		t.Run(fmt.Sprintf("tracked %t", tracked), func(t *testing.T) {
 			require := require.New(t)
-<<<<<<< HEAD
-			env := newEnvironment(apricotPhase5Fork)
-=======
-			env := newEnvironment(t, false /*=postBanff*/, false /*=postCortina*/)
->>>>>>> 0e2ad851
+			env := newEnvironment(t, apricotPhase5Fork)
 			env.ctx.Lock.Lock()
 			defer func() {
 				require.NoError(shutdownEnvironment(env))
@@ -656,11 +628,7 @@
 
 func TestAdvanceTimeTxDelegatorStakerWeight(t *testing.T) {
 	require := require.New(t)
-<<<<<<< HEAD
-	env := newEnvironment(apricotPhase5Fork)
-=======
-	env := newEnvironment(t, false /*=postBanff*/, false /*=postCortina*/)
->>>>>>> 0e2ad851
+	env := newEnvironment(t, apricotPhase5Fork)
 	env.ctx.Lock.Lock()
 	defer func() {
 		require.NoError(shutdownEnvironment(env))
@@ -769,11 +737,7 @@
 
 func TestAdvanceTimeTxDelegatorStakers(t *testing.T) {
 	require := require.New(t)
-<<<<<<< HEAD
-	env := newEnvironment(apricotPhase5Fork)
-=======
-	env := newEnvironment(t, false /*=postBanff*/, false /*=postCortina*/)
->>>>>>> 0e2ad851
+	env := newEnvironment(t, apricotPhase5Fork)
 	env.ctx.Lock.Lock()
 	defer func() {
 		require.NoError(shutdownEnvironment(env))
@@ -872,11 +836,7 @@
 // Test method InitiallyPrefersCommit
 func TestAdvanceTimeTxInitiallyPrefersCommit(t *testing.T) {
 	require := require.New(t)
-<<<<<<< HEAD
-	env := newEnvironment(apricotPhase5Fork)
-=======
-	env := newEnvironment(t, false /*=postBanff*/, false /*=postCortina*/)
->>>>>>> 0e2ad851
+	env := newEnvironment(t, apricotPhase5Fork)
 	env.ctx.Lock.Lock()
 	defer func() {
 		require.NoError(shutdownEnvironment(env))
@@ -906,11 +866,7 @@
 
 func TestAdvanceTimeTxAfterBanff(t *testing.T) {
 	require := require.New(t)
-<<<<<<< HEAD
-	env := newEnvironment(apricotPhase5Fork)
-=======
-	env := newEnvironment(t, false /*=postBanff*/, false /*=postCortina*/)
->>>>>>> 0e2ad851
+	env := newEnvironment(t, apricotPhase5Fork)
 	env.ctx.Lock.Lock()
 	defer func() {
 		require.NoError(shutdownEnvironment(env))
@@ -943,11 +899,7 @@
 // Ensure marshaling/unmarshaling works
 func TestAdvanceTimeTxUnmarshal(t *testing.T) {
 	require := require.New(t)
-<<<<<<< HEAD
-	env := newEnvironment(apricotPhase5Fork)
-=======
-	env := newEnvironment(t, false /*=postBanff*/, false /*=postCortina*/)
->>>>>>> 0e2ad851
+	env := newEnvironment(t, apricotPhase5Fork)
 	env.ctx.Lock.Lock()
 	defer func() {
 		require.NoError(shutdownEnvironment(env))
