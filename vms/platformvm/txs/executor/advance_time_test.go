// Copyright (C) 2019-2023, Ava Labs, Inc. All rights reserved.
// See the file LICENSE for licensing terms.

package executor

import (
	"fmt"
	"testing"
	"time"

	"github.com/stretchr/testify/require"

	"github.com/ava-labs/avalanchego/database"
	"github.com/ava-labs/avalanchego/ids"
	"github.com/ava-labs/avalanchego/utils/constants"
	"github.com/ava-labs/avalanchego/utils/crypto/secp256k1"
	"github.com/ava-labs/avalanchego/vms/platformvm/reward"
	"github.com/ava-labs/avalanchego/vms/platformvm/state"
	"github.com/ava-labs/avalanchego/vms/platformvm/status"
	"github.com/ava-labs/avalanchego/vms/platformvm/txs"

	ts "github.com/ava-labs/avalanchego/vms/platformvm/testsetup"
)

// Ensure semantic verification updates the current and pending staker set
// for the primary network
func TestAdvanceTimeTxUpdatePrimaryNetworkStakers(t *testing.T) {
	require := require.New(t)
	env := newEnvironment(t, false /*=postBanff*/, false /*=postCortina*/, false /*postDurango*/)
	env.ctx.Lock.Lock()
	defer func() {
		require.NoError(shutdownEnvironment(env))
	}()
	dummyHeight := uint64(1)

	// Case: Timestamp is after next validator start time
	// Add a pending validator
<<<<<<< HEAD
	pendingValidatorStartTime := ts.GenesisTime.Add(1 * time.Second)
	pendingValidatorEndTime := pendingValidatorStartTime.Add(ts.MinStakingDuration)
	nodeID := ids.GenerateTestNodeID()
	addPendingValidatorTx, err := addPendingValidator(env, pendingValidatorStartTime, pendingValidatorEndTime, nodeID, []*secp256k1.PrivateKey{ts.Keys[0]})
=======
	pendingValidatorStartTime := defaultValidateStartTime.Add(1 * time.Second)
	pendingValidatorEndTime := pendingValidatorStartTime.Add(defaultMinStakingDuration)
	nodeID := ids.GenerateTestNodeID()
	addPendingValidatorTx, err := addPendingValidator(
		env,
		pendingValidatorStartTime,
		pendingValidatorEndTime,
		nodeID,
		[]*secp256k1.PrivateKey{preFundedKeys[0]},
	)
>>>>>>> 3e1890c0
	require.NoError(err)

	tx, err := env.txBuilder.NewAdvanceTimeTx(pendingValidatorStartTime)
	require.NoError(err)

	onCommitState, err := state.NewDiff(lastAcceptedID, env)
	require.NoError(err)

	onAbortState, err := state.NewDiff(lastAcceptedID, env)
	require.NoError(err)

	executor := ProposalTxExecutor{
		OnCommitState: onCommitState,
		OnAbortState:  onAbortState,
		Backend:       &env.backend,
		Tx:            tx,
	}
	require.NoError(tx.Unsigned.Visit(&executor))

	validatorStaker, err := executor.OnCommitState.GetCurrentValidator(constants.PrimaryNetworkID, nodeID)
	require.NoError(err)
	require.Equal(addPendingValidatorTx.ID(), validatorStaker.TxID)
	require.Equal(uint64(1370), validatorStaker.PotentialReward) // See rewards tests to explain why 1370

	_, err = executor.OnCommitState.GetPendingValidator(constants.PrimaryNetworkID, nodeID)
	require.ErrorIs(err, database.ErrNotFound)

	_, err = executor.OnAbortState.GetCurrentValidator(constants.PrimaryNetworkID, nodeID)
	require.ErrorIs(err, database.ErrNotFound)

	validatorStaker, err = executor.OnAbortState.GetPendingValidator(constants.PrimaryNetworkID, nodeID)
	require.NoError(err)
	require.Equal(addPendingValidatorTx.ID(), validatorStaker.TxID)

	// Test VM validators
	require.NoError(executor.OnCommitState.Apply(env.state))

	env.state.SetHeight(dummyHeight)
	require.NoError(env.state.Commit())
	_, ok := env.config.Validators.GetValidator(constants.PrimaryNetworkID, nodeID)
	require.True(ok)
}

// Ensure semantic verification fails when proposed timestamp is at or before current timestamp
func TestAdvanceTimeTxTimestampTooEarly(t *testing.T) {
	require := require.New(t)
	env := newEnvironment(t, false /*=postBanff*/, false /*=postCortina*/, false /*postDurango*/)
	defer func() {
		require.NoError(shutdownEnvironment(env))
	}()

<<<<<<< HEAD
	tx, err := env.txBuilder.NewAdvanceTimeTx(ts.GenesisTime)
=======
	tx, err := env.txBuilder.NewAdvanceTimeTx(env.state.GetTimestamp())
>>>>>>> 3e1890c0
	require.NoError(err)

	onCommitState, err := state.NewDiff(lastAcceptedID, env)
	require.NoError(err)

	onAbortState, err := state.NewDiff(lastAcceptedID, env)
	require.NoError(err)

	executor := ProposalTxExecutor{
		OnCommitState: onCommitState,
		OnAbortState:  onAbortState,
		Backend:       &env.backend,
		Tx:            tx,
	}
	err = tx.Unsigned.Visit(&executor)
	require.ErrorIs(err, ErrChildBlockNotAfterParent)
}

// Ensure semantic verification fails when proposed timestamp is after next validator set change time
func TestAdvanceTimeTxTimestampTooLate(t *testing.T) {
	require := require.New(t)
	env := newEnvironment(t, false /*=postBanff*/, false /*=postCortina*/, false /*postDurango*/)
	env.ctx.Lock.Lock()

	// Case: Timestamp is after next validator start time
	// Add a pending validator
<<<<<<< HEAD
	pendingValidatorStartTime := ts.GenesisTime.Add(1 * time.Second)
	pendingValidatorEndTime := pendingValidatorStartTime.Add(ts.MinStakingDuration)
=======
	pendingValidatorStartTime := defaultValidateStartTime.Add(1 * time.Second)
	pendingValidatorEndTime := pendingValidatorStartTime.Add(defaultMinStakingDuration)
>>>>>>> 3e1890c0
	nodeID := ids.GenerateTestNodeID()
	_, err := addPendingValidator(env, pendingValidatorStartTime, pendingValidatorEndTime, nodeID, []*secp256k1.PrivateKey{ts.Keys[0]})
	require.NoError(err)

	{
		tx, err := env.txBuilder.NewAdvanceTimeTx(pendingValidatorStartTime.Add(1 * time.Second))
		require.NoError(err)

		onCommitState, err := state.NewDiff(lastAcceptedID, env)
		require.NoError(err)

		onAbortState, err := state.NewDiff(lastAcceptedID, env)
		require.NoError(err)

		executor := ProposalTxExecutor{
			OnCommitState: onCommitState,
			OnAbortState:  onAbortState,
			Backend:       &env.backend,
			Tx:            tx,
		}
		err = tx.Unsigned.Visit(&executor)
		require.ErrorIs(err, ErrChildBlockAfterStakerChangeTime)
	}

	require.NoError(shutdownEnvironment(env))

	// Case: Timestamp is after next validator end time
	env = newEnvironment(t, false /*=postBanff*/, false /*=postCortina*/, false /*postDurango*/)
	env.ctx.Lock.Lock()
	defer func() {
		require.NoError(shutdownEnvironment(env))
	}()

	// fast forward clock to 10 seconds before genesis validators stop validating
	env.clk.Set(ts.ValidateEndTime.Add(-10 * time.Second))

	{
		// Proposes advancing timestamp to 1 second after genesis validators stop validating
		tx, err := env.txBuilder.NewAdvanceTimeTx(ts.ValidateEndTime.Add(1 * time.Second))
		require.NoError(err)

		onCommitState, err := state.NewDiff(lastAcceptedID, env)
		require.NoError(err)

		onAbortState, err := state.NewDiff(lastAcceptedID, env)
		require.NoError(err)

		executor := ProposalTxExecutor{
			OnCommitState: onCommitState,
			OnAbortState:  onAbortState,
			Backend:       &env.backend,
			Tx:            tx,
		}
		err = tx.Unsigned.Visit(&executor)
		require.ErrorIs(err, ErrChildBlockAfterStakerChangeTime)
	}
}

// Ensure semantic verification updates the current and pending staker sets correctly.
// Namely, it should add pending stakers whose start time is at or before the timestamp.
// It will not remove primary network stakers; that happens in rewardTxs.
func TestAdvanceTimeTxUpdateStakers(t *testing.T) {
	type stakerStatus uint
	const (
		pending stakerStatus = iota
		current
	)

	type staker struct {
		nodeID             ids.NodeID
		startTime, endTime time.Time
	}
	type test struct {
		description           string
		stakers               []staker
		subnetStakers         []staker
		advanceTimeTo         []time.Time
		expectedStakers       map[ids.NodeID]stakerStatus
		expectedSubnetStakers map[ids.NodeID]stakerStatus
	}

	// Chronological order (not in scale):
	// Staker1:    |----------------------------------------------------------|
	// Staker2:        |------------------------|
	// Staker3:            |------------------------|
	// Staker3sub:             |----------------|
	// Staker4:            |------------------------|
	// Staker5:                                 |--------------------|
	staker1 := staker{
		nodeID:    ids.GenerateTestNodeID(),
<<<<<<< HEAD
		startTime: ts.GenesisTime.Add(1 * time.Minute),
		endTime:   ts.GenesisTime.Add(10 * ts.MinStakingDuration).Add(1 * time.Minute),
=======
		startTime: defaultValidateStartTime.Add(1 * time.Minute),
		endTime:   defaultValidateStartTime.Add(10 * defaultMinStakingDuration).Add(1 * time.Minute),
>>>>>>> 3e1890c0
	}
	staker2 := staker{
		nodeID:    ids.GenerateTestNodeID(),
		startTime: staker1.startTime.Add(1 * time.Minute),
		endTime:   staker1.startTime.Add(1 * time.Minute).Add(ts.MinStakingDuration),
	}
	staker3 := staker{
		nodeID:    ids.GenerateTestNodeID(),
		startTime: staker2.startTime.Add(1 * time.Minute),
		endTime:   staker2.endTime.Add(1 * time.Minute),
	}
	staker3Sub := staker{
		nodeID:    staker3.nodeID,
		startTime: staker3.startTime.Add(1 * time.Minute),
		endTime:   staker3.endTime.Add(-1 * time.Minute),
	}
	staker4 := staker{
		nodeID:    ids.GenerateTestNodeID(),
		startTime: staker3.startTime,
		endTime:   staker3.endTime,
	}
	staker5 := staker{
		nodeID:    ids.GenerateTestNodeID(),
		startTime: staker2.endTime,
		endTime:   staker2.endTime.Add(ts.MinStakingDuration),
	}

	tests := []test{
		{
			description:   "advance time to before staker1 start with subnet",
			stakers:       []staker{staker1, staker2, staker3, staker4, staker5},
			subnetStakers: []staker{staker1, staker2, staker3, staker4, staker5},
			advanceTimeTo: []time.Time{staker1.startTime.Add(-1 * time.Second)},
			expectedStakers: map[ids.NodeID]stakerStatus{
				staker1.nodeID: pending,
				staker2.nodeID: pending,
				staker3.nodeID: pending,
				staker4.nodeID: pending,
				staker5.nodeID: pending,
			},
			expectedSubnetStakers: map[ids.NodeID]stakerStatus{
				staker1.nodeID: pending,
				staker2.nodeID: pending,
				staker3.nodeID: pending,
				staker4.nodeID: pending,
				staker5.nodeID: pending,
			},
		},
		{
			description:   "advance time to staker 1 start with subnet",
			stakers:       []staker{staker1, staker2, staker3, staker4, staker5},
			subnetStakers: []staker{staker1},
			advanceTimeTo: []time.Time{staker1.startTime},
			expectedStakers: map[ids.NodeID]stakerStatus{
				staker1.nodeID: current,
				staker2.nodeID: pending,
				staker3.nodeID: pending,
				staker4.nodeID: pending,
				staker5.nodeID: pending,
			},
			expectedSubnetStakers: map[ids.NodeID]stakerStatus{
				staker1.nodeID: current,
				staker2.nodeID: pending,
				staker3.nodeID: pending,
				staker4.nodeID: pending,
				staker5.nodeID: pending,
			},
		},
		{
			description:   "advance time to the staker2 start",
			stakers:       []staker{staker1, staker2, staker3, staker4, staker5},
			advanceTimeTo: []time.Time{staker1.startTime, staker2.startTime},
			expectedStakers: map[ids.NodeID]stakerStatus{
				staker1.nodeID: current,
				staker2.nodeID: current,
				staker3.nodeID: pending,
				staker4.nodeID: pending,
				staker5.nodeID: pending,
			},
		},
		{
			description:   "staker3 should validate only primary network",
			stakers:       []staker{staker1, staker2, staker3, staker4, staker5},
			subnetStakers: []staker{staker1, staker2, staker3Sub, staker4, staker5},
			advanceTimeTo: []time.Time{staker1.startTime, staker2.startTime, staker3.startTime},
			expectedStakers: map[ids.NodeID]stakerStatus{
				staker1.nodeID: current,
				staker2.nodeID: current,
				staker3.nodeID: current,
				staker4.nodeID: current,
				staker5.nodeID: pending,
			},
			expectedSubnetStakers: map[ids.NodeID]stakerStatus{
				staker1.nodeID:    current,
				staker2.nodeID:    current,
				staker3Sub.nodeID: pending,
				staker4.nodeID:    current,
				staker5.nodeID:    pending,
			},
		},
		{
			description:   "advance time to staker3 start with subnet",
			stakers:       []staker{staker1, staker2, staker3, staker4, staker5},
			subnetStakers: []staker{staker1, staker2, staker3Sub, staker4, staker5},
			advanceTimeTo: []time.Time{staker1.startTime, staker2.startTime, staker3.startTime, staker3Sub.startTime},
			expectedStakers: map[ids.NodeID]stakerStatus{
				staker1.nodeID: current,
				staker2.nodeID: current,
				staker3.nodeID: current,
				staker4.nodeID: current,
				staker5.nodeID: pending,
			},
			expectedSubnetStakers: map[ids.NodeID]stakerStatus{
				staker1.nodeID: current,
				staker2.nodeID: current,
				staker3.nodeID: current,
				staker4.nodeID: current,
				staker5.nodeID: pending,
			},
		},
		{
			description:   "advance time to staker5 end",
			stakers:       []staker{staker1, staker2, staker3, staker4, staker5},
			advanceTimeTo: []time.Time{staker1.startTime, staker2.startTime, staker3.startTime, staker5.startTime},
			expectedStakers: map[ids.NodeID]stakerStatus{
				staker1.nodeID: current,
				staker2.nodeID: current,
				staker3.nodeID: current,
				staker4.nodeID: current,
				staker5.nodeID: current,
			},
		},
	}

	for _, test := range tests {
		t.Run(test.description, func(t *testing.T) {
			require := require.New(t)
			env := newEnvironment(t, false /*=postBanff*/, false /*=postCortina*/, false /*postDurango*/)
			env.ctx.Lock.Lock()
			defer func() {
				require.NoError(shutdownEnvironment(env))
			}()

			dummyHeight := uint64(1)

			subnetID := testSubnet1.ID()
			env.config.TrackedSubnets.Add(subnetID)

			for _, staker := range test.stakers {
				_, err := addPendingValidator(
					env,
					staker.startTime,
					staker.endTime,
					staker.nodeID,
					[]*secp256k1.PrivateKey{ts.Keys[0]},
				)
				require.NoError(err)
			}

			for _, staker := range test.subnetStakers {
				tx, err := env.txBuilder.NewAddSubnetValidatorTx(
					10, // Weight
					uint64(staker.startTime.Unix()),
					uint64(staker.endTime.Unix()),
					staker.nodeID, // validator ID
					subnetID,      // Subnet ID
					[]*secp256k1.PrivateKey{ts.Keys[0], ts.Keys[1]},
					ids.ShortEmpty,
				)
				require.NoError(err)

				staker, err := state.NewPendingStaker(
					tx.ID(),
					tx.Unsigned.(*txs.AddSubnetValidatorTx),
				)
				require.NoError(err)

				env.state.PutPendingValidator(staker)
				env.state.AddTx(tx, status.Committed)
			}
			env.state.SetHeight(dummyHeight)
			require.NoError(env.state.Commit())

			for _, newTime := range test.advanceTimeTo {
				env.clk.Set(newTime)
				tx, err := env.txBuilder.NewAdvanceTimeTx(newTime)
				require.NoError(err)

				onCommitState, err := state.NewDiff(lastAcceptedID, env)
				require.NoError(err)

				onAbortState, err := state.NewDiff(lastAcceptedID, env)
				require.NoError(err)

				executor := ProposalTxExecutor{
					OnCommitState: onCommitState,
					OnAbortState:  onAbortState,
					Backend:       &env.backend,
					Tx:            tx,
				}
				require.NoError(tx.Unsigned.Visit(&executor))

				require.NoError(executor.OnCommitState.Apply(env.state))
			}
			env.state.SetHeight(dummyHeight)
			require.NoError(env.state.Commit())

			for stakerNodeID, status := range test.expectedStakers {
				switch status {
				case pending:
					_, err := env.state.GetPendingValidator(constants.PrimaryNetworkID, stakerNodeID)
					require.NoError(err)
					_, ok := env.config.Validators.GetValidator(constants.PrimaryNetworkID, stakerNodeID)
					require.False(ok)
				case current:
					_, err := env.state.GetCurrentValidator(constants.PrimaryNetworkID, stakerNodeID)
					require.NoError(err)
					_, ok := env.config.Validators.GetValidator(constants.PrimaryNetworkID, stakerNodeID)
					require.True(ok)
				}
			}

			for stakerNodeID, status := range test.expectedSubnetStakers {
				switch status {
				case pending:
					_, ok := env.config.Validators.GetValidator(subnetID, stakerNodeID)
					require.False(ok)
				case current:
					_, ok := env.config.Validators.GetValidator(subnetID, stakerNodeID)
					require.True(ok)
				}
			}
		})
	}
}

// Regression test for https://github.com/ava-labs/avalanchego/pull/584
// that ensures it fixes a bug where subnet validators are not removed
// when timestamp is advanced and there is a pending staker whose start time
// is after the new timestamp
func TestAdvanceTimeTxRemoveSubnetValidator(t *testing.T) {
	require := require.New(t)
	env := newEnvironment(t, false /*=postBanff*/, false /*=postCortina*/, false /*postDurango*/)
	env.ctx.Lock.Lock()
	defer func() {
		require.NoError(shutdownEnvironment(env))
	}()

	subnetID := testSubnet1.ID()
	env.config.TrackedSubnets.Add(subnetID)

	dummyHeight := uint64(1)
	// Add a subnet validator to the staker set
	subnetValidatorNodeID := ts.GenesisNodeIDs[0]
	subnetVdr1StartTime := ts.ValidateStartTime
	subnetVdr1EndTime := ts.ValidateStartTime.Add(ts.MinStakingDuration)
	tx, err := env.txBuilder.NewAddSubnetValidatorTx(
		1,                                  // Weight
		uint64(subnetVdr1StartTime.Unix()), // Start time
		uint64(subnetVdr1EndTime.Unix()),   // end time
		subnetValidatorNodeID,              // Node ID
		subnetID,                           // Subnet ID
		[]*secp256k1.PrivateKey{ts.Keys[0], ts.Keys[1]},
		ids.ShortEmpty,
	)
	require.NoError(err)

	addSubnetValTx := tx.Unsigned.(*txs.AddSubnetValidatorTx)
	staker, err := state.NewCurrentStaker(
		tx.ID(),
		addSubnetValTx,
		addSubnetValTx.StartTime(),
		0,
	)
	require.NoError(err)

	env.state.PutCurrentValidator(staker)
	env.state.AddTx(tx, status.Committed)
	env.state.SetHeight(dummyHeight)
	require.NoError(env.state.Commit())

	// The above validator is now part of the staking set

	// Queue a staker that joins the staker set after the above validator leaves
	subnetVdr2NodeID := ts.GenesisNodeIDs[1]
	tx, err = env.txBuilder.NewAddSubnetValidatorTx(
		1, // Weight
		uint64(subnetVdr1EndTime.Add(time.Second).Unix()),                            // Start time
		uint64(subnetVdr1EndTime.Add(time.Second).Add(ts.MinStakingDuration).Unix()), // end time
		subnetVdr2NodeID, // Node ID
		subnetID,         // Subnet ID
		[]*secp256k1.PrivateKey{ts.Keys[0], ts.Keys[1]}, // Keys
		ids.ShortEmpty, // reward address
	)
	require.NoError(err)

	staker, err = state.NewPendingStaker(
		tx.ID(),
		tx.Unsigned.(*txs.AddSubnetValidatorTx),
	)
	require.NoError(err)

	env.state.PutPendingValidator(staker)
	env.state.AddTx(tx, status.Committed)
	env.state.SetHeight(dummyHeight)
	require.NoError(env.state.Commit())

	// The above validator is now in the pending staker set

	// Advance time to the first staker's end time.
	env.clk.Set(subnetVdr1EndTime)
	tx, err = env.txBuilder.NewAdvanceTimeTx(subnetVdr1EndTime)
	require.NoError(err)

	onCommitState, err := state.NewDiff(lastAcceptedID, env)
	require.NoError(err)

	onAbortState, err := state.NewDiff(lastAcceptedID, env)
	require.NoError(err)

	executor := ProposalTxExecutor{
		OnCommitState: onCommitState,
		OnAbortState:  onAbortState,
		Backend:       &env.backend,
		Tx:            tx,
	}
	require.NoError(tx.Unsigned.Visit(&executor))

	_, err = executor.OnCommitState.GetCurrentValidator(subnetID, subnetValidatorNodeID)
	require.ErrorIs(err, database.ErrNotFound)

	// Check VM Validators are removed successfully
	require.NoError(executor.OnCommitState.Apply(env.state))

	env.state.SetHeight(dummyHeight)
	require.NoError(env.state.Commit())
	_, ok := env.config.Validators.GetValidator(subnetID, subnetVdr2NodeID)
	require.False(ok)
	_, ok = env.config.Validators.GetValidator(subnetID, subnetValidatorNodeID)
	require.False(ok)
}

func TestTrackedSubnet(t *testing.T) {
	for _, tracked := range []bool{true, false} {
		t.Run(fmt.Sprintf("tracked %t", tracked), func(t *testing.T) {
			require := require.New(t)
			env := newEnvironment(t, false /*=postBanff*/, false /*=postCortina*/, false /*postDurango*/)
			env.ctx.Lock.Lock()
			defer func() {
				require.NoError(shutdownEnvironment(env))
			}()
			dummyHeight := uint64(1)

			subnetID := testSubnet1.ID()
			if tracked {
				env.config.TrackedSubnets.Add(subnetID)
			}

			// Add a subnet validator to the staker set
			subnetValidatorNodeID := ts.GenesisNodeIDs[0]

<<<<<<< HEAD
			subnetVdr1StartTime := ts.GenesisTime.Add(1 * time.Minute)
			subnetVdr1EndTime := ts.GenesisTime.Add(10 * ts.MinStakingDuration).Add(1 * time.Minute)
=======
			subnetVdr1StartTime := defaultValidateStartTime.Add(1 * time.Minute)
			subnetVdr1EndTime := defaultValidateStartTime.Add(10 * defaultMinStakingDuration).Add(1 * time.Minute)
>>>>>>> 3e1890c0
			tx, err := env.txBuilder.NewAddSubnetValidatorTx(
				1,                                  // Weight
				uint64(subnetVdr1StartTime.Unix()), // Start time
				uint64(subnetVdr1EndTime.Unix()),   // end time
				subnetValidatorNodeID,              // Node ID
				subnetID,                           // Subnet ID
				[]*secp256k1.PrivateKey{ts.Keys[0], ts.Keys[1]},
				ids.ShortEmpty,
			)
			require.NoError(err)

			staker, err := state.NewPendingStaker(
				tx.ID(),
				tx.Unsigned.(*txs.AddSubnetValidatorTx),
			)
			require.NoError(err)

			env.state.PutPendingValidator(staker)
			env.state.AddTx(tx, status.Committed)
			env.state.SetHeight(dummyHeight)
			require.NoError(env.state.Commit())

			// Advance time to the staker's start time.
			env.clk.Set(subnetVdr1StartTime)
			tx, err = env.txBuilder.NewAdvanceTimeTx(subnetVdr1StartTime)
			require.NoError(err)

			onCommitState, err := state.NewDiff(lastAcceptedID, env)
			require.NoError(err)

			onAbortState, err := state.NewDiff(lastAcceptedID, env)
			require.NoError(err)

			executor := ProposalTxExecutor{
				OnCommitState: onCommitState,
				OnAbortState:  onAbortState,
				Backend:       &env.backend,
				Tx:            tx,
			}
			require.NoError(tx.Unsigned.Visit(&executor))

			require.NoError(executor.OnCommitState.Apply(env.state))

			env.state.SetHeight(dummyHeight)
			require.NoError(env.state.Commit())
			_, ok := env.config.Validators.GetValidator(subnetID, subnetValidatorNodeID)
			require.True(ok)
		})
	}
}

func TestAdvanceTimeTxDelegatorStakerWeight(t *testing.T) {
	require := require.New(t)
	env := newEnvironment(t, false /*=postBanff*/, false /*=postCortina*/, false /*postDurango*/)
	env.ctx.Lock.Lock()
	defer func() {
		require.NoError(shutdownEnvironment(env))
	}()
	dummyHeight := uint64(1)

	// Case: Timestamp is after next validator start time
	// Add a pending validator
<<<<<<< HEAD
	pendingValidatorStartTime := ts.GenesisTime.Add(1 * time.Second)
	pendingValidatorEndTime := pendingValidatorStartTime.Add(ts.MaxStakingDuration)
=======
	pendingValidatorStartTime := defaultValidateStartTime.Add(1 * time.Second)
	pendingValidatorEndTime := pendingValidatorStartTime.Add(defaultMaxStakingDuration)
>>>>>>> 3e1890c0
	nodeID := ids.GenerateTestNodeID()
	_, err := addPendingValidator(
		env,
		pendingValidatorStartTime,
		pendingValidatorEndTime,
		nodeID,
		[]*secp256k1.PrivateKey{ts.Keys[0]},
	)
	require.NoError(err)

	tx, err := env.txBuilder.NewAdvanceTimeTx(pendingValidatorStartTime)
	require.NoError(err)

	onCommitState, err := state.NewDiff(lastAcceptedID, env)
	require.NoError(err)

	onAbortState, err := state.NewDiff(lastAcceptedID, env)
	require.NoError(err)

	executor := ProposalTxExecutor{
		OnCommitState: onCommitState,
		OnAbortState:  onAbortState,
		Backend:       &env.backend,
		Tx:            tx,
	}
	require.NoError(tx.Unsigned.Visit(&executor))

	require.NoError(executor.OnCommitState.Apply(env.state))

	env.state.SetHeight(dummyHeight)
	require.NoError(env.state.Commit())

	// Test validator weight before delegation
	vdrWeight := env.config.Validators.GetWeight(constants.PrimaryNetworkID, nodeID)
	require.Equal(env.config.MinValidatorStake, vdrWeight)

	// Add delegator
	pendingDelegatorStartTime := pendingValidatorStartTime.Add(1 * time.Second)
	pendingDelegatorEndTime := pendingDelegatorStartTime.Add(1 * time.Second)

	addDelegatorTx, err := env.txBuilder.NewAddDelegatorTx(
		env.config.MinDelegatorStake,
		uint64(pendingDelegatorStartTime.Unix()),
		uint64(pendingDelegatorEndTime.Unix()),
		nodeID,
		ts.Keys[0].PublicKey().Address(),
		[]*secp256k1.PrivateKey{
			ts.Keys[0],
			ts.Keys[1],
			ts.Keys[4],
		},
		ids.ShortEmpty,
	)
	require.NoError(err)

	staker, err := state.NewPendingStaker(
		addDelegatorTx.ID(),
		addDelegatorTx.Unsigned.(*txs.AddDelegatorTx),
	)
	require.NoError(err)

	env.state.PutPendingDelegator(staker)
	env.state.AddTx(addDelegatorTx, status.Committed)
	env.state.SetHeight(dummyHeight)
	require.NoError(env.state.Commit())

	// Advance Time
	tx, err = env.txBuilder.NewAdvanceTimeTx(pendingDelegatorStartTime)
	require.NoError(err)

	onCommitState, err = state.NewDiff(lastAcceptedID, env)
	require.NoError(err)

	onAbortState, err = state.NewDiff(lastAcceptedID, env)
	require.NoError(err)

	executor = ProposalTxExecutor{
		OnCommitState: onCommitState,
		OnAbortState:  onAbortState,
		Backend:       &env.backend,
		Tx:            tx,
	}
	require.NoError(tx.Unsigned.Visit(&executor))

	require.NoError(executor.OnCommitState.Apply(env.state))

	env.state.SetHeight(dummyHeight)
	require.NoError(env.state.Commit())

	// Test validator weight after delegation
	vdrWeight = env.config.Validators.GetWeight(constants.PrimaryNetworkID, nodeID)
	require.Equal(env.config.MinDelegatorStake+env.config.MinValidatorStake, vdrWeight)
}

func TestAdvanceTimeTxDelegatorStakers(t *testing.T) {
	require := require.New(t)
	env := newEnvironment(t, false /*=postBanff*/, false /*=postCortina*/, false /*postDurango*/)
	env.ctx.Lock.Lock()
	defer func() {
		require.NoError(shutdownEnvironment(env))
	}()
	dummyHeight := uint64(1)

	// Case: Timestamp is after next validator start time
	// Add a pending validator
<<<<<<< HEAD
	pendingValidatorStartTime := ts.GenesisTime.Add(1 * time.Second)
	pendingValidatorEndTime := pendingValidatorStartTime.Add(ts.MinStakingDuration)
=======
	pendingValidatorStartTime := defaultValidateStartTime.Add(1 * time.Second)
	pendingValidatorEndTime := pendingValidatorStartTime.Add(defaultMinStakingDuration)
>>>>>>> 3e1890c0
	nodeID := ids.GenerateTestNodeID()
	_, err := addPendingValidator(env, pendingValidatorStartTime, pendingValidatorEndTime, nodeID, []*secp256k1.PrivateKey{ts.Keys[0]})
	require.NoError(err)

	tx, err := env.txBuilder.NewAdvanceTimeTx(pendingValidatorStartTime)
	require.NoError(err)

	onCommitState, err := state.NewDiff(lastAcceptedID, env)
	require.NoError(err)

	onAbortState, err := state.NewDiff(lastAcceptedID, env)
	require.NoError(err)

	executor := ProposalTxExecutor{
		OnCommitState: onCommitState,
		OnAbortState:  onAbortState,
		Backend:       &env.backend,
		Tx:            tx,
	}
	require.NoError(tx.Unsigned.Visit(&executor))

	require.NoError(executor.OnCommitState.Apply(env.state))

	env.state.SetHeight(dummyHeight)
	require.NoError(env.state.Commit())

	// Test validator weight before delegation
	vdrWeight := env.config.Validators.GetWeight(constants.PrimaryNetworkID, nodeID)
	require.Equal(env.config.MinValidatorStake, vdrWeight)

	// Add delegator
	pendingDelegatorStartTime := pendingValidatorStartTime.Add(1 * time.Second)
	pendingDelegatorEndTime := pendingDelegatorStartTime.Add(ts.MinStakingDuration)
	addDelegatorTx, err := env.txBuilder.NewAddDelegatorTx(
		env.config.MinDelegatorStake,
		uint64(pendingDelegatorStartTime.Unix()),
		uint64(pendingDelegatorEndTime.Unix()),
		nodeID,
		ts.Keys[0].PublicKey().Address(),
		[]*secp256k1.PrivateKey{ts.Keys[0], ts.Keys[1], ts.Keys[4]},
		ids.ShortEmpty,
	)
	require.NoError(err)

	staker, err := state.NewPendingStaker(
		addDelegatorTx.ID(),
		addDelegatorTx.Unsigned.(*txs.AddDelegatorTx),
	)
	require.NoError(err)

	env.state.PutPendingDelegator(staker)
	env.state.AddTx(addDelegatorTx, status.Committed)
	env.state.SetHeight(dummyHeight)
	require.NoError(env.state.Commit())

	// Advance Time
	tx, err = env.txBuilder.NewAdvanceTimeTx(pendingDelegatorStartTime)
	require.NoError(err)

	onCommitState, err = state.NewDiff(lastAcceptedID, env)
	require.NoError(err)

	onAbortState, err = state.NewDiff(lastAcceptedID, env)
	require.NoError(err)

	executor = ProposalTxExecutor{
		OnCommitState: onCommitState,
		OnAbortState:  onAbortState,
		Backend:       &env.backend,
		Tx:            tx,
	}
	require.NoError(tx.Unsigned.Visit(&executor))

	require.NoError(executor.OnCommitState.Apply(env.state))

	env.state.SetHeight(dummyHeight)
	require.NoError(env.state.Commit())

	// Test validator weight after delegation
	vdrWeight = env.config.Validators.GetWeight(constants.PrimaryNetworkID, nodeID)
	require.Equal(env.config.MinDelegatorStake+env.config.MinValidatorStake, vdrWeight)
}

// Test method InitiallyPrefersCommit
func TestAdvanceTimeTxInitiallyPrefersCommit(t *testing.T) {
	require := require.New(t)
	env := newEnvironment(t, false /*=postBanff*/, false /*=postCortina*/, false /*postDurango*/)
	env.ctx.Lock.Lock()
	defer func() {
		require.NoError(shutdownEnvironment(env))
	}()
<<<<<<< HEAD
	env.clk.Set(ts.GenesisTime) // VM's clock reads the genesis time

	// Proposed advancing timestamp to 1 second after sync bound
	tx, err := env.txBuilder.NewAdvanceTimeTx(ts.GenesisTime.Add(SyncBound))
=======
	now := env.clk.Time()

	// Proposed advancing timestamp to 1 second after sync bound
	tx, err := env.txBuilder.NewAdvanceTimeTx(now.Add(SyncBound))
>>>>>>> 3e1890c0
	require.NoError(err)

	onCommitState, err := state.NewDiff(lastAcceptedID, env)
	require.NoError(err)

	onAbortState, err := state.NewDiff(lastAcceptedID, env)
	require.NoError(err)

	executor := ProposalTxExecutor{
		OnCommitState: onCommitState,
		OnAbortState:  onAbortState,
		Backend:       &env.backend,
		Tx:            tx,
	}
	require.NoError(tx.Unsigned.Visit(&executor))

	require.True(executor.PrefersCommit, "should prefer to commit this tx because its proposed timestamp it's within sync bound")
}

func TestAdvanceTimeTxAfterBanff(t *testing.T) {
	require := require.New(t)
	env := newEnvironment(t, false /*=postBanff*/, false /*=postCortina*/, false /*postDurango*/)
	env.ctx.Lock.Lock()
	defer func() {
		require.NoError(shutdownEnvironment(env))
	}()
<<<<<<< HEAD
	env.clk.Set(ts.GenesisTime) // VM's clock reads the genesis time
	env.config.BanffTime = ts.GenesisTime.Add(SyncBound)

	// Proposed advancing timestamp to the banff timestamp
	tx, err := env.txBuilder.NewAdvanceTimeTx(ts.GenesisTime.Add(SyncBound))
=======
	env.clk.Set(defaultGenesisTime) // VM's clock reads the genesis time
	upgradeTime := env.clk.Time().Add(SyncBound)
	env.config.BanffTime = upgradeTime
	env.config.CortinaTime = upgradeTime
	env.config.DurangoTime = upgradeTime

	// Proposed advancing timestamp to the banff timestamp
	tx, err := env.txBuilder.NewAdvanceTimeTx(upgradeTime)
>>>>>>> 3e1890c0
	require.NoError(err)

	onCommitState, err := state.NewDiff(lastAcceptedID, env)
	require.NoError(err)

	onAbortState, err := state.NewDiff(lastAcceptedID, env)
	require.NoError(err)

	executor := ProposalTxExecutor{
		OnCommitState: onCommitState,
		OnAbortState:  onAbortState,
		Backend:       &env.backend,
		Tx:            tx,
	}
	err = tx.Unsigned.Visit(&executor)
	require.ErrorIs(err, ErrAdvanceTimeTxIssuedAfterBanff)
}

// Ensure marshaling/unmarshaling works
func TestAdvanceTimeTxUnmarshal(t *testing.T) {
	require := require.New(t)
	env := newEnvironment(t, false /*=postBanff*/, false /*=postCortina*/, false /*postDurango*/)
	env.ctx.Lock.Lock()
	defer func() {
		require.NoError(shutdownEnvironment(env))
	}()

<<<<<<< HEAD
	tx, err := env.txBuilder.NewAdvanceTimeTx(ts.GenesisTime)
=======
	chainTime := env.state.GetTimestamp()
	tx, err := env.txBuilder.NewAdvanceTimeTx(chainTime.Add(time.Second))
>>>>>>> 3e1890c0
	require.NoError(err)

	bytes, err := txs.Codec.Marshal(txs.Version, tx)
	require.NoError(err)

	var unmarshaledTx txs.Tx
	_, err = txs.Codec.Unmarshal(bytes, &unmarshaledTx)
	require.NoError(err)

	require.Equal(
		tx.Unsigned.(*txs.AdvanceTimeTx).Time,
		unmarshaledTx.Unsigned.(*txs.AdvanceTimeTx).Time,
	)
}

func addPendingValidator(
	env *environment,
	startTime time.Time,
	endTime time.Time,
	nodeID ids.NodeID,
	keys []*secp256k1.PrivateKey,
) (*txs.Tx, error) {
	addPendingValidatorTx, err := env.txBuilder.NewAddValidatorTx(
		env.config.MinValidatorStake,
		uint64(startTime.Unix()),
		uint64(endTime.Unix()),
		nodeID,
		ids.GenerateTestShortID(),
		reward.PercentDenominator,
		keys,
		ids.ShortEmpty,
	)
	if err != nil {
		return nil, err
	}

	staker, err := state.NewPendingStaker(
		addPendingValidatorTx.ID(),
		addPendingValidatorTx.Unsigned.(*txs.AddValidatorTx),
	)
	if err != nil {
		return nil, err
	}

	env.state.PutPendingValidator(staker)
	env.state.AddTx(addPendingValidatorTx, status.Committed)
	dummyHeight := uint64(1)
	env.state.SetHeight(dummyHeight)
	if err := env.state.Commit(); err != nil {
		return nil, err
	}
	return addPendingValidatorTx, nil
}<|MERGE_RESOLUTION|>--- conflicted
+++ resolved
@@ -35,23 +35,16 @@
 
 	// Case: Timestamp is after next validator start time
 	// Add a pending validator
-<<<<<<< HEAD
-	pendingValidatorStartTime := ts.GenesisTime.Add(1 * time.Second)
+	pendingValidatorStartTime := ts.ValidateStartTime.Add(1 * time.Second)
 	pendingValidatorEndTime := pendingValidatorStartTime.Add(ts.MinStakingDuration)
-	nodeID := ids.GenerateTestNodeID()
-	addPendingValidatorTx, err := addPendingValidator(env, pendingValidatorStartTime, pendingValidatorEndTime, nodeID, []*secp256k1.PrivateKey{ts.Keys[0]})
-=======
-	pendingValidatorStartTime := defaultValidateStartTime.Add(1 * time.Second)
-	pendingValidatorEndTime := pendingValidatorStartTime.Add(defaultMinStakingDuration)
 	nodeID := ids.GenerateTestNodeID()
 	addPendingValidatorTx, err := addPendingValidator(
 		env,
 		pendingValidatorStartTime,
 		pendingValidatorEndTime,
 		nodeID,
-		[]*secp256k1.PrivateKey{preFundedKeys[0]},
-	)
->>>>>>> 3e1890c0
+		[]*secp256k1.PrivateKey{ts.Keys[0]},
+	)
 	require.NoError(err)
 
 	tx, err := env.txBuilder.NewAdvanceTimeTx(pendingValidatorStartTime)
@@ -103,11 +96,7 @@
 		require.NoError(shutdownEnvironment(env))
 	}()
 
-<<<<<<< HEAD
-	tx, err := env.txBuilder.NewAdvanceTimeTx(ts.GenesisTime)
-=======
 	tx, err := env.txBuilder.NewAdvanceTimeTx(env.state.GetTimestamp())
->>>>>>> 3e1890c0
 	require.NoError(err)
 
 	onCommitState, err := state.NewDiff(lastAcceptedID, env)
@@ -134,13 +123,8 @@
 
 	// Case: Timestamp is after next validator start time
 	// Add a pending validator
-<<<<<<< HEAD
 	pendingValidatorStartTime := ts.GenesisTime.Add(1 * time.Second)
 	pendingValidatorEndTime := pendingValidatorStartTime.Add(ts.MinStakingDuration)
-=======
-	pendingValidatorStartTime := defaultValidateStartTime.Add(1 * time.Second)
-	pendingValidatorEndTime := pendingValidatorStartTime.Add(defaultMinStakingDuration)
->>>>>>> 3e1890c0
 	nodeID := ids.GenerateTestNodeID()
 	_, err := addPendingValidator(env, pendingValidatorStartTime, pendingValidatorEndTime, nodeID, []*secp256k1.PrivateKey{ts.Keys[0]})
 	require.NoError(err)
@@ -231,13 +215,8 @@
 	// Staker5:                                 |--------------------|
 	staker1 := staker{
 		nodeID:    ids.GenerateTestNodeID(),
-<<<<<<< HEAD
-		startTime: ts.GenesisTime.Add(1 * time.Minute),
-		endTime:   ts.GenesisTime.Add(10 * ts.MinStakingDuration).Add(1 * time.Minute),
-=======
-		startTime: defaultValidateStartTime.Add(1 * time.Minute),
-		endTime:   defaultValidateStartTime.Add(10 * defaultMinStakingDuration).Add(1 * time.Minute),
->>>>>>> 3e1890c0
+		startTime: ts.ValidateStartTime.Add(1 * time.Minute),
+		endTime:   ts.ValidateStartTime.Add(10 * ts.MinStakingDuration).Add(1 * time.Minute),
 	}
 	staker2 := staker{
 		nodeID:    ids.GenerateTestNodeID(),
@@ -599,13 +578,8 @@
 			// Add a subnet validator to the staker set
 			subnetValidatorNodeID := ts.GenesisNodeIDs[0]
 
-<<<<<<< HEAD
-			subnetVdr1StartTime := ts.GenesisTime.Add(1 * time.Minute)
-			subnetVdr1EndTime := ts.GenesisTime.Add(10 * ts.MinStakingDuration).Add(1 * time.Minute)
-=======
-			subnetVdr1StartTime := defaultValidateStartTime.Add(1 * time.Minute)
-			subnetVdr1EndTime := defaultValidateStartTime.Add(10 * defaultMinStakingDuration).Add(1 * time.Minute)
->>>>>>> 3e1890c0
+			subnetVdr1StartTime := ts.ValidateStartTime.Add(1 * time.Minute)
+			subnetVdr1EndTime := ts.ValidateStartTime.Add(10 * ts.MinStakingDuration).Add(1 * time.Minute)
 			tx, err := env.txBuilder.NewAddSubnetValidatorTx(
 				1,                                  // Weight
 				uint64(subnetVdr1StartTime.Unix()), // Start time
@@ -668,13 +642,8 @@
 
 	// Case: Timestamp is after next validator start time
 	// Add a pending validator
-<<<<<<< HEAD
-	pendingValidatorStartTime := ts.GenesisTime.Add(1 * time.Second)
+	pendingValidatorStartTime := ts.ValidateStartTime.Add(1 * time.Second)
 	pendingValidatorEndTime := pendingValidatorStartTime.Add(ts.MaxStakingDuration)
-=======
-	pendingValidatorStartTime := defaultValidateStartTime.Add(1 * time.Second)
-	pendingValidatorEndTime := pendingValidatorStartTime.Add(defaultMaxStakingDuration)
->>>>>>> 3e1890c0
 	nodeID := ids.GenerateTestNodeID()
 	_, err := addPendingValidator(
 		env,
@@ -780,13 +749,8 @@
 
 	// Case: Timestamp is after next validator start time
 	// Add a pending validator
-<<<<<<< HEAD
-	pendingValidatorStartTime := ts.GenesisTime.Add(1 * time.Second)
+	pendingValidatorStartTime := ts.ValidateStartTime.Add(1 * time.Second)
 	pendingValidatorEndTime := pendingValidatorStartTime.Add(ts.MinStakingDuration)
-=======
-	pendingValidatorStartTime := defaultValidateStartTime.Add(1 * time.Second)
-	pendingValidatorEndTime := pendingValidatorStartTime.Add(defaultMinStakingDuration)
->>>>>>> 3e1890c0
 	nodeID := ids.GenerateTestNodeID()
 	_, err := addPendingValidator(env, pendingValidatorStartTime, pendingValidatorEndTime, nodeID, []*secp256k1.PrivateKey{ts.Keys[0]})
 	require.NoError(err)
@@ -878,17 +842,10 @@
 	defer func() {
 		require.NoError(shutdownEnvironment(env))
 	}()
-<<<<<<< HEAD
-	env.clk.Set(ts.GenesisTime) // VM's clock reads the genesis time
-
-	// Proposed advancing timestamp to 1 second after sync bound
-	tx, err := env.txBuilder.NewAdvanceTimeTx(ts.GenesisTime.Add(SyncBound))
-=======
 	now := env.clk.Time()
 
 	// Proposed advancing timestamp to 1 second after sync bound
 	tx, err := env.txBuilder.NewAdvanceTimeTx(now.Add(SyncBound))
->>>>>>> 3e1890c0
 	require.NoError(err)
 
 	onCommitState, err := state.NewDiff(lastAcceptedID, env)
@@ -915,14 +872,7 @@
 	defer func() {
 		require.NoError(shutdownEnvironment(env))
 	}()
-<<<<<<< HEAD
 	env.clk.Set(ts.GenesisTime) // VM's clock reads the genesis time
-	env.config.BanffTime = ts.GenesisTime.Add(SyncBound)
-
-	// Proposed advancing timestamp to the banff timestamp
-	tx, err := env.txBuilder.NewAdvanceTimeTx(ts.GenesisTime.Add(SyncBound))
-=======
-	env.clk.Set(defaultGenesisTime) // VM's clock reads the genesis time
 	upgradeTime := env.clk.Time().Add(SyncBound)
 	env.config.BanffTime = upgradeTime
 	env.config.CortinaTime = upgradeTime
@@ -930,7 +880,6 @@
 
 	// Proposed advancing timestamp to the banff timestamp
 	tx, err := env.txBuilder.NewAdvanceTimeTx(upgradeTime)
->>>>>>> 3e1890c0
 	require.NoError(err)
 
 	onCommitState, err := state.NewDiff(lastAcceptedID, env)
@@ -958,12 +907,8 @@
 		require.NoError(shutdownEnvironment(env))
 	}()
 
-<<<<<<< HEAD
-	tx, err := env.txBuilder.NewAdvanceTimeTx(ts.GenesisTime)
-=======
 	chainTime := env.state.GetTimestamp()
 	tx, err := env.txBuilder.NewAdvanceTimeTx(chainTime.Add(time.Second))
->>>>>>> 3e1890c0
 	require.NoError(err)
 
 	bytes, err := txs.Codec.Marshal(txs.Version, tx)
