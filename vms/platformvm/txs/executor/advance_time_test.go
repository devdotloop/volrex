// Copyright (C) 2019-2021, Ava Labs, Inc. All rights reserved.
// See the file LICENSE for licensing terms.

package executor

import (
	"fmt"
	"testing"
	"time"

	"github.com/stretchr/testify/assert"

	"github.com/ava-labs/avalanchego/database"
	"github.com/ava-labs/avalanchego/ids"
	"github.com/ava-labs/avalanchego/utils/constants"
	"github.com/ava-labs/avalanchego/utils/crypto"
	"github.com/ava-labs/avalanchego/vms/platformvm/reward"
	"github.com/ava-labs/avalanchego/vms/platformvm/state"
	"github.com/ava-labs/avalanchego/vms/platformvm/status"
	"github.com/ava-labs/avalanchego/vms/platformvm/txs"
)

// Ensure semantic verification updates the current and pending staker set
// for the primary network
func TestAdvanceTimeTxUpdatePrimaryNetworkStakers(t *testing.T) {
	assert := assert.New(t)
	env := newEnvironment()
	env.ctx.Lock.Lock()
	defer func() {
		assert.NoError(shutdownEnvironment(env))
	}()
	dummyHeight := uint64(1)

	// Case: Timestamp is after next validator start time
	// Add a pending validator
	pendingValidatorStartTime := defaultGenesisTime.Add(1 * time.Second)
	pendingValidatorEndTime := pendingValidatorStartTime.Add(defaultMinStakingDuration)
	nodeID := ids.GenerateTestNodeID()
	addPendingValidatorTx, err := addPendingValidator(
		env,
		pendingValidatorStartTime,
		pendingValidatorEndTime,
		nodeID,
		[]*crypto.PrivateKeySECP256K1R{preFundedKeys[0]},
	)
	assert.NoError(err)

	tx, err := env.txBuilder.NewAdvanceTimeTx(pendingValidatorStartTime)
	assert.NoError(err)

	executor := ProposalTxExecutor{
		Backend:          &env.backend,
		ReferenceBlockID: lastAcceptedID,
		Tx:               tx,
	}
	assert.NoError(tx.Unsigned.Visit(&executor))

	validatorStaker, err := executor.OnCommit.GetCurrentValidator(constants.PrimaryNetworkID, nodeID)
	assert.NoError(err)
	assert.Equal(addPendingValidatorTx.ID(), validatorStaker.TxID)
	assert.EqualValues(1370, validatorStaker.PotentialReward) // See rewards tests to explain why 1370

	_, err = executor.OnCommit.GetPendingValidator(constants.PrimaryNetworkID, nodeID)
	assert.ErrorIs(err, database.ErrNotFound)

	_, err = executor.OnAbort.GetCurrentValidator(constants.PrimaryNetworkID, nodeID)
	assert.ErrorIs(err, database.ErrNotFound)

	validatorStaker, err = executor.OnAbort.GetPendingValidator(constants.PrimaryNetworkID, nodeID)
	assert.NoError(err)
	assert.Equal(addPendingValidatorTx.ID(), validatorStaker.TxID)

	// Test VM validators
	executor.OnCommit.Apply(env.state)
	env.state.SetHeight(dummyHeight)
	assert.NoError(env.state.Commit())
	assert.True(env.config.Validators.Contains(constants.PrimaryNetworkID, nodeID))
}

// Ensure semantic verification fails when proposed timestamp is at or before current timestamp
func TestAdvanceTimeTxTimestampTooEarly(t *testing.T) {
	env := newEnvironment()
	defer func() {
		if err := shutdownEnvironment(env); err != nil {
			t.Fatal(err)
		}
	}()

	tx, err := env.txBuilder.NewAdvanceTimeTx(defaultGenesisTime)
	if err != nil {
		t.Fatal(err)
	}

	executor := ProposalTxExecutor{
<<<<<<< HEAD
		Backend:          &env.backend,
		ReferenceBlockID: lastAcceptedID,
		Tx:               tx,
=======
		Backend:       &env.backend,
		ParentID:      lastAcceptedID,
		StateVersions: env,
		Tx:            tx,
>>>>>>> 455c0d9d
	}
	err = tx.Unsigned.Visit(&executor)
	if err == nil {
		t.Fatal("should've failed verification because proposed timestamp same as current timestamp")
	}
}

// Ensure semantic verification fails when proposed timestamp is after next validator set change time
func TestAdvanceTimeTxTimestampTooLate(t *testing.T) {
	env := newEnvironment()
	env.ctx.Lock.Lock()

	// Case: Timestamp is after next validator start time
	// Add a pending validator
	pendingValidatorStartTime := defaultGenesisTime.Add(1 * time.Second)
	pendingValidatorEndTime := pendingValidatorStartTime.Add(defaultMinStakingDuration)
	nodeID := ids.GenerateTestNodeID()
	_, err := addPendingValidator(env, pendingValidatorStartTime, pendingValidatorEndTime, nodeID, []*crypto.PrivateKeySECP256K1R{preFundedKeys[0]})
	assert.NoError(t, err)

	{
		tx, err := env.txBuilder.NewAdvanceTimeTx(pendingValidatorStartTime.Add(1 * time.Second))
		if err != nil {
			t.Fatal(err)
		}

		executor := ProposalTxExecutor{
<<<<<<< HEAD
			Backend:          &env.backend,
			ReferenceBlockID: lastAcceptedID,
			Tx:               tx,
=======
			Backend:       &env.backend,
			ParentID:      lastAcceptedID,
			StateVersions: env,
			Tx:            tx,
>>>>>>> 455c0d9d
		}
		err = tx.Unsigned.Visit(&executor)
		if err == nil {
			t.Fatal("should've failed verification because proposed timestamp is after pending validator start time")
		}
	}

	if err := shutdownEnvironment(env); err != nil {
		t.Fatal(err)
	}

	// Case: Timestamp is after next validator end time
	env = newEnvironment()
	env.ctx.Lock.Lock()
	defer func() {
		if err := shutdownEnvironment(env); err != nil {
			t.Fatal(err)
		}
	}()

	// fast forward clock to 10 seconds before genesis validators stop validating
	env.clk.Set(defaultValidateEndTime.Add(-10 * time.Second))

	{
		// Proposes advancing timestamp to 1 second after genesis validators stop validating
		tx, err := env.txBuilder.NewAdvanceTimeTx(defaultValidateEndTime.Add(1 * time.Second))
		if err != nil {
			t.Fatal(err)
		}

		executor := ProposalTxExecutor{
<<<<<<< HEAD
			Backend:          &env.backend,
			ReferenceBlockID: lastAcceptedID,
			Tx:               tx,
=======
			Backend:       &env.backend,
			ParentID:      lastAcceptedID,
			StateVersions: env,
			Tx:            tx,
>>>>>>> 455c0d9d
		}
		err = tx.Unsigned.Visit(&executor)
		if err == nil {
			t.Fatal("should've failed verification because proposed timestamp is after pending validator start time")
		}
	}
}

<<<<<<< HEAD
=======
// Ensure semantic verification updates the current and pending staker set
// for the primary network
func TestAdvanceTimeTxUpdatePrimaryNetworkStakers(t *testing.T) {
	assert := assert.New(t)
	env := newEnvironment()
	env.ctx.Lock.Lock()
	defer func() {
		assert.NoError(shutdownEnvironment(env))
	}()
	dummyHeight := uint64(1)

	// Case: Timestamp is after next validator start time
	// Add a pending validator
	pendingValidatorStartTime := defaultGenesisTime.Add(1 * time.Second)
	pendingValidatorEndTime := pendingValidatorStartTime.Add(defaultMinStakingDuration)
	nodeID := ids.GenerateTestNodeID()
	addPendingValidatorTx, err := addPendingValidator(env, pendingValidatorStartTime, pendingValidatorEndTime, nodeID, []*crypto.PrivateKeySECP256K1R{preFundedKeys[0]})
	assert.NoError(err)

	tx, err := env.txBuilder.NewAdvanceTimeTx(pendingValidatorStartTime)
	assert.NoError(err)

	executor := ProposalTxExecutor{
		Backend:       &env.backend,
		ParentID:      lastAcceptedID,
		StateVersions: env,
		Tx:            tx,
	}
	assert.NoError(tx.Unsigned.Visit(&executor))

	validatorStaker, err := executor.OnCommit.GetCurrentValidator(constants.PrimaryNetworkID, nodeID)
	assert.NoError(err)
	assert.Equal(addPendingValidatorTx.ID(), validatorStaker.TxID)
	assert.EqualValues(1370, validatorStaker.PotentialReward) // See rewards tests to explain why 1370

	_, err = executor.OnCommit.GetPendingValidator(constants.PrimaryNetworkID, nodeID)
	assert.ErrorIs(err, database.ErrNotFound)

	_, err = executor.OnAbort.GetCurrentValidator(constants.PrimaryNetworkID, nodeID)
	assert.ErrorIs(err, database.ErrNotFound)

	validatorStaker, err = executor.OnAbort.GetPendingValidator(constants.PrimaryNetworkID, nodeID)
	assert.NoError(err)
	assert.Equal(addPendingValidatorTx.ID(), validatorStaker.TxID)

	// Test VM validators
	executor.OnCommit.Apply(env.state)
	env.state.SetHeight(dummyHeight)
	assert.NoError(env.state.Commit())
	assert.True(env.config.Validators.Contains(constants.PrimaryNetworkID, nodeID))
}

>>>>>>> 455c0d9d
// Ensure semantic verification updates the current and pending staker sets correctly.
// Namely, it should add pending stakers whose start time is at or before the timestamp.
// It will not remove primary network stakers; that happens in rewardTxs.
func TestAdvanceTimeTxUpdateStakers(t *testing.T) {
	type stakerStatus uint
	const (
		pending stakerStatus = iota
		current
	)

	type staker struct {
		nodeID             ids.NodeID
		startTime, endTime time.Time
	}
	type test struct {
		description           string
		stakers               []staker
		subnetStakers         []staker
		advanceTimeTo         []time.Time
		expectedStakers       map[ids.NodeID]stakerStatus
		expectedSubnetStakers map[ids.NodeID]stakerStatus
	}

	// Chronological order (not in scale):
<<<<<<< HEAD
	// Staker0:    |--- ??? // Staker0 end time depends on the test
	// Staker1:        |------------------------------------------------------------------------|
	// Staker2:            |------------------------|
	// Staker3:                |------------------------|
	// Staker3sub:                 |----------------|
	// Staker4:                |------------------------|
	// Staker5:                                     |------------------------|
=======
	// Staker1:    |----------------------------------------------------------|
	// Staker2:        |------------------------|
	// Staker3:            |------------------------|
	// Staker3sub:             |----------------|
	// Staker4:            |------------------------|
	// Staker5:                                 |--------------------|
>>>>>>> 455c0d9d
	staker1 := staker{
		nodeID:    ids.GenerateTestNodeID(),
		startTime: defaultGenesisTime.Add(1 * time.Minute),
		endTime:   defaultGenesisTime.Add(10 * defaultMinStakingDuration).Add(1 * time.Minute),
	}
	staker2 := staker{
		nodeID:    ids.GenerateTestNodeID(),
		startTime: staker1.startTime.Add(1 * time.Minute),
		endTime:   staker1.startTime.Add(1 * time.Minute).Add(defaultMinStakingDuration),
	}
	staker3 := staker{
		nodeID:    ids.GenerateTestNodeID(),
		startTime: staker2.startTime.Add(1 * time.Minute),
		endTime:   staker2.endTime.Add(1 * time.Minute),
	}
	staker3Sub := staker{
		nodeID:    staker3.nodeID,
		startTime: staker3.startTime.Add(1 * time.Minute),
		endTime:   staker3.endTime.Add(-1 * time.Minute),
	}
	staker4 := staker{
		nodeID:    ids.GenerateTestNodeID(),
		startTime: staker3.startTime,
		endTime:   staker3.endTime,
	}
	staker5 := staker{
		nodeID:    ids.GenerateTestNodeID(),
		startTime: staker2.endTime,
		endTime:   staker2.endTime.Add(defaultMinStakingDuration),
	}

	tests := []test{
		{
			description:   "advance time to before staker1 start with subnet",
			stakers:       []staker{staker1, staker2, staker3, staker4, staker5},
			subnetStakers: []staker{staker1, staker2, staker3, staker4, staker5},
			advanceTimeTo: []time.Time{staker1.startTime.Add(-1 * time.Second)},
			expectedStakers: map[ids.NodeID]stakerStatus{
				staker1.nodeID: pending,
				staker2.nodeID: pending,
				staker3.nodeID: pending,
				staker4.nodeID: pending,
				staker5.nodeID: pending,
			},
			expectedSubnetStakers: map[ids.NodeID]stakerStatus{
				staker1.nodeID: pending,
				staker2.nodeID: pending,
				staker3.nodeID: pending,
				staker4.nodeID: pending,
				staker5.nodeID: pending,
			},
		},
		{
			description:   "advance time to staker 1 start with subnet",
			stakers:       []staker{staker1, staker2, staker3, staker4, staker5},
			subnetStakers: []staker{staker1},
			advanceTimeTo: []time.Time{staker1.startTime},
			expectedStakers: map[ids.NodeID]stakerStatus{
				staker1.nodeID: current,
				staker2.nodeID: pending,
				staker3.nodeID: pending,
				staker4.nodeID: pending,
				staker5.nodeID: pending,
			},
			expectedSubnetStakers: map[ids.NodeID]stakerStatus{
				staker1.nodeID: current,
				staker2.nodeID: pending,
				staker3.nodeID: pending,
				staker4.nodeID: pending,
				staker5.nodeID: pending,
			},
		},
		{
			description:   "advance time to the staker2 start",
			stakers:       []staker{staker1, staker2, staker3, staker4, staker5},
			advanceTimeTo: []time.Time{staker1.startTime, staker2.startTime},
			expectedStakers: map[ids.NodeID]stakerStatus{
				staker1.nodeID: current,
				staker2.nodeID: current,
				staker3.nodeID: pending,
				staker4.nodeID: pending,
				staker5.nodeID: pending,
			},
		},
		{
			description:   "staker3 should validate only primary network",
			stakers:       []staker{staker1, staker2, staker3, staker4, staker5},
			subnetStakers: []staker{staker1, staker2, staker3Sub, staker4, staker5},
			advanceTimeTo: []time.Time{staker1.startTime, staker2.startTime, staker3.startTime},
			expectedStakers: map[ids.NodeID]stakerStatus{
				staker1.nodeID: current,
				staker2.nodeID: current,
				staker3.nodeID: current,
				staker4.nodeID: current,
				staker5.nodeID: pending,
			},
			expectedSubnetStakers: map[ids.NodeID]stakerStatus{
				staker1.nodeID:    current,
				staker2.nodeID:    current,
				staker3Sub.nodeID: pending,
				staker4.nodeID:    current,
				staker5.nodeID:    pending,
			},
		},
		{
			description:   "advance time to staker3 start with subnet",
			stakers:       []staker{staker1, staker2, staker3, staker4, staker5},
			subnetStakers: []staker{staker1, staker2, staker3Sub, staker4, staker5},
			advanceTimeTo: []time.Time{staker1.startTime, staker2.startTime, staker3.startTime, staker3Sub.startTime},
			expectedStakers: map[ids.NodeID]stakerStatus{
				staker1.nodeID: current,
				staker2.nodeID: current,
				staker3.nodeID: current,
				staker4.nodeID: current,
				staker5.nodeID: pending,
			},
			expectedSubnetStakers: map[ids.NodeID]stakerStatus{
				staker1.nodeID: current,
				staker2.nodeID: current,
				staker3.nodeID: current,
				staker4.nodeID: current,
				staker5.nodeID: pending,
			},
		},
		{
			description:   "advance time to staker5 end",
			stakers:       []staker{staker1, staker2, staker3, staker4, staker5},
			advanceTimeTo: []time.Time{staker1.startTime, staker2.startTime, staker3.startTime, staker5.startTime},
			expectedStakers: map[ids.NodeID]stakerStatus{
				staker1.nodeID: current,
				staker2.nodeID: current,
				staker3.nodeID: current,
				staker4.nodeID: current,
				staker5.nodeID: current,
			},
		},
	}

	for _, test := range tests {
		t.Run(test.description, func(ts *testing.T) {
			assert := assert.New(ts)
			env := newEnvironment()
			env.ctx.Lock.Lock()
			defer func() {
				assert.NoError(shutdownEnvironment(env))
			}()
			env.config.WhitelistedSubnets.Add(testSubnet1.ID())
			dummyHeight := uint64(1)

			for _, staker := range test.stakers {
				_, err := addPendingValidator(
					env,
					staker.startTime,
					staker.endTime,
					staker.nodeID,
					[]*crypto.PrivateKeySECP256K1R{preFundedKeys[0]},
				)
				assert.NoError(err)
			}

			for _, staker := range test.subnetStakers {
				tx, err := env.txBuilder.NewAddSubnetValidatorTx(
					10, // Weight
					uint64(staker.startTime.Unix()),
					uint64(staker.endTime.Unix()),
					staker.nodeID,    // validator ID
					testSubnet1.ID(), // Subnet ID
					[]*crypto.PrivateKeySECP256K1R{preFundedKeys[0], preFundedKeys[1]},
					ids.ShortEmpty,
				)
				assert.NoError(err)

				staker := state.NewSubnetStaker(tx.ID(), &tx.Unsigned.(*txs.AddSubnetValidatorTx).Validator)
				staker.NextTime = staker.StartTime
				staker.Priority = state.SubnetValidatorPendingPriority

				env.state.PutPendingValidator(staker)
				env.state.AddTx(tx, status.Committed)
			}
			env.state.SetHeight(dummyHeight)
			assert.NoError(env.state.Commit())

			for _, newTime := range test.advanceTimeTo {
				env.clk.Set(newTime)
				tx, err := env.txBuilder.NewAdvanceTimeTx(newTime)
				assert.NoError(err)

				executor := ProposalTxExecutor{
<<<<<<< HEAD
					Backend:          &env.backend,
					ReferenceBlockID: lastAcceptedID,
					Tx:               tx,
=======
					Backend:       &env.backend,
					ParentID:      lastAcceptedID,
					StateVersions: env,
					Tx:            tx,
>>>>>>> 455c0d9d
				}
				assert.NoError(tx.Unsigned.Visit(&executor))

				executor.OnCommit.Apply(env.state)
			}
			env.state.SetHeight(dummyHeight)
			assert.NoError(env.state.Commit())

			for stakerNodeID, status := range test.expectedStakers {
				switch status {
				case pending:
					_, err := env.state.GetPendingValidator(constants.PrimaryNetworkID, stakerNodeID)
					assert.NoError(err)
					assert.False(env.config.Validators.Contains(constants.PrimaryNetworkID, stakerNodeID))
				case current:
					_, err := env.state.GetCurrentValidator(constants.PrimaryNetworkID, stakerNodeID)
					assert.NoError(err)
					assert.True(env.config.Validators.Contains(constants.PrimaryNetworkID, stakerNodeID))
				}
			}

			for stakerNodeID, status := range test.expectedSubnetStakers {
				switch status {
				case pending:
					assert.False(env.config.Validators.Contains(testSubnet1.ID(), stakerNodeID))
				case current:
					assert.True(env.config.Validators.Contains(testSubnet1.ID(), stakerNodeID))
				}
			}
		})
	}
}

// Regression test for https://github.com/ava-labs/avalanchego/pull/584
// that ensures it fixes a bug where subnet validators are not removed
// when timestamp is advanced and there is a pending staker whose start time
// is after the new timestamp
func TestAdvanceTimeTxRemoveSubnetValidator(t *testing.T) {
	assert := assert.New(t)
	env := newEnvironment()
	env.ctx.Lock.Lock()
	defer func() {
		assert.NoError(shutdownEnvironment(env))
	}()
	env.config.WhitelistedSubnets.Add(testSubnet1.ID())
	dummyHeight := uint64(1)

	// Add a subnet validator to the staker set
	subnetValidatorNodeID := ids.NodeID(preFundedKeys[0].PublicKey().Address())
	// Starts after the corre
	subnetVdr1StartTime := defaultValidateStartTime
	subnetVdr1EndTime := defaultValidateStartTime.Add(defaultMinStakingDuration)
	tx, err := env.txBuilder.NewAddSubnetValidatorTx(
		1,                                  // Weight
		uint64(subnetVdr1StartTime.Unix()), // Start time
		uint64(subnetVdr1EndTime.Unix()),   // end time
		subnetValidatorNodeID,              // Node ID
		testSubnet1.ID(),                   // Subnet ID
		[]*crypto.PrivateKeySECP256K1R{preFundedKeys[0], preFundedKeys[1]},
		ids.ShortEmpty,
	)
	assert.NoError(err)

	staker := state.NewSubnetStaker(tx.ID(), &tx.Unsigned.(*txs.AddSubnetValidatorTx).Validator)
	staker.NextTime = staker.EndTime
	staker.Priority = state.SubnetValidatorCurrentPriority

	env.state.PutCurrentValidator(staker)
	env.state.AddTx(tx, status.Committed)
	env.state.SetHeight(dummyHeight)
	assert.NoError(env.state.Commit())

	// The above validator is now part of the staking set

	// Queue a staker that joins the staker set after the above validator leaves
	subnetVdr2NodeID := ids.NodeID(preFundedKeys[1].PublicKey().Address())
	tx, err = env.txBuilder.NewAddSubnetValidatorTx(
		1, // Weight
		uint64(subnetVdr1EndTime.Add(time.Second).Unix()),                                // Start time
		uint64(subnetVdr1EndTime.Add(time.Second).Add(defaultMinStakingDuration).Unix()), // end time
		subnetVdr2NodeID, // Node ID
		testSubnet1.ID(), // Subnet ID
		[]*crypto.PrivateKeySECP256K1R{preFundedKeys[0], preFundedKeys[1]}, // Keys
		ids.ShortEmpty, // reward address
	)
	assert.NoError(err)

	staker = state.NewSubnetStaker(tx.ID(), &tx.Unsigned.(*txs.AddSubnetValidatorTx).Validator)
	staker.NextTime = staker.StartTime
	staker.Priority = state.SubnetValidatorPendingPriority

	env.state.PutPendingValidator(staker)
	env.state.AddTx(tx, status.Committed)
	env.state.SetHeight(dummyHeight)
	assert.NoError(env.state.Commit())

	// The above validator is now in the pending staker set

	// Advance time to the first staker's end time.
	env.clk.Set(subnetVdr1EndTime)
	tx, err = env.txBuilder.NewAdvanceTimeTx(subnetVdr1EndTime)
	assert.NoError(err)

	executor := ProposalTxExecutor{
<<<<<<< HEAD
		Backend:          &env.backend,
		ReferenceBlockID: lastAcceptedID,
		Tx:               tx,
=======
		Backend:       &env.backend,
		ParentID:      lastAcceptedID,
		StateVersions: env,
		Tx:            tx,
>>>>>>> 455c0d9d
	}
	assert.NoError(tx.Unsigned.Visit(&executor))

	_, err = executor.OnCommit.GetCurrentValidator(testSubnet1.ID(), subnetValidatorNodeID)
	assert.ErrorIs(err, database.ErrNotFound)

	// Check VM Validators are removed successfully
	executor.OnCommit.Apply(env.state)
	env.state.SetHeight(dummyHeight)
	assert.NoError(env.state.Commit())
	assert.False(env.config.Validators.Contains(testSubnet1.ID(), subnetVdr2NodeID))
	assert.False(env.config.Validators.Contains(testSubnet1.ID(), subnetValidatorNodeID))
}

func TestWhitelistedSubnet(t *testing.T) {
	for _, whitelist := range []bool{true, false} {
		t.Run(fmt.Sprintf("whitelisted %t", whitelist), func(t *testing.T) {
			env := newEnvironment()
			env.ctx.Lock.Lock()
			defer func() {
				if err := shutdownEnvironment(env); err != nil {
					t.Fatal(err)
				}
			}()
			dummyHeight := uint64(1)
			if whitelist {
				env.config.WhitelistedSubnets.Add(testSubnet1.ID())
			}

			// Add a subnet validator to the staker set
			subnetValidatorNodeID := preFundedKeys[0].PublicKey().Address()

			subnetVdr1StartTime := defaultGenesisTime.Add(1 * time.Minute)
			subnetVdr1EndTime := defaultGenesisTime.Add(10 * defaultMinStakingDuration).Add(1 * time.Minute)
			tx, err := env.txBuilder.NewAddSubnetValidatorTx(
				1,                                  // Weight
				uint64(subnetVdr1StartTime.Unix()), // Start time
				uint64(subnetVdr1EndTime.Unix()),   // end time
				ids.NodeID(subnetValidatorNodeID),  // Node ID
				testSubnet1.ID(),                   // Subnet ID
				[]*crypto.PrivateKeySECP256K1R{preFundedKeys[0], preFundedKeys[1]},
				ids.ShortEmpty,
			)
			if err != nil {
				t.Fatal(err)
			}

			staker := state.NewSubnetStaker(tx.ID(), &tx.Unsigned.(*txs.AddSubnetValidatorTx).Validator)
			staker.NextTime = staker.StartTime
			staker.Priority = state.SubnetValidatorPendingPriority

			env.state.PutPendingValidator(staker)
			env.state.AddTx(tx, status.Committed)
			env.state.SetHeight(dummyHeight)
			if err := env.state.Commit(); err != nil {
				t.Fatal(err)
			}

			// Advance time to the staker's start time.
			env.clk.Set(subnetVdr1StartTime)
			tx, err = env.txBuilder.NewAdvanceTimeTx(subnetVdr1StartTime)
			if err != nil {
				t.Fatal(err)
			}

			executor := ProposalTxExecutor{
<<<<<<< HEAD
				Backend:          &env.backend,
				ReferenceBlockID: lastAcceptedID,
				Tx:               tx,
=======
				Backend:       &env.backend,
				ParentID:      lastAcceptedID,
				StateVersions: env,
				Tx:            tx,
>>>>>>> 455c0d9d
			}
			err = tx.Unsigned.Visit(&executor)
			if err != nil {
				t.Fatal(err)
			}

			executor.OnCommit.Apply(env.state)
			env.state.SetHeight(dummyHeight)
			assert.NoError(t, env.state.Commit())
			assert.Equal(t, whitelist, env.config.Validators.Contains(testSubnet1.ID(), ids.NodeID(subnetValidatorNodeID)))
		})
	}
}

func TestAdvanceTimeTxDelegatorStakerWeight(t *testing.T) {
	env := newEnvironment()
	env.ctx.Lock.Lock()
	defer func() {
		if err := shutdownEnvironment(env); err != nil {
			t.Fatal(err)
		}
	}()
	dummyHeight := uint64(1)

	// Case: Timestamp is after next validator start time
	// Add a pending validator
	pendingValidatorStartTime := defaultGenesisTime.Add(1 * time.Second)
	pendingValidatorEndTime := pendingValidatorStartTime.Add(defaultMaxStakingDuration)
	nodeID := ids.GenerateTestNodeID()
	_, err := addPendingValidator(
		env,
		pendingValidatorStartTime,
		pendingValidatorEndTime,
		nodeID,
		[]*crypto.PrivateKeySECP256K1R{preFundedKeys[0]},
	)
	assert.NoError(t, err)

	tx, err := env.txBuilder.NewAdvanceTimeTx(pendingValidatorStartTime)
	assert.NoError(t, err)

	executor := ProposalTxExecutor{
<<<<<<< HEAD
		Backend:          &env.backend,
		ReferenceBlockID: lastAcceptedID,
		Tx:               tx,
=======
		Backend:       &env.backend,
		ParentID:      lastAcceptedID,
		StateVersions: env,
		Tx:            tx,
>>>>>>> 455c0d9d
	}
	err = tx.Unsigned.Visit(&executor)
	assert.NoError(t, err)

	executor.OnCommit.Apply(env.state)
	env.state.SetHeight(dummyHeight)
	assert.NoError(t, env.state.Commit())

	// Test validator weight before delegation
	primarySet, ok := env.config.Validators.GetValidators(constants.PrimaryNetworkID)
	assert.True(t, ok)
	vdrWeight, _ := primarySet.GetWeight(nodeID)
	assert.Equal(t, env.config.MinValidatorStake, vdrWeight)

	// Add delegator
	pendingDelegatorStartTime := pendingValidatorStartTime.Add(1 * time.Second)
	pendingDelegatorEndTime := pendingDelegatorStartTime.Add(1 * time.Second)

	addDelegatorTx, err := env.txBuilder.NewAddDelegatorTx(
		env.config.MinDelegatorStake,
		uint64(pendingDelegatorStartTime.Unix()),
		uint64(pendingDelegatorEndTime.Unix()),
		nodeID,
		preFundedKeys[0].PublicKey().Address(),
		[]*crypto.PrivateKeySECP256K1R{
			preFundedKeys[0],
			preFundedKeys[1],
			preFundedKeys[4],
		},
		ids.ShortEmpty,
	)
	assert.NoError(t, err)

	staker := state.NewPrimaryNetworkStaker(addDelegatorTx.ID(), &addDelegatorTx.Unsigned.(*txs.AddDelegatorTx).Validator)
	staker.NextTime = staker.StartTime
	staker.Priority = state.PrimaryNetworkDelegatorPendingPriority

	env.state.PutPendingDelegator(staker)
	env.state.AddTx(addDelegatorTx, status.Committed)
	env.state.SetHeight(dummyHeight)
	assert.NoError(t, env.state.Commit())

	// Advance Time
	tx, err = env.txBuilder.NewAdvanceTimeTx(pendingDelegatorStartTime)
	assert.NoError(t, err)

	executor = ProposalTxExecutor{
<<<<<<< HEAD
		Backend:          &env.backend,
		ReferenceBlockID: lastAcceptedID,
		Tx:               tx,
=======
		Backend:       &env.backend,
		ParentID:      lastAcceptedID,
		StateVersions: env,
		Tx:            tx,
>>>>>>> 455c0d9d
	}
	err = tx.Unsigned.Visit(&executor)
	assert.NoError(t, err)

	executor.OnCommit.Apply(env.state)
	env.state.SetHeight(dummyHeight)
	assert.NoError(t, env.state.Commit())

	// Test validator weight after delegation
	vdrWeight, _ = primarySet.GetWeight(nodeID)
	assert.Equal(t, env.config.MinDelegatorStake+env.config.MinValidatorStake, vdrWeight)
}

func TestAdvanceTimeTxDelegatorStakers(t *testing.T) {
	env := newEnvironment()
	env.ctx.Lock.Lock()
	defer func() {
		if err := shutdownEnvironment(env); err != nil {
			t.Fatal(err)
		}
	}()
	dummyHeight := uint64(1)

	// Case: Timestamp is after next validator start time
	// Add a pending validator
	pendingValidatorStartTime := defaultGenesisTime.Add(1 * time.Second)
	pendingValidatorEndTime := pendingValidatorStartTime.Add(defaultMinStakingDuration)
	nodeID := ids.GenerateTestNodeID()
	_, err := addPendingValidator(env, pendingValidatorStartTime, pendingValidatorEndTime, nodeID, []*crypto.PrivateKeySECP256K1R{preFundedKeys[0]})
	assert.NoError(t, err)

	tx, err := env.txBuilder.NewAdvanceTimeTx(pendingValidatorStartTime)
	assert.NoError(t, err)

	executor := ProposalTxExecutor{
<<<<<<< HEAD
		Backend:          &env.backend,
		ReferenceBlockID: lastAcceptedID,
		Tx:               tx,
=======
		Backend:       &env.backend,
		ParentID:      lastAcceptedID,
		StateVersions: env,
		Tx:            tx,
>>>>>>> 455c0d9d
	}
	err = tx.Unsigned.Visit(&executor)
	assert.NoError(t, err)

	executor.OnCommit.Apply(env.state)
	env.state.SetHeight(dummyHeight)
	assert.NoError(t, env.state.Commit())

	// Test validator weight before delegation
	primarySet, ok := env.config.Validators.GetValidators(constants.PrimaryNetworkID)
	assert.True(t, ok)
	vdrWeight, _ := primarySet.GetWeight(nodeID)
	assert.Equal(t, env.config.MinValidatorStake, vdrWeight)

	// Add delegator
	pendingDelegatorStartTime := pendingValidatorStartTime.Add(1 * time.Second)
	pendingDelegatorEndTime := pendingDelegatorStartTime.Add(defaultMinStakingDuration)
	addDelegatorTx, err := env.txBuilder.NewAddDelegatorTx(
		env.config.MinDelegatorStake,
		uint64(pendingDelegatorStartTime.Unix()),
		uint64(pendingDelegatorEndTime.Unix()),
		nodeID,
		preFundedKeys[0].PublicKey().Address(),
		[]*crypto.PrivateKeySECP256K1R{preFundedKeys[0], preFundedKeys[1], preFundedKeys[4]},
		ids.ShortEmpty,
	)
	assert.NoError(t, err)

	staker := state.NewPrimaryNetworkStaker(addDelegatorTx.ID(), &addDelegatorTx.Unsigned.(*txs.AddDelegatorTx).Validator)
	staker.NextTime = staker.StartTime
	staker.Priority = state.PrimaryNetworkDelegatorPendingPriority

	env.state.PutPendingDelegator(staker)
	env.state.AddTx(addDelegatorTx, status.Committed)
	env.state.SetHeight(dummyHeight)
	assert.NoError(t, env.state.Commit())

	// Advance Time
	tx, err = env.txBuilder.NewAdvanceTimeTx(pendingDelegatorStartTime)
	assert.NoError(t, err)

	executor = ProposalTxExecutor{
<<<<<<< HEAD
		Backend:          &env.backend,
		ReferenceBlockID: lastAcceptedID,
		Tx:               tx,
=======
		Backend:       &env.backend,
		ParentID:      lastAcceptedID,
		StateVersions: env,
		Tx:            tx,
>>>>>>> 455c0d9d
	}
	err = tx.Unsigned.Visit(&executor)
	assert.NoError(t, err)

	executor.OnCommit.Apply(env.state)
	env.state.SetHeight(dummyHeight)
	assert.NoError(t, env.state.Commit())

	// Test validator weight after delegation
	vdrWeight, _ = primarySet.GetWeight(nodeID)
	assert.Equal(t, env.config.MinDelegatorStake+env.config.MinValidatorStake, vdrWeight)
}

// Test method InitiallyPrefersCommit
func TestAdvanceTimeTxInitiallyPrefersCommit(t *testing.T) {
	env := newEnvironment()
	env.ctx.Lock.Lock()
	defer func() {
		if err := shutdownEnvironment(env); err != nil {
			t.Fatal(err)
		}
	}()
	env.clk.Set(defaultGenesisTime) // VM's clock reads the genesis time

	// Proposed advancing timestamp to 1 second after sync bound
	tx, err := env.txBuilder.NewAdvanceTimeTx(defaultGenesisTime.Add(SyncBound))
	if err != nil {
		t.Fatal(err)
	}

	executor := ProposalTxExecutor{
<<<<<<< HEAD
		Backend:          &env.backend,
		ReferenceBlockID: lastAcceptedID,
		Tx:               tx,
=======
		Backend:       &env.backend,
		ParentID:      lastAcceptedID,
		StateVersions: env,
		Tx:            tx,
>>>>>>> 455c0d9d
	}
	err = tx.Unsigned.Visit(&executor)
	assert.NoError(t, err)

	if !executor.PrefersCommit {
		t.Fatal("should prefer to commit this tx because its proposed timestamp it's within sync bound")
	}
}

// Ensure marshaling/unmarshaling works
func TestAdvanceTimeTxUnmarshal(t *testing.T) {
	env := newEnvironment()
	env.ctx.Lock.Lock()
	defer func() {
		if err := shutdownEnvironment(env); err != nil {
			t.Fatal(err)
		}
	}()

	tx, err := env.txBuilder.NewAdvanceTimeTx(defaultGenesisTime)
	if err != nil {
		t.Fatal(err)
	}

	bytes, err := txs.Codec.Marshal(txs.Version, tx)
	if err != nil {
		t.Fatal(err)
	}

	var unmarshaledTx txs.Tx
	if _, err := txs.Codec.Unmarshal(bytes, &unmarshaledTx); err != nil {
		t.Fatal(err)
	} else if tx.Unsigned.(*txs.AdvanceTimeTx).Time != unmarshaledTx.Unsigned.(*txs.AdvanceTimeTx).Time {
		t.Fatal("should have same timestamp")
	}
}

func addPendingValidator(
	env *environment,
	startTime time.Time,
	endTime time.Time,
	nodeID ids.NodeID,
	keys []*crypto.PrivateKeySECP256K1R,
) (*txs.Tx, error) {
	addPendingValidatorTx, err := env.txBuilder.NewAddValidatorTx(
		env.config.MinValidatorStake,
		uint64(startTime.Unix()),
		uint64(endTime.Unix()),
		nodeID,
		ids.ShortID(nodeID),
		reward.PercentDenominator,
		keys,
		ids.ShortEmpty,
	)
	if err != nil {
		return nil, err
	}

	staker := state.NewPrimaryNetworkStaker(
		addPendingValidatorTx.ID(),
		&addPendingValidatorTx.Unsigned.(*txs.AddValidatorTx).Validator,
	)
	staker.NextTime = staker.StartTime
	staker.Priority = state.PrimaryNetworkValidatorPendingPriority

	env.state.PutPendingValidator(staker)
	env.state.AddTx(addPendingValidatorTx, status.Committed)
	dummyHeight := uint64(1)
	env.state.SetHeight(dummyHeight)
	if err := env.state.Commit(); err != nil {
		return nil, err
	}
	return addPendingValidatorTx, nil
}<|MERGE_RESOLUTION|>--- conflicted
+++ resolved
@@ -36,13 +36,7 @@
 	pendingValidatorStartTime := defaultGenesisTime.Add(1 * time.Second)
 	pendingValidatorEndTime := pendingValidatorStartTime.Add(defaultMinStakingDuration)
 	nodeID := ids.GenerateTestNodeID()
-	addPendingValidatorTx, err := addPendingValidator(
-		env,
-		pendingValidatorStartTime,
-		pendingValidatorEndTime,
-		nodeID,
-		[]*crypto.PrivateKeySECP256K1R{preFundedKeys[0]},
-	)
+	addPendingValidatorTx, err := addPendingValidator(env, pendingValidatorStartTime, pendingValidatorEndTime, nodeID, []*crypto.PrivateKeySECP256K1R{preFundedKeys[0]})
 	assert.NoError(err)
 
 	tx, err := env.txBuilder.NewAdvanceTimeTx(pendingValidatorStartTime)
@@ -51,6 +45,7 @@
 	executor := ProposalTxExecutor{
 		Backend:          &env.backend,
 		ReferenceBlockID: lastAcceptedID,
+		StateVersions:    env,
 		Tx:               tx,
 	}
 	assert.NoError(tx.Unsigned.Visit(&executor))
@@ -92,16 +87,10 @@
 	}
 
 	executor := ProposalTxExecutor{
-<<<<<<< HEAD
 		Backend:          &env.backend,
 		ReferenceBlockID: lastAcceptedID,
+		StateVersions:    env,
 		Tx:               tx,
-=======
-		Backend:       &env.backend,
-		ParentID:      lastAcceptedID,
-		StateVersions: env,
-		Tx:            tx,
->>>>>>> 455c0d9d
 	}
 	err = tx.Unsigned.Visit(&executor)
 	if err == nil {
@@ -129,16 +118,10 @@
 		}
 
 		executor := ProposalTxExecutor{
-<<<<<<< HEAD
 			Backend:          &env.backend,
 			ReferenceBlockID: lastAcceptedID,
+			StateVersions:    env,
 			Tx:               tx,
-=======
-			Backend:       &env.backend,
-			ParentID:      lastAcceptedID,
-			StateVersions: env,
-			Tx:            tx,
->>>>>>> 455c0d9d
 		}
 		err = tx.Unsigned.Visit(&executor)
 		if err == nil {
@@ -170,16 +153,10 @@
 		}
 
 		executor := ProposalTxExecutor{
-<<<<<<< HEAD
 			Backend:          &env.backend,
 			ReferenceBlockID: lastAcceptedID,
+			StateVersions:    env,
 			Tx:               tx,
-=======
-			Backend:       &env.backend,
-			ParentID:      lastAcceptedID,
-			StateVersions: env,
-			Tx:            tx,
->>>>>>> 455c0d9d
 		}
 		err = tx.Unsigned.Visit(&executor)
 		if err == nil {
@@ -188,61 +165,6 @@
 	}
 }
 
-<<<<<<< HEAD
-=======
-// Ensure semantic verification updates the current and pending staker set
-// for the primary network
-func TestAdvanceTimeTxUpdatePrimaryNetworkStakers(t *testing.T) {
-	assert := assert.New(t)
-	env := newEnvironment()
-	env.ctx.Lock.Lock()
-	defer func() {
-		assert.NoError(shutdownEnvironment(env))
-	}()
-	dummyHeight := uint64(1)
-
-	// Case: Timestamp is after next validator start time
-	// Add a pending validator
-	pendingValidatorStartTime := defaultGenesisTime.Add(1 * time.Second)
-	pendingValidatorEndTime := pendingValidatorStartTime.Add(defaultMinStakingDuration)
-	nodeID := ids.GenerateTestNodeID()
-	addPendingValidatorTx, err := addPendingValidator(env, pendingValidatorStartTime, pendingValidatorEndTime, nodeID, []*crypto.PrivateKeySECP256K1R{preFundedKeys[0]})
-	assert.NoError(err)
-
-	tx, err := env.txBuilder.NewAdvanceTimeTx(pendingValidatorStartTime)
-	assert.NoError(err)
-
-	executor := ProposalTxExecutor{
-		Backend:       &env.backend,
-		ParentID:      lastAcceptedID,
-		StateVersions: env,
-		Tx:            tx,
-	}
-	assert.NoError(tx.Unsigned.Visit(&executor))
-
-	validatorStaker, err := executor.OnCommit.GetCurrentValidator(constants.PrimaryNetworkID, nodeID)
-	assert.NoError(err)
-	assert.Equal(addPendingValidatorTx.ID(), validatorStaker.TxID)
-	assert.EqualValues(1370, validatorStaker.PotentialReward) // See rewards tests to explain why 1370
-
-	_, err = executor.OnCommit.GetPendingValidator(constants.PrimaryNetworkID, nodeID)
-	assert.ErrorIs(err, database.ErrNotFound)
-
-	_, err = executor.OnAbort.GetCurrentValidator(constants.PrimaryNetworkID, nodeID)
-	assert.ErrorIs(err, database.ErrNotFound)
-
-	validatorStaker, err = executor.OnAbort.GetPendingValidator(constants.PrimaryNetworkID, nodeID)
-	assert.NoError(err)
-	assert.Equal(addPendingValidatorTx.ID(), validatorStaker.TxID)
-
-	// Test VM validators
-	executor.OnCommit.Apply(env.state)
-	env.state.SetHeight(dummyHeight)
-	assert.NoError(env.state.Commit())
-	assert.True(env.config.Validators.Contains(constants.PrimaryNetworkID, nodeID))
-}
-
->>>>>>> 455c0d9d
 // Ensure semantic verification updates the current and pending staker sets correctly.
 // Namely, it should add pending stakers whose start time is at or before the timestamp.
 // It will not remove primary network stakers; that happens in rewardTxs.
@@ -267,7 +189,6 @@
 	}
 
 	// Chronological order (not in scale):
-<<<<<<< HEAD
 	// Staker0:    |--- ??? // Staker0 end time depends on the test
 	// Staker1:        |------------------------------------------------------------------------|
 	// Staker2:            |------------------------|
@@ -275,14 +196,6 @@
 	// Staker3sub:                 |----------------|
 	// Staker4:                |------------------------|
 	// Staker5:                                     |------------------------|
-=======
-	// Staker1:    |----------------------------------------------------------|
-	// Staker2:        |------------------------|
-	// Staker3:            |------------------------|
-	// Staker3sub:             |----------------|
-	// Staker4:            |------------------------|
-	// Staker5:                                 |--------------------|
->>>>>>> 455c0d9d
 	staker1 := staker{
 		nodeID:    ids.GenerateTestNodeID(),
 		startTime: defaultGenesisTime.Add(1 * time.Minute),
@@ -471,16 +384,10 @@
 				assert.NoError(err)
 
 				executor := ProposalTxExecutor{
-<<<<<<< HEAD
 					Backend:          &env.backend,
 					ReferenceBlockID: lastAcceptedID,
+					StateVersions:    env,
 					Tx:               tx,
-=======
-					Backend:       &env.backend,
-					ParentID:      lastAcceptedID,
-					StateVersions: env,
-					Tx:            tx,
->>>>>>> 455c0d9d
 				}
 				assert.NoError(tx.Unsigned.Visit(&executor))
 
@@ -585,16 +492,10 @@
 	assert.NoError(err)
 
 	executor := ProposalTxExecutor{
-<<<<<<< HEAD
 		Backend:          &env.backend,
 		ReferenceBlockID: lastAcceptedID,
+		StateVersions:    env,
 		Tx:               tx,
-=======
-		Backend:       &env.backend,
-		ParentID:      lastAcceptedID,
-		StateVersions: env,
-		Tx:            tx,
->>>>>>> 455c0d9d
 	}
 	assert.NoError(tx.Unsigned.Visit(&executor))
 
@@ -661,16 +562,10 @@
 			}
 
 			executor := ProposalTxExecutor{
-<<<<<<< HEAD
 				Backend:          &env.backend,
 				ReferenceBlockID: lastAcceptedID,
+				StateVersions:    env,
 				Tx:               tx,
-=======
-				Backend:       &env.backend,
-				ParentID:      lastAcceptedID,
-				StateVersions: env,
-				Tx:            tx,
->>>>>>> 455c0d9d
 			}
 			err = tx.Unsigned.Visit(&executor)
 			if err != nil {
@@ -713,16 +608,10 @@
 	assert.NoError(t, err)
 
 	executor := ProposalTxExecutor{
-<<<<<<< HEAD
 		Backend:          &env.backend,
 		ReferenceBlockID: lastAcceptedID,
+		StateVersions:    env,
 		Tx:               tx,
-=======
-		Backend:       &env.backend,
-		ParentID:      lastAcceptedID,
-		StateVersions: env,
-		Tx:            tx,
->>>>>>> 455c0d9d
 	}
 	err = tx.Unsigned.Visit(&executor)
 	assert.NoError(t, err)
@@ -770,16 +659,10 @@
 	assert.NoError(t, err)
 
 	executor = ProposalTxExecutor{
-<<<<<<< HEAD
 		Backend:          &env.backend,
 		ReferenceBlockID: lastAcceptedID,
+		StateVersions:    env,
 		Tx:               tx,
-=======
-		Backend:       &env.backend,
-		ParentID:      lastAcceptedID,
-		StateVersions: env,
-		Tx:            tx,
->>>>>>> 455c0d9d
 	}
 	err = tx.Unsigned.Visit(&executor)
 	assert.NoError(t, err)
@@ -815,16 +698,10 @@
 	assert.NoError(t, err)
 
 	executor := ProposalTxExecutor{
-<<<<<<< HEAD
 		Backend:          &env.backend,
 		ReferenceBlockID: lastAcceptedID,
+		StateVersions:    env,
 		Tx:               tx,
-=======
-		Backend:       &env.backend,
-		ParentID:      lastAcceptedID,
-		StateVersions: env,
-		Tx:            tx,
->>>>>>> 455c0d9d
 	}
 	err = tx.Unsigned.Visit(&executor)
 	assert.NoError(t, err)
@@ -867,16 +744,10 @@
 	assert.NoError(t, err)
 
 	executor = ProposalTxExecutor{
-<<<<<<< HEAD
 		Backend:          &env.backend,
 		ReferenceBlockID: lastAcceptedID,
+		StateVersions:    env,
 		Tx:               tx,
-=======
-		Backend:       &env.backend,
-		ParentID:      lastAcceptedID,
-		StateVersions: env,
-		Tx:            tx,
->>>>>>> 455c0d9d
 	}
 	err = tx.Unsigned.Visit(&executor)
 	assert.NoError(t, err)
@@ -908,16 +779,10 @@
 	}
 
 	executor := ProposalTxExecutor{
-<<<<<<< HEAD
 		Backend:          &env.backend,
 		ReferenceBlockID: lastAcceptedID,
+		StateVersions:    env,
 		Tx:               tx,
-=======
-		Backend:       &env.backend,
-		ParentID:      lastAcceptedID,
-		StateVersions: env,
-		Tx:            tx,
->>>>>>> 455c0d9d
 	}
 	err = tx.Unsigned.Visit(&executor)
 	assert.NoError(t, err)
