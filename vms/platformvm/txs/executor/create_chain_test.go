--- conflicted
+++ resolved
@@ -224,21 +224,9 @@
 			env := newEnvironment(t, banff)
 			env.config.ApricotPhase3Time = ap3Time
 
-<<<<<<< HEAD
-			feeCfg := env.config.GetDynamicFeesConfig(env.state.GetTimestamp())
-			feeCalc := &fees.Calculator{
-				IsEUpgradeActive: false,
-				Config:           env.config,
-				ChainTime:        test.time,
-				FeeManager:       commonfees.NewManager(feeCfg.InitialUnitFees, commonfees.EmptyWindows),
-				ConsumedUnitsCap: feeCfg.BlockUnitsCap,
-
-				Fee: test.fee,
-=======
 			addrs := set.NewSet[ids.ShortID](len(preFundedKeys))
 			for _, key := range preFundedKeys {
 				addrs.Add(key.Address())
->>>>>>> 78bf907f
 			}
 
 			env.state.SetTimestamp(test.time) // to duly set fee
@@ -254,7 +242,7 @@
 					IsEUpgradeActive: false,
 					Config:           &cfg,
 					ChainTime:        test.time,
-					FeeManager:       commonfees.NewManager(feeCfg.UnitFees),
+					FeeManager:       commonfees.NewManager(feeCfg.InitialUnitFees, commonfees.EmptyWindows),
 					ConsumedUnitsCap: feeCfg.BlockUnitsCap,
 				}
 			)
