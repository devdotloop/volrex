--- conflicted
+++ resolved
@@ -25,11 +25,7 @@
 // Ensure Execute fails when there are not enough control sigs
 func TestCreateChainTxInsufficientControlSigs(t *testing.T) {
 	require := require.New(t)
-<<<<<<< HEAD
-	env := newEnvironment(t, banffFork)
-=======
-	env := newEnvironment(t, banff)
->>>>>>> 1c92a173
+	env := newEnvironment(t, banff)
 	env.ctx.Lock.Lock()
 	defer env.ctx.Lock.Unlock()
 
@@ -63,11 +59,7 @@
 // Ensure Execute fails when an incorrect control signature is given
 func TestCreateChainTxWrongControlSig(t *testing.T) {
 	require := require.New(t)
-<<<<<<< HEAD
-	env := newEnvironment(t, banffFork)
-=======
-	env := newEnvironment(t, banff)
->>>>>>> 1c92a173
+	env := newEnvironment(t, banff)
 	env.ctx.Lock.Lock()
 	defer env.ctx.Lock.Unlock()
 
@@ -108,11 +100,7 @@
 // its validator set doesn't exist
 func TestCreateChainTxNoSuchSubnet(t *testing.T) {
 	require := require.New(t)
-<<<<<<< HEAD
-	env := newEnvironment(t, banffFork)
-=======
-	env := newEnvironment(t, banff)
->>>>>>> 1c92a173
+	env := newEnvironment(t, banff)
 	env.ctx.Lock.Lock()
 	defer env.ctx.Lock.Unlock()
 
@@ -145,11 +133,7 @@
 // Ensure valid tx passes semanticVerify
 func TestCreateChainTxValid(t *testing.T) {
 	require := require.New(t)
-<<<<<<< HEAD
-	env := newEnvironment(t, banffFork)
-=======
-	env := newEnvironment(t, banff)
->>>>>>> 1c92a173
+	env := newEnvironment(t, banff)
 	env.ctx.Lock.Lock()
 	defer env.ctx.Lock.Unlock()
 
@@ -207,11 +191,7 @@
 		t.Run(test.name, func(t *testing.T) {
 			require := require.New(t)
 
-<<<<<<< HEAD
-			env := newEnvironment(t, banffFork)
-=======
 			env := newEnvironment(t, banff)
->>>>>>> 1c92a173
 			env.config.ApricotPhase3Time = ap3Time
 
 			ins, outs, _, signers, err := env.utxosHandler.Spend(env.state, preFundedKeys, 0, test.fee, ids.ShortEmpty)
