--- conflicted
+++ resolved
@@ -19,12 +19,9 @@
 	"github.com/ava-labs/avalanchego/vms/platformvm/config"
 	"github.com/ava-labs/avalanchego/vms/platformvm/state"
 	"github.com/ava-labs/avalanchego/vms/platformvm/txs"
-	"github.com/ava-labs/avalanchego/vms/platformvm/txs/fee"
 	"github.com/ava-labs/avalanchego/vms/platformvm/txs/txstest"
 	"github.com/ava-labs/avalanchego/vms/platformvm/utxo"
 	"github.com/ava-labs/avalanchego/vms/secp256k1fx"
-
-	commonfees "github.com/ava-labs/avalanchego/vms/components/fees"
 )
 
 // Ensure Execute fails when there are not enough control sigs
@@ -50,23 +47,12 @@
 	stateDiff, err := state.NewDiff(lastAcceptedID, env)
 	require.NoError(err)
 
-<<<<<<< HEAD
-	chainTime := env.state.GetTimestamp()
-	feeCfg := fee.GetDynamicConfig(env.config.UpgradeConfig.IsEActivated(chainTime))
-	executor := StandardTxExecutor{
-		Backend:            &env.backend,
-		BlkFeeManager:      commonfees.NewManager(feeCfg.FeeRate),
-		BlockMaxComplexity: feeCfg.BlockMaxComplexity,
-		State:              stateDiff,
-		Tx:                 tx,
-=======
-	feeCalculator := config.PickFeeCalculator(env.backend.Config, stateDiff.GetTimestamp())
-	executor := StandardTxExecutor{
-		Backend:       &env.backend,
-		FeeCalculator: feeCalculator,
-		State:         stateDiff,
-		Tx:            tx,
->>>>>>> 65f00e90
+	feeCalculator := config.PickFeeCalculator(env.backend.Config, stateDiff.GetTimestamp())
+	executor := StandardTxExecutor{
+		Backend:       &env.backend,
+		FeeCalculator: feeCalculator,
+		State:         stateDiff,
+		Tx:            tx,
 	}
 	err = tx.Unsigned.Visit(&executor)
 	require.ErrorIs(err, errUnauthorizedSubnetModification)
@@ -101,23 +87,12 @@
 	stateDiff, err := state.NewDiff(lastAcceptedID, env)
 	require.NoError(err)
 
-<<<<<<< HEAD
-	chainTime := stateDiff.GetTimestamp()
-	feeCfg := fee.GetDynamicConfig(env.config.UpgradeConfig.IsEActivated(chainTime))
-	executor := StandardTxExecutor{
-		Backend:            &env.backend,
-		BlkFeeManager:      commonfees.NewManager(feeCfg.FeeRate),
-		BlockMaxComplexity: feeCfg.BlockMaxComplexity,
-		State:              stateDiff,
-		Tx:                 tx,
-=======
-	feeCalculator := config.PickFeeCalculator(env.backend.Config, stateDiff.GetTimestamp())
-	executor := StandardTxExecutor{
-		Backend:       &env.backend,
-		FeeCalculator: feeCalculator,
-		State:         stateDiff,
-		Tx:            tx,
->>>>>>> 65f00e90
+	feeCalculator := config.PickFeeCalculator(env.backend.Config, stateDiff.GetTimestamp())
+	executor := StandardTxExecutor{
+		Backend:       &env.backend,
+		FeeCalculator: feeCalculator,
+		State:         stateDiff,
+		Tx:            tx,
 	}
 	err = tx.Unsigned.Visit(&executor)
 	require.ErrorIs(err, errUnauthorizedSubnetModification)
@@ -146,23 +121,12 @@
 	stateDiff, err := state.NewDiff(lastAcceptedID, env)
 	require.NoError(err)
 
-<<<<<<< HEAD
-	currentTime := stateDiff.GetTimestamp()
-	feeCfg := fee.GetDynamicConfig(env.config.UpgradeConfig.IsEActivated(currentTime))
-	executor := StandardTxExecutor{
-		Backend:            &env.backend,
-		BlkFeeManager:      commonfees.NewManager(feeCfg.FeeRate),
-		BlockMaxComplexity: feeCfg.BlockMaxComplexity,
-		State:              stateDiff,
-		Tx:                 tx,
-=======
-	feeCalculator := config.PickFeeCalculator(env.backend.Config, stateDiff.GetTimestamp())
-	executor := StandardTxExecutor{
-		Backend:       &env.backend,
-		FeeCalculator: feeCalculator,
-		State:         stateDiff,
-		Tx:            tx,
->>>>>>> 65f00e90
+	feeCalculator := config.PickFeeCalculator(env.backend.Config, stateDiff.GetTimestamp())
+	executor := StandardTxExecutor{
+		Backend:       &env.backend,
+		FeeCalculator: feeCalculator,
+		State:         stateDiff,
+		Tx:            tx,
 	}
 	err = tx.Unsigned.Visit(&executor)
 	require.ErrorIs(err, database.ErrNotFound)
@@ -188,23 +152,12 @@
 	stateDiff, err := state.NewDiff(lastAcceptedID, env)
 	require.NoError(err)
 
-<<<<<<< HEAD
-	currentTime := stateDiff.GetTimestamp()
-	feeCfg := fee.GetDynamicConfig(env.config.UpgradeConfig.IsEActivated(currentTime))
-	executor := StandardTxExecutor{
-		Backend:            &env.backend,
-		BlkFeeManager:      commonfees.NewManager(feeCfg.FeeRate),
-		BlockMaxComplexity: feeCfg.BlockMaxComplexity,
-		State:              stateDiff,
-		Tx:                 tx,
-=======
-	feeCalculator := config.PickFeeCalculator(env.backend.Config, stateDiff.GetTimestamp())
-	executor := StandardTxExecutor{
-		Backend:       &env.backend,
-		FeeCalculator: feeCalculator,
-		State:         stateDiff,
-		Tx:            tx,
->>>>>>> 65f00e90
+	feeCalculator := config.PickFeeCalculator(env.backend.Config, stateDiff.GetTimestamp())
+	executor := StandardTxExecutor{
+		Backend:       &env.backend,
+		FeeCalculator: feeCalculator,
+		State:         stateDiff,
+		Tx:            tx,
 	}
 	require.NoError(tx.Unsigned.Visit(&executor))
 }
@@ -268,23 +221,12 @@
 
 			stateDiff.SetTimestamp(test.time)
 
-<<<<<<< HEAD
-			currentTime := stateDiff.GetTimestamp()
-			feeCfg := fee.GetDynamicConfig(env.config.UpgradeConfig.IsEActivated(currentTime))
-			executor := StandardTxExecutor{
-				Backend:            &env.backend,
-				BlkFeeManager:      commonfees.NewManager(feeCfg.FeeRate),
-				BlockMaxComplexity: feeCfg.BlockMaxComplexity,
-				State:              stateDiff,
-				Tx:                 tx,
-=======
 			feeCalculator := config.PickFeeCalculator(env.backend.Config, stateDiff.GetTimestamp())
 			executor := StandardTxExecutor{
 				Backend:       &env.backend,
 				FeeCalculator: feeCalculator,
 				State:         stateDiff,
 				Tx:            tx,
->>>>>>> 65f00e90
 			}
 			err = tx.Unsigned.Visit(&executor)
 			require.ErrorIs(err, test.expectedError)
