--- conflicted
+++ resolved
@@ -16,6 +16,7 @@
 	"github.com/ava-labs/avalanchego/utils/hashing"
 	"github.com/ava-labs/avalanchego/utils/set"
 	"github.com/ava-labs/avalanchego/utils/units"
+	"github.com/ava-labs/avalanchego/vms/components/fees"
 	"github.com/ava-labs/avalanchego/vms/platformvm/config"
 	"github.com/ava-labs/avalanchego/vms/platformvm/state"
 	"github.com/ava-labs/avalanchego/vms/platformvm/txs"
@@ -23,8 +24,6 @@
 	"github.com/ava-labs/avalanchego/vms/platformvm/txs/txstest"
 	"github.com/ava-labs/avalanchego/vms/platformvm/utxo"
 	"github.com/ava-labs/avalanchego/vms/secp256k1fx"
-
-	commonfees "github.com/ava-labs/avalanchego/vms/components/fees"
 )
 
 // Ensure Execute fails when there are not enough control sigs
@@ -50,23 +49,26 @@
 	stateDiff, err := state.NewDiff(lastAcceptedID, env)
 	require.NoError(err)
 
-<<<<<<< HEAD
-	chainTime := env.state.GetTimestamp()
-	feeCfg := config.GetDynamicFeesConfig(env.config.UpgradeConfig.IsEActivated(chainTime))
-	executor := StandardTxExecutor{
-		Backend:            &env.backend,
-		BlkFeeManager:      commonfees.NewManager(feeCfg.FeeRate),
-		BlockMaxComplexity: feeCfg.BlockMaxComplexity,
-		State:              stateDiff,
-		Tx:                 tx,
-=======
-	feeCalculator := fee.NewStaticCalculator(env.backend.Config.StaticFeeConfig, env.backend.Config.UpgradeConfig, stateDiff.GetTimestamp())
+	var (
+		chainTime     = stateDiff.GetTimestamp()
+		isEActive     = env.backend.Config.UpgradeConfig.IsEActivated(chainTime)
+		staticFeeCfg  = env.backend.Config.StaticFeeConfig
+		feeCalculator *fee.Calculator
+	)
+
+	if !isEActive {
+		feeCalculator = fee.NewStaticCalculator(staticFeeCfg, env.backend.Config.UpgradeConfig, chainTime)
+	} else {
+		feesCfg := config.GetDynamicFeesConfig(isEActive)
+		feesMan := fees.NewManager(feesCfg.FeeRate)
+		feeCalculator = fee.NewDynamicCalculator(staticFeeCfg, feesMan, feesCfg.BlockMaxComplexity)
+	}
+
 	executor := StandardTxExecutor{
 		Backend:       &env.backend,
 		FeeCalculator: feeCalculator,
 		State:         stateDiff,
 		Tx:            tx,
->>>>>>> 32e26d52
 	}
 	err = tx.Unsigned.Visit(&executor)
 	require.ErrorIs(err, errUnauthorizedSubnetModification)
@@ -101,23 +103,26 @@
 	stateDiff, err := state.NewDiff(lastAcceptedID, env)
 	require.NoError(err)
 
-<<<<<<< HEAD
-	chainTime := stateDiff.GetTimestamp()
-	feeCfg := config.GetDynamicFeesConfig(env.config.UpgradeConfig.IsEActivated(chainTime))
-	executor := StandardTxExecutor{
-		Backend:            &env.backend,
-		BlkFeeManager:      commonfees.NewManager(feeCfg.FeeRate),
-		BlockMaxComplexity: feeCfg.BlockMaxComplexity,
-		State:              stateDiff,
-		Tx:                 tx,
-=======
-	feeCalculator := fee.NewStaticCalculator(env.backend.Config.StaticFeeConfig, env.backend.Config.UpgradeConfig, stateDiff.GetTimestamp())
+	var (
+		chainTime     = stateDiff.GetTimestamp()
+		isEActive     = env.backend.Config.UpgradeConfig.IsEActivated(chainTime)
+		staticFeeCfg  = env.backend.Config.StaticFeeConfig
+		feeCalculator *fee.Calculator
+	)
+
+	if !isEActive {
+		feeCalculator = fee.NewStaticCalculator(staticFeeCfg, env.backend.Config.UpgradeConfig, chainTime)
+	} else {
+		feesCfg := config.GetDynamicFeesConfig(isEActive)
+		feesMan := fees.NewManager(feesCfg.FeeRate)
+		feeCalculator = fee.NewDynamicCalculator(staticFeeCfg, feesMan, feesCfg.BlockMaxComplexity)
+	}
+
 	executor := StandardTxExecutor{
 		Backend:       &env.backend,
 		FeeCalculator: feeCalculator,
 		State:         stateDiff,
 		Tx:            tx,
->>>>>>> 32e26d52
 	}
 	err = tx.Unsigned.Visit(&executor)
 	require.ErrorIs(err, errUnauthorizedSubnetModification)
@@ -146,23 +151,26 @@
 	stateDiff, err := state.NewDiff(lastAcceptedID, env)
 	require.NoError(err)
 
-<<<<<<< HEAD
-	currentTime := stateDiff.GetTimestamp()
-	feeCfg := config.GetDynamicFeesConfig(env.config.UpgradeConfig.IsEActivated(currentTime))
-	executor := StandardTxExecutor{
-		Backend:            &env.backend,
-		BlkFeeManager:      commonfees.NewManager(feeCfg.FeeRate),
-		BlockMaxComplexity: feeCfg.BlockMaxComplexity,
-		State:              stateDiff,
-		Tx:                 tx,
-=======
-	feeCalculator := fee.NewStaticCalculator(env.backend.Config.StaticFeeConfig, env.backend.Config.UpgradeConfig, stateDiff.GetTimestamp())
+	var (
+		chainTime     = stateDiff.GetTimestamp()
+		isEActive     = env.backend.Config.UpgradeConfig.IsEActivated(chainTime)
+		staticFeeCfg  = env.backend.Config.StaticFeeConfig
+		feeCalculator *fee.Calculator
+	)
+
+	if !isEActive {
+		feeCalculator = fee.NewStaticCalculator(staticFeeCfg, env.backend.Config.UpgradeConfig, chainTime)
+	} else {
+		feesCfg := config.GetDynamicFeesConfig(isEActive)
+		feesMan := fees.NewManager(feesCfg.FeeRate)
+		feeCalculator = fee.NewDynamicCalculator(staticFeeCfg, feesMan, feesCfg.BlockMaxComplexity)
+	}
+
 	executor := StandardTxExecutor{
 		Backend:       &env.backend,
 		FeeCalculator: feeCalculator,
 		State:         stateDiff,
 		Tx:            tx,
->>>>>>> 32e26d52
 	}
 	err = tx.Unsigned.Visit(&executor)
 	require.ErrorIs(err, database.ErrNotFound)
@@ -188,23 +196,25 @@
 	stateDiff, err := state.NewDiff(lastAcceptedID, env)
 	require.NoError(err)
 
-<<<<<<< HEAD
-	currentTime := stateDiff.GetTimestamp()
-	feeCfg := config.GetDynamicFeesConfig(env.config.UpgradeConfig.IsEActivated(currentTime))
-	executor := StandardTxExecutor{
-		Backend:            &env.backend,
-		BlkFeeManager:      commonfees.NewManager(feeCfg.FeeRate),
-		BlockMaxComplexity: feeCfg.BlockMaxComplexity,
-		State:              stateDiff,
-		Tx:                 tx,
-=======
-	feeCalculator := fee.NewStaticCalculator(env.backend.Config.StaticFeeConfig, env.backend.Config.UpgradeConfig, stateDiff.GetTimestamp())
+	var (
+		chainTime     = stateDiff.GetTimestamp()
+		isEActive     = env.backend.Config.UpgradeConfig.IsEActivated(chainTime)
+		staticFeeCfg  = env.backend.Config.StaticFeeConfig
+		feeCalculator *fee.Calculator
+	)
+
+	if !isEActive {
+		feeCalculator = fee.NewStaticCalculator(staticFeeCfg, env.backend.Config.UpgradeConfig, chainTime)
+	} else {
+		feesCfg := config.GetDynamicFeesConfig(isEActive)
+		feesMan := fees.NewManager(feesCfg.FeeRate)
+		feeCalculator = fee.NewDynamicCalculator(staticFeeCfg, feesMan, feesCfg.BlockMaxComplexity)
+	}
 	executor := StandardTxExecutor{
 		Backend:       &env.backend,
 		FeeCalculator: feeCalculator,
 		State:         stateDiff,
 		Tx:            tx,
->>>>>>> 32e26d52
 	}
 	require.NoError(tx.Unsigned.Visit(&executor))
 }
@@ -268,23 +278,25 @@
 
 			stateDiff.SetTimestamp(test.time)
 
-<<<<<<< HEAD
-			currentTime := stateDiff.GetTimestamp()
-			feeCfg := config.GetDynamicFeesConfig(env.config.UpgradeConfig.IsEActivated(currentTime))
-			executor := StandardTxExecutor{
-				Backend:            &env.backend,
-				BlkFeeManager:      commonfees.NewManager(feeCfg.FeeRate),
-				BlockMaxComplexity: feeCfg.BlockMaxComplexity,
-				State:              stateDiff,
-				Tx:                 tx,
-=======
-			feeCalculator := fee.NewStaticCalculator(env.backend.Config.StaticFeeConfig, env.backend.Config.UpgradeConfig, stateDiff.GetTimestamp())
+			var (
+				chainTime     = stateDiff.GetTimestamp()
+				isEActive     = env.backend.Config.UpgradeConfig.IsEActivated(chainTime)
+				staticFeeCfg  = env.backend.Config.StaticFeeConfig
+				feeCalculator *fee.Calculator
+			)
+
+			if !isEActive {
+				feeCalculator = fee.NewStaticCalculator(staticFeeCfg, env.backend.Config.UpgradeConfig, chainTime)
+			} else {
+				feesCfg := config.GetDynamicFeesConfig(isEActive)
+				feesMan := fees.NewManager(feesCfg.FeeRate)
+				feeCalculator = fee.NewDynamicCalculator(staticFeeCfg, feesMan, feesCfg.BlockMaxComplexity)
+			}
 			executor := StandardTxExecutor{
 				Backend:       &env.backend,
 				FeeCalculator: feeCalculator,
 				State:         stateDiff,
 				Tx:            tx,
->>>>>>> 32e26d52
 			}
 			err = tx.Unsigned.Visit(&executor)
 			require.ErrorIs(err, test.expectedError)
