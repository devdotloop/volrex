// Copyright (C) 2019-2024, Ava Labs, Inc. All rights reserved.
// See the file LICENSE for licensing terms.

package executor

import (
	"testing"
	"time"

	"github.com/stretchr/testify/require"

	"github.com/ava-labs/avalanchego/database"
	"github.com/ava-labs/avalanchego/ids"
	"github.com/ava-labs/avalanchego/upgrade/upgradetest"
	"github.com/ava-labs/avalanchego/utils/constants"
	"github.com/ava-labs/avalanchego/utils/crypto/secp256k1"
	"github.com/ava-labs/avalanchego/utils/hashing"
	"github.com/ava-labs/avalanchego/utils/set"
	"github.com/ava-labs/avalanchego/utils/units"
	"github.com/ava-labs/avalanchego/vms/platformvm/genesis/genesistest"
	"github.com/ava-labs/avalanchego/vms/platformvm/state"
	"github.com/ava-labs/avalanchego/vms/platformvm/txs"
	"github.com/ava-labs/avalanchego/vms/platformvm/utxo"
	"github.com/ava-labs/avalanchego/vms/secp256k1fx"
)

// Ensure Execute fails when there are not enough control sigs
func TestCreateChainTxInsufficientControlSigs(t *testing.T) {
	require := require.New(t)
	env := newEnvironment(t, upgradetest.Banff)
	env.ctx.Lock.Lock()
	defer env.ctx.Lock.Unlock()

	subnetID := testSubnet1.ID()
	wallet := newWallet(t, env, walletConfig{
		subnetIDs: []ids.ID{subnetID},
	})

	tx, err := wallet.IssueCreateChainTx(
		subnetID,
		nil,
		constants.AVMID,
		nil,
		"chain name",
	)
	require.NoError(err)

	// Remove a signature
	tx.Creds[0].(*secp256k1fx.Credential).Sigs = tx.Creds[0].(*secp256k1fx.Credential).Sigs[1:]

	stateDiff, err := state.NewDiff(lastAcceptedID, env)
	require.NoError(err)

	feeCalculator := state.PickFeeCalculator(env.config, stateDiff)
	executor := StandardTxExecutor{
		Backend:       &env.backend,
		FeeCalculator: feeCalculator,
		State:         stateDiff,
		Tx:            tx,
	}
	err = tx.Unsigned.Visit(&executor)
	require.ErrorIs(err, errUnauthorizedSubnetModification)
}

// Ensure Execute fails when an incorrect control signature is given
func TestCreateChainTxWrongControlSig(t *testing.T) {
	require := require.New(t)
	env := newEnvironment(t, upgradetest.Banff)
	env.ctx.Lock.Lock()
	defer env.ctx.Lock.Unlock()

	subnetID := testSubnet1.ID()
	wallet := newWallet(t, env, walletConfig{
		subnetIDs: []ids.ID{subnetID},
	})

	tx, err := wallet.IssueCreateChainTx(
		subnetID,
		nil,
		constants.AVMID,
		nil,
		"chain name",
	)
	require.NoError(err)

	// Generate new, random key to sign tx with
	key, err := secp256k1.NewPrivateKey()
	require.NoError(err)

	// Replace a valid signature with one from another key
	sig, err := key.SignHash(hashing.ComputeHash256(tx.Unsigned.Bytes()))
	require.NoError(err)
	copy(tx.Creds[0].(*secp256k1fx.Credential).Sigs[0][:], sig)

	stateDiff, err := state.NewDiff(lastAcceptedID, env)
	require.NoError(err)

	feeCalculator := state.PickFeeCalculator(env.config, stateDiff)
	executor := StandardTxExecutor{
		Backend:       &env.backend,
		FeeCalculator: feeCalculator,
		State:         stateDiff,
		Tx:            tx,
	}
	err = tx.Unsigned.Visit(&executor)
	require.ErrorIs(err, errUnauthorizedSubnetModification)
}

// Ensure Execute fails when the Subnet the blockchain specifies as
// its validator set doesn't exist
func TestCreateChainTxNoSuchSubnet(t *testing.T) {
	require := require.New(t)
	env := newEnvironment(t, upgradetest.Banff)
	env.ctx.Lock.Lock()
	defer env.ctx.Lock.Unlock()

	subnetID := testSubnet1.ID()
	wallet := newWallet(t, env, walletConfig{
		subnetIDs: []ids.ID{subnetID},
	})

	tx, err := wallet.IssueCreateChainTx(
		subnetID,
		nil,
		constants.AVMID,
		nil,
		"chain name",
	)
	require.NoError(err)

	tx.Unsigned.(*txs.CreateChainTx).SubnetID = ids.GenerateTestID()

	stateDiff, err := state.NewDiff(lastAcceptedID, env)
	require.NoError(err)

	builderDiff, err := state.NewDiffOn(stateDiff)
	require.NoError(err)

	feeCalculator := state.PickFeeCalculator(env.config, builderDiff)
	executor := StandardTxExecutor{
		Backend:       &env.backend,
		FeeCalculator: feeCalculator,
		State:         stateDiff,
		Tx:            tx,
	}
	err = tx.Unsigned.Visit(&executor)
	require.ErrorIs(err, database.ErrNotFound)
}

// Ensure valid tx passes semanticVerify
func TestCreateChainTxValid(t *testing.T) {
	require := require.New(t)
	env := newEnvironment(t, upgradetest.Banff)
	env.ctx.Lock.Lock()
	defer env.ctx.Lock.Unlock()

	subnetID := testSubnet1.ID()
	wallet := newWallet(t, env, walletConfig{
		subnetIDs: []ids.ID{subnetID},
	})

	tx, err := wallet.IssueCreateChainTx(
		subnetID,
		nil,
		constants.AVMID,
		nil,
		"chain name",
	)
	require.NoError(err)

	stateDiff, err := state.NewDiff(lastAcceptedID, env)
	require.NoError(err)

	builderDiff, err := state.NewDiffOn(stateDiff)
	require.NoError(err)

	feeCalculator := state.PickFeeCalculator(env.config, builderDiff)
	executor := StandardTxExecutor{
		Backend:       &env.backend,
		FeeCalculator: feeCalculator,
		State:         stateDiff,
		Tx:            tx,
	}
	require.NoError(tx.Unsigned.Visit(&executor))
}

func TestCreateChainTxAP3FeeChange(t *testing.T) {
	ap3Time := genesistest.DefaultValidatorStartTime.Add(time.Hour)
	tests := []struct {
		name          string
		time          time.Time
		fee           uint64
		expectedError error
	}{
		{
			name:          "pre-fork - correctly priced",
			time:          genesistest.DefaultValidatorStartTime,
			fee:           0,
			expectedError: nil,
		},
		{
			name:          "post-fork - incorrectly priced",
			time:          ap3Time,
			fee:           100*defaultTxFee - 1*units.NanoAvax,
			expectedError: utxo.ErrInsufficientUnlockedFunds,
		},
		{
			name:          "post-fork - correctly priced",
			time:          ap3Time,
			fee:           100 * defaultTxFee,
			expectedError: nil,
		},
	}
	for _, test := range tests {
		t.Run(test.name, func(t *testing.T) {
			require := require.New(t)

			env := newEnvironment(t, upgradetest.Banff)
			env.config.UpgradeConfig.ApricotPhase3Time = ap3Time

			addrs := set.NewSet[ids.ShortID](len(genesistest.DefaultFundedKeys))
			for _, key := range genesistest.DefaultFundedKeys {
				addrs.Add(key.Address())
			}

			env.state.SetTimestamp(test.time) // to duly set fee

			config := *env.config
			config.StaticFeeConfig.CreateBlockchainTxFee = test.fee
			subnetID := testSubnet1.ID()
			wallet := newWallet(t, env, walletConfig{
				config:    &config,
				subnetIDs: []ids.ID{subnetID},
			})

			tx, err := wallet.IssueCreateChainTx(
				subnetID,
				nil,
				ids.GenerateTestID(),
				nil,
				"",
			)
			require.NoError(err)

			stateDiff, err := state.NewDiff(lastAcceptedID, env)
			require.NoError(err)

			stateDiff.SetTimestamp(test.time)

			feeCalculator := state.PickFeeCalculator(env.config, stateDiff)
			executor := StandardTxExecutor{
				Backend:       &env.backend,
				FeeCalculator: feeCalculator,
				State:         stateDiff,
				Tx:            tx,
			}
			err = tx.Unsigned.Visit(&executor)
			require.ErrorIs(err, test.expectedError)
		})
	}
}

func TestEtnaCreateChainTxInvalidWithManagedSubnet(t *testing.T) {
	require := require.New(t)
	env := newEnvironment(t, upgradetest.Etna)
	env.ctx.Lock.Lock()
	defer env.ctx.Lock.Unlock()

	subnetID := testSubnet1.ID()
	wallet := newWallet(t, env, walletConfig{
		subnetIDs: []ids.ID{subnetID},
	})

	tx, err := wallet.IssueCreateChainTx(
		subnetID,
		nil,
		constants.AVMID,
		nil,
		"chain name",
	)
	require.NoError(err)

	stateDiff, err := state.NewDiff(lastAcceptedID, env)
	require.NoError(err)

	builderDiff, err := state.NewDiffOn(stateDiff)
	require.NoError(err)

	stateDiff.SetSubnetConversion(
		subnetID,
<<<<<<< HEAD
		ids.GenerateTestID(),
		ids.GenerateTestID(),
		[]byte{'a', 'd', 'd', 'r', 'e', 's', 's'},
=======
		state.SubnetConversion{
			ConversionID: ids.GenerateTestID(),
			ChainID:      ids.GenerateTestID(),
			Addr:         []byte("address"),
		},
>>>>>>> df4ca377
	)

	feeCalculator := state.PickFeeCalculator(env.config, builderDiff)
	executor := StandardTxExecutor{
		Backend:       &env.backend,
		FeeCalculator: feeCalculator,
		State:         stateDiff,
		Tx:            tx,
	}
	err = tx.Unsigned.Visit(&executor)
	require.ErrorIs(err, errIsImmutable)
}<|MERGE_RESOLUTION|>--- conflicted
+++ resolved
@@ -288,17 +288,11 @@
 
 	stateDiff.SetSubnetConversion(
 		subnetID,
-<<<<<<< HEAD
-		ids.GenerateTestID(),
-		ids.GenerateTestID(),
-		[]byte{'a', 'd', 'd', 'r', 'e', 's', 's'},
-=======
 		state.SubnetConversion{
 			ConversionID: ids.GenerateTestID(),
 			ChainID:      ids.GenerateTestID(),
 			Addr:         []byte("address"),
 		},
->>>>>>> df4ca377
 	)
 
 	feeCalculator := state.PickFeeCalculator(env.config, builderDiff)
