--- conflicted
+++ resolved
@@ -109,11 +109,7 @@
 // its validator set doesn't exist
 func TestCreateChainTxNoSuchSubnet(t *testing.T) {
 	require := require.New(t)
-<<<<<<< HEAD
-	env := newEnvironment(t, eUpgradeFork)
-=======
-	env := newEnvironment(t, banff)
->>>>>>> 56343d3f
+	env := newEnvironment(t, eUpgrade)
 	env.ctx.Lock.Lock()
 	defer env.ctx.Lock.Unlock()
 
@@ -149,11 +145,7 @@
 // Ensure valid tx passes semanticVerify
 func TestCreateChainTxValid(t *testing.T) {
 	require := require.New(t)
-<<<<<<< HEAD
-	env := newEnvironment(t, eUpgradeFork)
-=======
-	env := newEnvironment(t, banff)
->>>>>>> 56343d3f
+	env := newEnvironment(t, eUpgrade)
 	env.ctx.Lock.Lock()
 	defer env.ctx.Lock.Unlock()
 
