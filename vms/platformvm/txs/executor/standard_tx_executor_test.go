// Copyright (C) 2019-2024, Ava Labs, Inc. All rights reserved.
// See the file LICENSE for licensing terms.

package executor

import (
	"errors"
	"math"
	"math/rand"
	"testing"
	"time"

	"github.com/stretchr/testify/require"
	"go.uber.org/mock/gomock"

	"github.com/ava-labs/avalanchego/database"
	"github.com/ava-labs/avalanchego/ids"
	"github.com/ava-labs/avalanchego/snow"
	"github.com/ava-labs/avalanchego/utils"
	"github.com/ava-labs/avalanchego/utils/constants"
	"github.com/ava-labs/avalanchego/utils/crypto/bls"
	"github.com/ava-labs/avalanchego/utils/crypto/secp256k1"
	"github.com/ava-labs/avalanchego/utils/hashing"
	"github.com/ava-labs/avalanchego/utils/timer/mockable"
	"github.com/ava-labs/avalanchego/utils/units"
	"github.com/ava-labs/avalanchego/vms/components/avax"
	"github.com/ava-labs/avalanchego/vms/components/verify"
	"github.com/ava-labs/avalanchego/vms/platformvm/config"
	"github.com/ava-labs/avalanchego/vms/platformvm/fx"
	"github.com/ava-labs/avalanchego/vms/platformvm/reward"
	"github.com/ava-labs/avalanchego/vms/platformvm/signer"
	"github.com/ava-labs/avalanchego/vms/platformvm/state"
	"github.com/ava-labs/avalanchego/vms/platformvm/status"
	"github.com/ava-labs/avalanchego/vms/platformvm/txs"
	"github.com/ava-labs/avalanchego/vms/platformvm/upgrade"
	"github.com/ava-labs/avalanchego/vms/platformvm/utxo"
	"github.com/ava-labs/avalanchego/vms/secp256k1fx"
	"github.com/ava-labs/avalanchego/wallet/subnet/primary/common"
)

// This tests that the math performed during TransformSubnetTx execution can
// never overflow
const _ time.Duration = math.MaxUint32 * time.Second

var errTest = errors.New("non-nil error")

func TestStandardTxExecutorAddValidatorTxEmptyID(t *testing.T) {
	require := require.New(t)
	env := newEnvironment(t, apricotPhase5)
	env.ctx.Lock.Lock()
	defer env.ctx.Lock.Unlock()

	chainTime := env.state.GetTimestamp()
	startTime := defaultValidateStartTime.Add(1 * time.Second)

	tests := []struct {
		banffTime     time.Time
		expectedError error
	}{
		{ // Case: Before banff
			banffTime:     chainTime.Add(1),
			expectedError: errEmptyNodeID,
		},
		{ // Case: At banff
			banffTime:     chainTime,
			expectedError: errEmptyNodeID,
		},
		{ // Case: After banff
			banffTime:     chainTime.Add(-1),
			expectedError: errEmptyNodeID,
		},
	}
	for _, test := range tests {
		// Case: Empty validator node ID after banff
		env.config.UpgradeConfig.BanffTime = test.banffTime

		tx, err := env.txBuilder.NewAddValidatorTx( // create the tx
			&txs.Validator{
				NodeID: ids.EmptyNodeID,
				Start:  uint64(startTime.Unix()),
				End:    uint64(defaultValidateEndTime.Unix()),
				Wght:   env.config.MinValidatorStake,
			},
			&secp256k1fx.OutputOwners{
				Threshold: 1,
				Addrs:     []ids.ShortID{ids.GenerateTestShortID()},
			},
			reward.PercentDenominator,
			[]*secp256k1.PrivateKey{preFundedKeys[0]},
		)
		require.NoError(err)

		stateDiff, err := state.NewDiff(lastAcceptedID, env)
		require.NoError(err)

		feeCalculator := config.PickFeeCalculator(env.config, stateDiff.GetTimestamp())
		executor := StandardTxExecutor{
<<<<<<< HEAD
			Backend:            &env.backend,
			BlkFeeManager:      fees.NewManager(feeCfg.InitialFeeRate),
			BlockMaxComplexity: feeCfg.BlockMaxComplexity,
			State:              stateDiff,
			Tx:                 tx,
=======
			Backend:       &env.backend,
			State:         stateDiff,
			FeeCalculator: feeCalculator,
			Tx:            tx,
>>>>>>> 2cd621ac
		}
		err = tx.Unsigned.Visit(&executor)
		require.ErrorIs(err, test.expectedError)
	}
}

func TestStandardTxExecutorAddDelegator(t *testing.T) {
	dummyHeight := uint64(1)
	rewardAddress := preFundedKeys[0].PublicKey().Address()
	nodeID := genesisNodeIDs[0]

	newValidatorID := ids.GenerateTestNodeID()
	newValidatorStartTime := defaultValidateStartTime.Add(5 * time.Second)
	newValidatorEndTime := defaultValidateEndTime.Add(-5 * time.Second)

	// [addMinStakeValidator] adds a new validator to the primary network's
	// pending validator set with the minimum staking amount
	addMinStakeValidator := func(env *environment) {
		require := require.New(t)

		tx, err := env.txBuilder.NewAddValidatorTx(
			&txs.Validator{
				NodeID: newValidatorID,
				Start:  uint64(newValidatorStartTime.Unix()),
				End:    uint64(newValidatorEndTime.Unix()),
				Wght:   env.config.MinValidatorStake,
			},
			&secp256k1fx.OutputOwners{
				Threshold: 1,
				Addrs:     []ids.ShortID{rewardAddress},
			},
			reward.PercentDenominator, // Shares
			[]*secp256k1.PrivateKey{preFundedKeys[0]},
		)
		require.NoError(err)

		addValTx := tx.Unsigned.(*txs.AddValidatorTx)
		staker, err := state.NewCurrentStaker(
			tx.ID(),
			addValTx,
			newValidatorStartTime,
			0,
		)
		require.NoError(err)

		env.state.PutCurrentValidator(staker)
		env.state.AddTx(tx, status.Committed)
		env.state.SetHeight(dummyHeight)
		require.NoError(env.state.Commit())
	}

	// [addMaxStakeValidator] adds a new validator to the primary network's
	// pending validator set with the maximum staking amount
	addMaxStakeValidator := func(env *environment) {
		require := require.New(t)

		tx, err := env.txBuilder.NewAddValidatorTx(
			&txs.Validator{
				NodeID: newValidatorID,
				Start:  uint64(newValidatorStartTime.Unix()),
				End:    uint64(newValidatorEndTime.Unix()),
				Wght:   env.config.MaxValidatorStake,
			},
			&secp256k1fx.OutputOwners{
				Threshold: 1,
				Addrs:     []ids.ShortID{rewardAddress},
			},
			reward.PercentDenominator, // Shared
			[]*secp256k1.PrivateKey{preFundedKeys[0]},
		)
		require.NoError(err)

		addValTx := tx.Unsigned.(*txs.AddValidatorTx)
		staker, err := state.NewCurrentStaker(
			tx.ID(),
			addValTx,
			newValidatorStartTime,
			0,
		)
		require.NoError(err)

		env.state.PutCurrentValidator(staker)
		env.state.AddTx(tx, status.Committed)
		env.state.SetHeight(dummyHeight)
		require.NoError(env.state.Commit())
	}

	env := newEnvironment(t, apricotPhase5)
	currentTimestamp := env.state.GetTimestamp()

	type test struct {
		description          string
		stakeAmount          uint64
		startTime            time.Time
		endTime              time.Time
		nodeID               ids.NodeID
		feeKeys              []*secp256k1.PrivateKey
		setup                func(*environment)
		AP3Time              time.Time
		expectedExecutionErr error
	}

	tests := []test{
		{
			description:          "validator stops validating earlier than delegator",
			stakeAmount:          env.config.MinDelegatorStake,
			startTime:            defaultValidateStartTime.Add(time.Second),
			endTime:              defaultValidateEndTime.Add(time.Second),
			nodeID:               nodeID,
			feeKeys:              []*secp256k1.PrivateKey{preFundedKeys[0]},
			setup:                nil,
			AP3Time:              defaultGenesisTime,
			expectedExecutionErr: ErrPeriodMismatch,
		},
		{
			description:          "validator not in the current or pending validator sets",
			stakeAmount:          env.config.MinDelegatorStake,
			startTime:            defaultValidateStartTime.Add(5 * time.Second),
			endTime:              defaultValidateEndTime.Add(-5 * time.Second),
			nodeID:               newValidatorID,
			feeKeys:              []*secp256k1.PrivateKey{preFundedKeys[0]},
			setup:                nil,
			AP3Time:              defaultGenesisTime,
			expectedExecutionErr: database.ErrNotFound,
		},
		{
			description:          "delegator starts before validator",
			stakeAmount:          env.config.MinDelegatorStake,
			startTime:            newValidatorStartTime.Add(-1 * time.Second), // start validating subnet before primary network
			endTime:              newValidatorEndTime,
			nodeID:               newValidatorID,
			feeKeys:              []*secp256k1.PrivateKey{preFundedKeys[0]},
			setup:                addMinStakeValidator,
			AP3Time:              defaultGenesisTime,
			expectedExecutionErr: ErrPeriodMismatch,
		},
		{
			description:          "delegator stops before validator",
			stakeAmount:          env.config.MinDelegatorStake,
			startTime:            newValidatorStartTime,
			endTime:              newValidatorEndTime.Add(time.Second), // stop validating subnet after stopping validating primary network
			nodeID:               newValidatorID,
			feeKeys:              []*secp256k1.PrivateKey{preFundedKeys[0]},
			setup:                addMinStakeValidator,
			AP3Time:              defaultGenesisTime,
			expectedExecutionErr: ErrPeriodMismatch,
		},
		{
			description:          "valid",
			stakeAmount:          env.config.MinDelegatorStake,
			startTime:            newValidatorStartTime, // same start time as for primary network
			endTime:              newValidatorEndTime,   // same end time as for primary network
			nodeID:               newValidatorID,
			feeKeys:              []*secp256k1.PrivateKey{preFundedKeys[0]},
			setup:                addMinStakeValidator,
			AP3Time:              defaultGenesisTime,
			expectedExecutionErr: nil,
		},
		{
			description:          "starts delegating at current timestamp",
			stakeAmount:          env.config.MinDelegatorStake,              // weight
			startTime:            currentTimestamp,                          // start time
			endTime:              defaultValidateEndTime,                    // end time
			nodeID:               nodeID,                                    // node ID
			feeKeys:              []*secp256k1.PrivateKey{preFundedKeys[0]}, // tx fee payer
			setup:                nil,
			AP3Time:              defaultGenesisTime,
			expectedExecutionErr: ErrTimestampNotBeforeStartTime,
		},
		{
			description: "tx fee paying key has no funds",
			stakeAmount: env.config.MinDelegatorStake,              // weight
			startTime:   defaultValidateStartTime.Add(time.Second), // start time
			endTime:     defaultValidateEndTime,                    // end time
			nodeID:      nodeID,                                    // node ID
			feeKeys:     []*secp256k1.PrivateKey{preFundedKeys[1]}, // tx fee payer
			setup: func(env *environment) { // Remove all UTXOs owned by keys[1]
				utxoIDs, err := env.state.UTXOIDs(
					preFundedKeys[1].PublicKey().Address().Bytes(),
					ids.Empty,
					math.MaxInt32)
				require.NoError(t, err)

				for _, utxoID := range utxoIDs {
					env.state.DeleteUTXO(utxoID)
				}
				env.state.SetHeight(dummyHeight)
				require.NoError(t, env.state.Commit())
			},
			AP3Time:              defaultGenesisTime,
			expectedExecutionErr: ErrFlowCheckFailed,
		},
		{
			description:          "over delegation before AP3",
			stakeAmount:          env.config.MinDelegatorStake,
			startTime:            newValidatorStartTime, // same start time as for primary network
			endTime:              newValidatorEndTime,   // same end time as for primary network
			nodeID:               newValidatorID,
			feeKeys:              []*secp256k1.PrivateKey{preFundedKeys[0]},
			setup:                addMaxStakeValidator,
			AP3Time:              defaultValidateEndTime,
			expectedExecutionErr: nil,
		},
		{
			description:          "over delegation after AP3",
			stakeAmount:          env.config.MinDelegatorStake,
			startTime:            newValidatorStartTime, // same start time as for primary network
			endTime:              newValidatorEndTime,   // same end time as for primary network
			nodeID:               newValidatorID,
			feeKeys:              []*secp256k1.PrivateKey{preFundedKeys[0]},
			setup:                addMaxStakeValidator,
			AP3Time:              defaultGenesisTime,
			expectedExecutionErr: ErrOverDelegated,
		},
	}

	for _, tt := range tests {
		t.Run(tt.description, func(t *testing.T) {
			require := require.New(t)
			env := newEnvironment(t, apricotPhase5)
			env.config.UpgradeConfig.ApricotPhase3Time = tt.AP3Time

			tx, err := env.txBuilder.NewAddDelegatorTx(
				&txs.Validator{
					NodeID: tt.nodeID,
					Start:  uint64(tt.startTime.Unix()),
					End:    uint64(tt.endTime.Unix()),
					Wght:   tt.stakeAmount,
				},
				&secp256k1fx.OutputOwners{
					Threshold: 1,
					Addrs:     []ids.ShortID{rewardAddress},
				},
				tt.feeKeys,
			)
			require.NoError(err)

			if tt.setup != nil {
				tt.setup(env)
			}

			onAcceptState, err := state.NewDiff(lastAcceptedID, env)
			require.NoError(err)

			env.config.UpgradeConfig.BanffTime = onAcceptState.GetTimestamp()

			feeCalculator := config.PickFeeCalculator(env.config, onAcceptState.GetTimestamp())
			executor := StandardTxExecutor{
<<<<<<< HEAD
				Backend:            &env.backend,
				BlkFeeManager:      fees.NewManager(feeCfg.InitialFeeRate),
				BlockMaxComplexity: feeCfg.BlockMaxComplexity,
				State:              onAcceptState,
				Tx:                 tx,
=======
				Backend:       &env.backend,
				State:         onAcceptState,
				FeeCalculator: feeCalculator,
				Tx:            tx,
>>>>>>> 2cd621ac
			}
			err = tx.Unsigned.Visit(&executor)
			require.ErrorIs(err, tt.expectedExecutionErr)
		})
	}
}

func TestApricotStandardTxExecutorAddSubnetValidator(t *testing.T) {
	require := require.New(t)
	env := newEnvironment(t, apricotPhase5)
	env.ctx.Lock.Lock()
	defer env.ctx.Lock.Unlock()

	nodeID := genesisNodeIDs[0]

	{
		// Case: Proposed validator currently validating primary network
		// but stops validating subnet after stops validating primary network
		// (note that keys[0] is a genesis validator)
		startTime := defaultValidateStartTime.Add(time.Second)
		tx, err := env.txBuilder.NewAddSubnetValidatorTx(
			&txs.SubnetValidator{
				Validator: txs.Validator{
					NodeID: nodeID,
					Start:  uint64(startTime.Unix()),
					End:    uint64(defaultValidateEndTime.Unix()) + 1,
					Wght:   defaultWeight,
				},
				Subnet: testSubnet1.ID(),
			},
			[]*secp256k1.PrivateKey{testSubnet1ControlKeys[0], testSubnet1ControlKeys[1]},
		)
		require.NoError(err)

		onAcceptState, err := state.NewDiff(lastAcceptedID, env)
		require.NoError(err)

		feeCalculator := config.PickFeeCalculator(env.config, onAcceptState.GetTimestamp())
		executor := StandardTxExecutor{
<<<<<<< HEAD
			Backend:            &env.backend,
			BlkFeeManager:      fees.NewManager(feeCfg.InitialFeeRate),
			BlockMaxComplexity: feeCfg.BlockMaxComplexity,
			State:              onAcceptState,
			Tx:                 tx,
=======
			Backend:       &env.backend,
			State:         onAcceptState,
			FeeCalculator: feeCalculator,
			Tx:            tx,
>>>>>>> 2cd621ac
		}
		err = tx.Unsigned.Visit(&executor)
		require.ErrorIs(err, ErrPeriodMismatch)
	}

	{
		// Case: Proposed validator currently validating primary network
		// and proposed subnet validation period is subset of
		// primary network validation period
		// (note that keys[0] is a genesis validator)
		tx, err := env.txBuilder.NewAddSubnetValidatorTx(
			&txs.SubnetValidator{
				Validator: txs.Validator{
					NodeID: nodeID,
					Start:  uint64(defaultValidateStartTime.Unix() + 1),
					End:    uint64(defaultValidateEndTime.Unix()),
					Wght:   defaultWeight,
				},
				Subnet: testSubnet1.ID(),
			},
			[]*secp256k1.PrivateKey{testSubnet1ControlKeys[0], testSubnet1ControlKeys[1]},
		)
		require.NoError(err)

		onAcceptState, err := state.NewDiff(lastAcceptedID, env)
		require.NoError(err)

		feeCalculator := config.PickFeeCalculator(env.config, onAcceptState.GetTimestamp())
		executor := StandardTxExecutor{
<<<<<<< HEAD
			Backend:            &env.backend,
			BlkFeeManager:      fees.NewManager(feeCfg.InitialFeeRate),
			BlockMaxComplexity: feeCfg.BlockMaxComplexity,
			State:              onAcceptState,
			Tx:                 tx,
=======
			Backend:       &env.backend,
			State:         onAcceptState,
			FeeCalculator: feeCalculator,
			Tx:            tx,
>>>>>>> 2cd621ac
		}
		require.NoError(tx.Unsigned.Visit(&executor))
	}

	// Add a validator to pending validator set of primary network
	// Starts validating primary network 10 seconds after genesis
	pendingDSValidatorID := ids.GenerateTestNodeID()
	dsStartTime := defaultGenesisTime.Add(10 * time.Second)
	dsEndTime := dsStartTime.Add(5 * defaultMinStakingDuration)

	addDSTx, err := env.txBuilder.NewAddValidatorTx(
		&txs.Validator{
			NodeID: pendingDSValidatorID,
			Start:  uint64(dsStartTime.Unix()),
			End:    uint64(dsEndTime.Unix()),
			Wght:   env.config.MinValidatorStake,
		},
		&secp256k1fx.OutputOwners{
			Threshold: 1,
			Addrs:     []ids.ShortID{ids.GenerateTestShortID()},
		},
		reward.PercentDenominator, // shares
		[]*secp256k1.PrivateKey{preFundedKeys[0]},
	)
	require.NoError(err)

	{
		// Case: Proposed validator isn't in pending or current validator sets
		tx, err := env.txBuilder.NewAddSubnetValidatorTx(
			&txs.SubnetValidator{
				Validator: txs.Validator{
					NodeID: pendingDSValidatorID,
					Start:  uint64(dsStartTime.Unix()), // start validating subnet before primary network
					End:    uint64(dsEndTime.Unix()),
					Wght:   defaultWeight,
				},
				Subnet: testSubnet1.ID(),
			},
			[]*secp256k1.PrivateKey{testSubnet1ControlKeys[0], testSubnet1ControlKeys[1]},
		)
		require.NoError(err)

		onAcceptState, err := state.NewDiff(lastAcceptedID, env)
		require.NoError(err)

		feeCalculator := config.PickFeeCalculator(env.config, onAcceptState.GetTimestamp())
		executor := StandardTxExecutor{
<<<<<<< HEAD
			Backend:            &env.backend,
			BlkFeeManager:      fees.NewManager(feeCfg.InitialFeeRate),
			BlockMaxComplexity: feeCfg.BlockMaxComplexity,
			State:              onAcceptState,
			Tx:                 tx,
=======
			Backend:       &env.backend,
			State:         onAcceptState,
			FeeCalculator: feeCalculator,
			Tx:            tx,
>>>>>>> 2cd621ac
		}
		err = tx.Unsigned.Visit(&executor)
		require.ErrorIs(err, ErrNotValidator)
	}

	addValTx := addDSTx.Unsigned.(*txs.AddValidatorTx)
	staker, err := state.NewCurrentStaker(
		addDSTx.ID(),
		addValTx,
		dsStartTime,
		0,
	)
	require.NoError(err)

	env.state.PutCurrentValidator(staker)
	env.state.AddTx(addDSTx, status.Committed)
	dummyHeight := uint64(1)
	env.state.SetHeight(dummyHeight)
	require.NoError(env.state.Commit())

	// Node with ID key.PublicKey().Address() now a pending validator for primary network

	{
		// Case: Proposed validator is pending validator of primary network
		// but starts validating subnet before primary network
		tx, err := env.txBuilder.NewAddSubnetValidatorTx(
			&txs.SubnetValidator{
				Validator: txs.Validator{
					NodeID: pendingDSValidatorID,
					Start:  uint64(dsStartTime.Unix()) - 1, // start validating subnet before primary network
					End:    uint64(dsEndTime.Unix()),
					Wght:   defaultWeight,
				},
				Subnet: testSubnet1.ID(),
			},
			[]*secp256k1.PrivateKey{testSubnet1ControlKeys[0], testSubnet1ControlKeys[1]},
		)
		require.NoError(err)

		onAcceptState, err := state.NewDiff(lastAcceptedID, env)
		require.NoError(err)

		feeCalculator := config.PickFeeCalculator(env.config, onAcceptState.GetTimestamp())
		executor := StandardTxExecutor{
<<<<<<< HEAD
			Backend:            &env.backend,
			BlkFeeManager:      fees.NewManager(feeCfg.InitialFeeRate),
			BlockMaxComplexity: feeCfg.BlockMaxComplexity,
			State:              onAcceptState,
			Tx:                 tx,
=======
			Backend:       &env.backend,
			State:         onAcceptState,
			FeeCalculator: feeCalculator,
			Tx:            tx,
>>>>>>> 2cd621ac
		}
		err = tx.Unsigned.Visit(&executor)
		require.ErrorIs(err, ErrPeriodMismatch)
	}

	{
		// Case: Proposed validator is pending validator of primary network
		// but stops validating subnet after primary network
		tx, err := env.txBuilder.NewAddSubnetValidatorTx(
			&txs.SubnetValidator{
				Validator: txs.Validator{
					NodeID: pendingDSValidatorID,
					Start:  uint64(dsStartTime.Unix()),
					End:    uint64(dsEndTime.Unix()) + 1, // stop validating subnet after stopping validating primary network
					Wght:   defaultWeight,
				},
				Subnet: testSubnet1.ID(),
			},
			[]*secp256k1.PrivateKey{testSubnet1ControlKeys[0], testSubnet1ControlKeys[1]},
		)
		require.NoError(err)

		onAcceptState, err := state.NewDiff(lastAcceptedID, env)
		require.NoError(err)

		feeCalculator := config.PickFeeCalculator(env.config, onAcceptState.GetTimestamp())
		executor := StandardTxExecutor{
<<<<<<< HEAD
			Backend:            &env.backend,
			BlkFeeManager:      fees.NewManager(feeCfg.InitialFeeRate),
			BlockMaxComplexity: feeCfg.BlockMaxComplexity,
			State:              onAcceptState,
			Tx:                 tx,
=======
			Backend:       &env.backend,
			State:         onAcceptState,
			FeeCalculator: feeCalculator,
			Tx:            tx,
>>>>>>> 2cd621ac
		}
		err = tx.Unsigned.Visit(&executor)
		require.ErrorIs(err, ErrPeriodMismatch)
	}

	{
		// Case: Proposed validator is pending validator of primary network and
		// period validating subnet is subset of time validating primary network
		tx, err := env.txBuilder.NewAddSubnetValidatorTx(
			&txs.SubnetValidator{
				Validator: txs.Validator{
					NodeID: pendingDSValidatorID,
					Start:  uint64(dsStartTime.Unix()), // same start time as for primary network
					End:    uint64(dsEndTime.Unix()),   // same end time as for primary network
					Wght:   defaultWeight,
				},
				Subnet: testSubnet1.ID(),
			},
			[]*secp256k1.PrivateKey{testSubnet1ControlKeys[0], testSubnet1ControlKeys[1]},
		)
		require.NoError(err)

		onAcceptState, err := state.NewDiff(lastAcceptedID, env)
		require.NoError(err)

		feeCalculator := config.PickFeeCalculator(env.config, onAcceptState.GetTimestamp())
		executor := StandardTxExecutor{
<<<<<<< HEAD
			Backend:            &env.backend,
			BlkFeeManager:      fees.NewManager(feeCfg.InitialFeeRate),
			BlockMaxComplexity: feeCfg.BlockMaxComplexity,
			State:              onAcceptState,
			Tx:                 tx,
=======
			Backend:       &env.backend,
			State:         onAcceptState,
			FeeCalculator: feeCalculator,
			Tx:            tx,
>>>>>>> 2cd621ac
		}
		require.NoError(tx.Unsigned.Visit(&executor))
	}

	// Case: Proposed validator start validating at/before current timestamp
	// First, advance the timestamp
	newTimestamp := defaultGenesisTime.Add(2 * time.Second)
	env.state.SetTimestamp(newTimestamp)

	{
		tx, err := env.txBuilder.NewAddSubnetValidatorTx(
			&txs.SubnetValidator{
				Validator: txs.Validator{
					NodeID: nodeID,
					Start:  uint64(newTimestamp.Unix()),
					End:    uint64(newTimestamp.Add(defaultMinStakingDuration).Unix()),
					Wght:   defaultWeight,
				},
				Subnet: testSubnet1.ID(),
			},
			[]*secp256k1.PrivateKey{testSubnet1ControlKeys[0], testSubnet1ControlKeys[1]},
		)
		require.NoError(err)

		onAcceptState, err := state.NewDiff(lastAcceptedID, env)
		require.NoError(err)

		feeCalculator := config.PickFeeCalculator(env.config, onAcceptState.GetTimestamp())
		executor := StandardTxExecutor{
<<<<<<< HEAD
			Backend:            &env.backend,
			BlkFeeManager:      fees.NewManager(feeCfg.InitialFeeRate),
			BlockMaxComplexity: feeCfg.BlockMaxComplexity,
			State:              onAcceptState,
			Tx:                 tx,
=======
			Backend:       &env.backend,
			State:         onAcceptState,
			FeeCalculator: feeCalculator,
			Tx:            tx,
>>>>>>> 2cd621ac
		}
		err = tx.Unsigned.Visit(&executor)
		require.ErrorIs(err, ErrTimestampNotBeforeStartTime)
	}

	// reset the timestamp
	env.state.SetTimestamp(defaultGenesisTime)

	// Case: Proposed validator already validating the subnet
	// First, add validator as validator of subnet
	subnetTx, err := env.txBuilder.NewAddSubnetValidatorTx(
		&txs.SubnetValidator{
			Validator: txs.Validator{
				NodeID: nodeID,
				Start:  uint64(defaultValidateStartTime.Unix()),
				End:    uint64(defaultValidateEndTime.Unix()),
				Wght:   defaultWeight,
			},
			Subnet: testSubnet1.ID(),
		},
		[]*secp256k1.PrivateKey{testSubnet1ControlKeys[0], testSubnet1ControlKeys[1]},
	)
	require.NoError(err)

	addSubnetValTx := subnetTx.Unsigned.(*txs.AddSubnetValidatorTx)
	staker, err = state.NewCurrentStaker(
		subnetTx.ID(),
		addSubnetValTx,
		defaultValidateStartTime,
		0,
	)
	require.NoError(err)

	env.state.PutCurrentValidator(staker)
	env.state.AddTx(subnetTx, status.Committed)
	env.state.SetHeight(dummyHeight)
	require.NoError(env.state.Commit())

	{
		// Node with ID nodeIDKey.PublicKey().Address() now validating subnet with ID testSubnet1.ID
		startTime := defaultValidateStartTime.Add(time.Second)
		duplicateSubnetTx, err := env.txBuilder.NewAddSubnetValidatorTx(
			&txs.SubnetValidator{
				Validator: txs.Validator{
					NodeID: nodeID,
					Start:  uint64(startTime.Unix()),
					End:    uint64(defaultValidateEndTime.Unix()),
					Wght:   defaultWeight,
				},
				Subnet: testSubnet1.ID(),
			},
			[]*secp256k1.PrivateKey{testSubnet1ControlKeys[0], testSubnet1ControlKeys[1]},
		)
		require.NoError(err)

		onAcceptState, err := state.NewDiff(lastAcceptedID, env)
		require.NoError(err)

		feeCalculator := config.PickFeeCalculator(env.config, onAcceptState.GetTimestamp())
		executor := StandardTxExecutor{
<<<<<<< HEAD
			Backend:            &env.backend,
			BlkFeeManager:      fees.NewManager(feeCfg.InitialFeeRate),
			BlockMaxComplexity: feeCfg.BlockMaxComplexity,
			State:              onAcceptState,
			Tx:                 duplicateSubnetTx,
=======
			Backend:       &env.backend,
			State:         onAcceptState,
			FeeCalculator: feeCalculator,
			Tx:            duplicateSubnetTx,
>>>>>>> 2cd621ac
		}
		err = duplicateSubnetTx.Unsigned.Visit(&executor)
		require.ErrorIs(err, ErrDuplicateValidator)
	}

	env.state.DeleteCurrentValidator(staker)
	env.state.SetHeight(dummyHeight)
	require.NoError(env.state.Commit())

	{
		// Case: Duplicate signatures
		startTime := defaultValidateStartTime.Add(time.Second)
		tx, err := env.txBuilder.NewAddSubnetValidatorTx(
			&txs.SubnetValidator{
				Validator: txs.Validator{
					NodeID: nodeID,
					Start:  uint64(startTime.Unix()),
					End:    uint64(startTime.Add(defaultMinStakingDuration).Unix()) + 1,
					Wght:   defaultWeight,
				},
				Subnet: testSubnet1.ID(),
			},
			[]*secp256k1.PrivateKey{testSubnet1ControlKeys[0], testSubnet1ControlKeys[1], testSubnet1ControlKeys[2]},
		)
		require.NoError(err)

		// Duplicate a signature
		addSubnetValidatorTx := tx.Unsigned.(*txs.AddSubnetValidatorTx)
		input := addSubnetValidatorTx.SubnetAuth.(*secp256k1fx.Input)
		input.SigIndices = append(input.SigIndices, input.SigIndices[0])
		// This tx was syntactically verified when it was created...pretend it wasn't so we don't use cache
		addSubnetValidatorTx.SyntacticallyVerified = false

		onAcceptState, err := state.NewDiff(lastAcceptedID, env)
		require.NoError(err)

		feeCalculator := config.PickFeeCalculator(env.config, onAcceptState.GetTimestamp())
		executor := StandardTxExecutor{
<<<<<<< HEAD
			Backend:            &env.backend,
			BlkFeeManager:      fees.NewManager(feeCfg.InitialFeeRate),
			BlockMaxComplexity: feeCfg.BlockMaxComplexity,
			State:              onAcceptState,
			Tx:                 tx,
=======
			Backend:       &env.backend,
			State:         onAcceptState,
			FeeCalculator: feeCalculator,
			Tx:            tx,
>>>>>>> 2cd621ac
		}
		err = tx.Unsigned.Visit(&executor)
		require.ErrorIs(err, secp256k1fx.ErrInputIndicesNotSortedUnique)
	}

	{
		// Case: Too few signatures
		startTime := defaultValidateStartTime.Add(time.Second)
		tx, err := env.txBuilder.NewAddSubnetValidatorTx(
			&txs.SubnetValidator{
				Validator: txs.Validator{
					NodeID: nodeID,
					Start:  uint64(startTime.Unix()),
					End:    uint64(startTime.Add(defaultMinStakingDuration).Unix()),
					Wght:   defaultWeight,
				},
				Subnet: testSubnet1.ID(),
			},
			[]*secp256k1.PrivateKey{testSubnet1ControlKeys[0], testSubnet1ControlKeys[2]},
		)
		require.NoError(err)

		// Remove a signature
		addSubnetValidatorTx := tx.Unsigned.(*txs.AddSubnetValidatorTx)
		input := addSubnetValidatorTx.SubnetAuth.(*secp256k1fx.Input)
		input.SigIndices = input.SigIndices[1:]
		// This tx was syntactically verified when it was created...pretend it wasn't so we don't use cache
		addSubnetValidatorTx.SyntacticallyVerified = false

		onAcceptState, err := state.NewDiff(lastAcceptedID, env)
		require.NoError(err)

		feeCalculator := config.PickFeeCalculator(env.config, onAcceptState.GetTimestamp())
		executor := StandardTxExecutor{
<<<<<<< HEAD
			Backend:            &env.backend,
			BlkFeeManager:      fees.NewManager(feeCfg.InitialFeeRate),
			BlockMaxComplexity: feeCfg.BlockMaxComplexity,
			State:              onAcceptState,
			Tx:                 tx,
=======
			Backend:       &env.backend,
			State:         onAcceptState,
			FeeCalculator: feeCalculator,
			Tx:            tx,
>>>>>>> 2cd621ac
		}
		err = tx.Unsigned.Visit(&executor)
		require.ErrorIs(err, errUnauthorizedSubnetModification)
	}

	{
		// Case: Control Signature from invalid key (keys[3] is not a control key)
		startTime := defaultValidateStartTime.Add(time.Second)
		tx, err := env.txBuilder.NewAddSubnetValidatorTx(
			&txs.SubnetValidator{
				Validator: txs.Validator{
					NodeID: nodeID,
					Start:  uint64(startTime.Unix()),
					End:    uint64(startTime.Add(defaultMinStakingDuration).Unix()),
					Wght:   defaultWeight,
				},
				Subnet: testSubnet1.ID(),
			},
			[]*secp256k1.PrivateKey{testSubnet1ControlKeys[0], preFundedKeys[1]},
		)
		require.NoError(err)

		// Replace a valid signature with one from keys[3]
		sig, err := preFundedKeys[3].SignHash(hashing.ComputeHash256(tx.Unsigned.Bytes()))
		require.NoError(err)
		copy(tx.Creds[0].(*secp256k1fx.Credential).Sigs[0][:], sig)

		onAcceptState, err := state.NewDiff(lastAcceptedID, env)
		require.NoError(err)

		feeCalculator := config.PickFeeCalculator(env.config, onAcceptState.GetTimestamp())
		executor := StandardTxExecutor{
<<<<<<< HEAD
			Backend:            &env.backend,
			BlkFeeManager:      fees.NewManager(feeCfg.InitialFeeRate),
			BlockMaxComplexity: feeCfg.BlockMaxComplexity,
			State:              onAcceptState,
			Tx:                 tx,
=======
			Backend:       &env.backend,
			State:         onAcceptState,
			FeeCalculator: feeCalculator,
			Tx:            tx,
>>>>>>> 2cd621ac
		}
		err = tx.Unsigned.Visit(&executor)
		require.ErrorIs(err, errUnauthorizedSubnetModification)
	}

	{
		// Case: Proposed validator in pending validator set for subnet
		// First, add validator to pending validator set of subnet
		startTime := defaultValidateStartTime.Add(time.Second)
		tx, err := env.txBuilder.NewAddSubnetValidatorTx(
			&txs.SubnetValidator{
				Validator: txs.Validator{
					NodeID: nodeID,
					Start:  uint64(startTime.Unix()) + 1,
					End:    uint64(startTime.Add(defaultMinStakingDuration).Unix()) + 1,
					Wght:   defaultWeight,
				},
				Subnet: testSubnet1.ID(),
			},
			[]*secp256k1.PrivateKey{testSubnet1ControlKeys[0], testSubnet1ControlKeys[1]},
		)
		require.NoError(err)

		addSubnetValTx := subnetTx.Unsigned.(*txs.AddSubnetValidatorTx)
		staker, err = state.NewCurrentStaker(
			subnetTx.ID(),
			addSubnetValTx,
			defaultValidateStartTime,
			0,
		)
		require.NoError(err)

		env.state.PutCurrentValidator(staker)
		env.state.AddTx(tx, status.Committed)
		env.state.SetHeight(dummyHeight)
		require.NoError(env.state.Commit())

		onAcceptState, err := state.NewDiff(lastAcceptedID, env)
		require.NoError(err)

		feeCalculator := config.PickFeeCalculator(env.config, onAcceptState.GetTimestamp())
		executor := StandardTxExecutor{
<<<<<<< HEAD
			Backend:            &env.backend,
			BlkFeeManager:      fees.NewManager(feeCfg.InitialFeeRate),
			BlockMaxComplexity: feeCfg.BlockMaxComplexity,
			State:              onAcceptState,
			Tx:                 tx,
=======
			Backend:       &env.backend,
			State:         onAcceptState,
			FeeCalculator: feeCalculator,
			Tx:            tx,
>>>>>>> 2cd621ac
		}
		err = tx.Unsigned.Visit(&executor)
		require.ErrorIs(err, ErrDuplicateValidator)
	}
}

func TestBanffStandardTxExecutorAddValidator(t *testing.T) {
	require := require.New(t)
	env := newEnvironment(t, banff)
	env.ctx.Lock.Lock()
	defer env.ctx.Lock.Unlock()

	nodeID := ids.GenerateTestNodeID()

	{
		// Case: Validator's start time too early
		tx, err := env.txBuilder.NewAddValidatorTx(
			&txs.Validator{
				NodeID: nodeID,
				Start:  uint64(defaultValidateStartTime.Unix()) - 1,
				End:    uint64(defaultValidateEndTime.Unix()),
				Wght:   env.config.MinValidatorStake,
			},
			&secp256k1fx.OutputOwners{
				Threshold: 1,
				Addrs:     []ids.ShortID{ids.ShortEmpty},
			},
			reward.PercentDenominator,
			[]*secp256k1.PrivateKey{preFundedKeys[0]},
		)
		require.NoError(err)

		onAcceptState, err := state.NewDiff(lastAcceptedID, env)
		require.NoError(err)

		feeCalculator := config.PickFeeCalculator(env.config, onAcceptState.GetTimestamp())
		executor := StandardTxExecutor{
<<<<<<< HEAD
			Backend:            &env.backend,
			BlkFeeManager:      fees.NewManager(feeCfg.InitialFeeRate),
			BlockMaxComplexity: feeCfg.BlockMaxComplexity,
			State:              onAcceptState,
			Tx:                 tx,
=======
			Backend:       &env.backend,
			State:         onAcceptState,
			FeeCalculator: feeCalculator,
			Tx:            tx,
>>>>>>> 2cd621ac
		}
		err = tx.Unsigned.Visit(&executor)
		require.ErrorIs(err, ErrTimestampNotBeforeStartTime)
	}

	{
		// Case: Validator in current validator set of primary network
		startTime := defaultValidateStartTime.Add(1 * time.Second)
		tx, err := env.txBuilder.NewAddValidatorTx(
			&txs.Validator{
				NodeID: nodeID,
				Start:  uint64(startTime.Unix()),
				End:    uint64(startTime.Add(defaultMinStakingDuration).Unix()),
				Wght:   env.config.MinValidatorStake,
			},
			&secp256k1fx.OutputOwners{
				Threshold: 1,
				Addrs:     []ids.ShortID{ids.ShortEmpty},
			},
			reward.PercentDenominator, // shares
			[]*secp256k1.PrivateKey{preFundedKeys[0]},
		)
		require.NoError(err)

		addValTx := tx.Unsigned.(*txs.AddValidatorTx)
		staker, err := state.NewCurrentStaker(
			tx.ID(),
			addValTx,
			startTime,
			0,
		)
		require.NoError(err)

		onAcceptState, err := state.NewDiff(lastAcceptedID, env)
		require.NoError(err)

		onAcceptState.PutCurrentValidator(staker)
		onAcceptState.AddTx(tx, status.Committed)

		feeCalculator := config.PickFeeCalculator(env.config, onAcceptState.GetTimestamp())
		executor := StandardTxExecutor{
<<<<<<< HEAD
			Backend:            &env.backend,
			BlkFeeManager:      fees.NewManager(feeCfg.InitialFeeRate),
			BlockMaxComplexity: feeCfg.BlockMaxComplexity,
			State:              onAcceptState,
			Tx:                 tx,
=======
			Backend:       &env.backend,
			State:         onAcceptState,
			FeeCalculator: feeCalculator,
			Tx:            tx,
>>>>>>> 2cd621ac
		}
		err = tx.Unsigned.Visit(&executor)
		require.ErrorIs(err, ErrAlreadyValidator)
	}

	{
		// Case: Validator in pending validator set of primary network
		startTime := defaultValidateStartTime.Add(1 * time.Second)
		tx, err := env.txBuilder.NewAddValidatorTx(
			&txs.Validator{
				NodeID: nodeID,
				Start:  uint64(startTime.Unix()),
				End:    uint64(startTime.Add(defaultMinStakingDuration).Unix()),
				Wght:   env.config.MinValidatorStake,
			},
			&secp256k1fx.OutputOwners{
				Threshold: 1,
				Addrs:     []ids.ShortID{ids.ShortEmpty},
			},
			reward.PercentDenominator, // shares
			[]*secp256k1.PrivateKey{preFundedKeys[0]},
		)
		require.NoError(err)

		staker, err := state.NewPendingStaker(
			tx.ID(),
			tx.Unsigned.(*txs.AddValidatorTx),
		)
		require.NoError(err)

		onAcceptState, err := state.NewDiff(lastAcceptedID, env)
		require.NoError(err)

		onAcceptState.PutPendingValidator(staker)
		onAcceptState.AddTx(tx, status.Committed)

		feeCalculator := config.PickFeeCalculator(env.config, onAcceptState.GetTimestamp())
		executor := StandardTxExecutor{
<<<<<<< HEAD
			Backend:            &env.backend,
			BlkFeeManager:      fees.NewManager(feeCfg.InitialFeeRate),
			BlockMaxComplexity: feeCfg.BlockMaxComplexity,
			State:              onAcceptState,
			Tx:                 tx,
=======
			Backend:       &env.backend,
			State:         onAcceptState,
			FeeCalculator: feeCalculator,
			Tx:            tx,
>>>>>>> 2cd621ac
		}
		err = tx.Unsigned.Visit(&executor)
		require.ErrorIs(err, ErrAlreadyValidator)
	}

	{
		// Case: Validator doesn't have enough tokens to cover stake amount
		startTime := defaultValidateStartTime.Add(1 * time.Second)
		tx, err := env.txBuilder.NewAddValidatorTx( // create the tx
			&txs.Validator{
				NodeID: nodeID,
				Start:  uint64(startTime.Unix()),
				End:    uint64(startTime.Add(defaultMinStakingDuration).Unix()),
				Wght:   env.config.MinValidatorStake,
			},
			&secp256k1fx.OutputOwners{
				Threshold: 1,
				Addrs:     []ids.ShortID{ids.ShortEmpty},
			},
			reward.PercentDenominator,
			[]*secp256k1.PrivateKey{preFundedKeys[0]},
		)
		require.NoError(err)

		// Remove all UTXOs owned by preFundedKeys[0]
		utxoIDs, err := env.state.UTXOIDs(preFundedKeys[0].PublicKey().Address().Bytes(), ids.Empty, math.MaxInt32)
		require.NoError(err)

		onAcceptState, err := state.NewDiff(lastAcceptedID, env)
		require.NoError(err)

		for _, utxoID := range utxoIDs {
			onAcceptState.DeleteUTXO(utxoID)
		}

		feeCalculator := config.PickFeeCalculator(env.config, onAcceptState.GetTimestamp())
		executor := StandardTxExecutor{
<<<<<<< HEAD
			Backend:            &env.backend,
			BlkFeeManager:      fees.NewManager(feeCfg.InitialFeeRate),
			BlockMaxComplexity: feeCfg.BlockMaxComplexity,
			State:              onAcceptState,
			Tx:                 tx,
=======
			Backend:       &env.backend,
			FeeCalculator: feeCalculator,
			State:         onAcceptState,
			Tx:            tx,
>>>>>>> 2cd621ac
		}
		err = tx.Unsigned.Visit(&executor)
		require.ErrorIs(err, ErrFlowCheckFailed)
	}
}

// Verifies that [AddValidatorTx] and [AddDelegatorTx] are disabled post-Durango
func TestDurangoDisabledTransactions(t *testing.T) {
	type test struct {
		name        string
		buildTx     func(*environment) *txs.Tx
		expectedErr error
	}

	tests := []test{
		{
			name: "AddValidatorTx",
			buildTx: func(env *environment) *txs.Tx {
				var (
					nodeID    = ids.GenerateTestNodeID()
					chainTime = env.state.GetTimestamp()
					endTime   = chainTime.Add(defaultMaxStakingDuration)
				)

				tx, err := env.txBuilder.NewAddValidatorTx(
					&txs.Validator{
						NodeID: nodeID,
						Start:  0,
						End:    uint64(endTime.Unix()),
						Wght:   defaultMinValidatorStake,
					},
					&secp256k1fx.OutputOwners{
						Threshold: 1,
						Addrs:     []ids.ShortID{ids.ShortEmpty},
					},
					reward.PercentDenominator, // shares
					preFundedKeys,
				)
				require.NoError(t, err)

				return tx
			},
			expectedErr: ErrAddValidatorTxPostDurango,
		},
		{
			name: "AddDelegatorTx",
			buildTx: func(env *environment) *txs.Tx {
				var primaryValidator *state.Staker
				it, err := env.state.GetCurrentStakerIterator()
				require.NoError(t, err)
				for it.Next() {
					staker := it.Value()
					if staker.Priority != txs.PrimaryNetworkValidatorCurrentPriority {
						continue
					}
					primaryValidator = staker
					break
				}
				it.Release()

				tx, err := env.txBuilder.NewAddDelegatorTx(
					&txs.Validator{
						NodeID: primaryValidator.NodeID,
						Start:  0,
						End:    uint64(primaryValidator.EndTime.Unix()),
						Wght:   defaultMinValidatorStake,
					},
					&secp256k1fx.OutputOwners{
						Threshold: 1,
						Addrs:     []ids.ShortID{ids.ShortEmpty},
					},
					preFundedKeys,
				)
				require.NoError(t, err)

				return tx
			},
			expectedErr: ErrAddDelegatorTxPostDurango,
		},
	}

	for _, tt := range tests {
		t.Run(tt.name, func(t *testing.T) {
			require := require.New(t)

			env := newEnvironment(t, durango)
			env.ctx.Lock.Lock()
			defer env.ctx.Lock.Unlock()

			onAcceptState, err := state.NewDiff(env.state.GetLastAccepted(), env)
			require.NoError(err)

			tx := tt.buildTx(env)

			feeCalculator := config.PickFeeCalculator(env.config, onAcceptState.GetTimestamp())
			err = tx.Unsigned.Visit(&StandardTxExecutor{
				Backend:       &env.backend,
				State:         onAcceptState,
				FeeCalculator: feeCalculator,
				Tx:            tx,
			})
			require.ErrorIs(err, tt.expectedErr)
		})
	}
}

// Verifies that the Memo field is required to be empty post-Durango
func TestDurangoMemoField(t *testing.T) {
	type test struct {
		name      string
		setupTest func(env *environment, memoField []byte) (*txs.Tx, state.Diff)
	}

	tests := []test{
		{
			name: "AddSubnetValidatorTx",
			setupTest: func(env *environment, memoField []byte) (*txs.Tx, state.Diff) {
				var primaryValidator *state.Staker
				it, err := env.state.GetCurrentStakerIterator()
				require.NoError(t, err)
				for it.Next() {
					staker := it.Value()
					if staker.Priority != txs.PrimaryNetworkValidatorCurrentPriority {
						continue
					}
					primaryValidator = staker
					break
				}
				it.Release()

				tx, err := env.txBuilder.NewAddSubnetValidatorTx(
					&txs.SubnetValidator{
						Validator: txs.Validator{
							NodeID: primaryValidator.NodeID,
							Start:  0,
							End:    uint64(primaryValidator.EndTime.Unix()),
							Wght:   defaultMinValidatorStake,
						},
						Subnet: testSubnet1.TxID,
					},
					preFundedKeys,
					common.WithMemo(memoField),
				)
				require.NoError(t, err)

				onAcceptState, err := state.NewDiff(env.state.GetLastAccepted(), env)
				require.NoError(t, err)
				return tx, onAcceptState
			},
		},
		{
			name: "CreateChainTx",
			setupTest: func(env *environment, memoField []byte) (*txs.Tx, state.Diff) {
				tx, err := env.txBuilder.NewCreateChainTx(
					testSubnet1.TxID,
					[]byte{},             // genesisData
					ids.GenerateTestID(), // vmID
					[]ids.ID{},           // fxIDs
					"aaa",                // chain name
					preFundedKeys,
					common.WithMemo(memoField),
				)
				require.NoError(t, err)

				onAcceptState, err := state.NewDiff(env.state.GetLastAccepted(), env)
				require.NoError(t, err)

				return tx, onAcceptState
			},
		},
		{
			name: "CreateSubnetTx",
			setupTest: func(env *environment, memoField []byte) (*txs.Tx, state.Diff) {
				tx, err := env.txBuilder.NewCreateSubnetTx(
					&secp256k1fx.OutputOwners{
						Threshold: 1,
						Addrs:     []ids.ShortID{ids.GenerateTestShortID()},
					},
					preFundedKeys,
					common.WithMemo(memoField),
				)
				require.NoError(t, err)

				onAcceptState, err := state.NewDiff(env.state.GetLastAccepted(), env)
				require.NoError(t, err)

				return tx, onAcceptState
			},
		},
		{
			name: "ImportTx",
			setupTest: func(env *environment, memoField []byte) (*txs.Tx, state.Diff) {
				// Skip shared memory checks
				env.backend.Bootstrapped.Set(false)

				var (
					sourceChain  = env.ctx.XChainID
					sourceKey    = preFundedKeys[1]
					sourceAmount = 10 * units.Avax
				)

				sharedMemory := fundedSharedMemory(
					t,
					env,
					sourceKey,
					sourceChain,
					map[ids.ID]uint64{
						env.ctx.AVAXAssetID: sourceAmount,
					},
					rand.NewSource(0),
				)
				env.msm.SharedMemory = sharedMemory

				tx, err := env.txBuilder.NewImportTx(
					sourceChain,
					&secp256k1fx.OutputOwners{
						Locktime:  0,
						Threshold: 1,
						Addrs:     []ids.ShortID{sourceKey.PublicKey().Address()},
					},
					preFundedKeys,
					common.WithMemo(memoField),
				)
				require.NoError(t, err)

				onAcceptState, err := state.NewDiff(env.state.GetLastAccepted(), env)
				require.NoError(t, err)

				return tx, onAcceptState
			},
		},
		{
			name: "ExportTx",
			setupTest: func(env *environment, memoField []byte) (*txs.Tx, state.Diff) {
				tx, err := env.txBuilder.NewExportTx(
					env.ctx.XChainID,
					[]*avax.TransferableOutput{{
						Asset: avax.Asset{ID: env.ctx.AVAXAssetID},
						Out: &secp256k1fx.TransferOutput{
							Amt: units.Avax,
							OutputOwners: secp256k1fx.OutputOwners{
								Locktime:  0,
								Threshold: 1,
								Addrs:     []ids.ShortID{ids.GenerateTestShortID()},
							},
						},
					}},
					preFundedKeys,
					common.WithMemo(memoField),
				)
				require.NoError(t, err)

				onAcceptState, err := state.NewDiff(env.state.GetLastAccepted(), env)
				require.NoError(t, err)

				return tx, onAcceptState
			},
		},
		{
			name: "RemoveSubnetValidatorTx",
			setupTest: func(env *environment, memoField []byte) (*txs.Tx, state.Diff) {
				var primaryValidator *state.Staker
				it, err := env.state.GetCurrentStakerIterator()
				require.NoError(t, err)
				for it.Next() {
					staker := it.Value()
					if staker.Priority != txs.PrimaryNetworkValidatorCurrentPriority {
						continue
					}
					primaryValidator = staker
					break
				}
				it.Release()

				endTime := primaryValidator.EndTime
				subnetValTx, err := env.txBuilder.NewAddSubnetValidatorTx(
					&txs.SubnetValidator{
						Validator: txs.Validator{
							NodeID: primaryValidator.NodeID,
							Start:  0,
							End:    uint64(endTime.Unix()),
							Wght:   defaultWeight,
						},
						Subnet: testSubnet1.ID(),
					},
					[]*secp256k1.PrivateKey{testSubnet1ControlKeys[0], testSubnet1ControlKeys[1]},
				)
				require.NoError(t, err)

				onAcceptState, err := state.NewDiff(env.state.GetLastAccepted(), env)
				require.NoError(t, err)

				feeCalculator := config.PickFeeCalculator(env.config, onAcceptState.GetTimestamp())
				require.NoError(t, subnetValTx.Unsigned.Visit(&StandardTxExecutor{
					Backend:       &env.backend,
					State:         onAcceptState,
					FeeCalculator: feeCalculator,
					Tx:            subnetValTx,
				}))

				tx, err := env.txBuilder.NewRemoveSubnetValidatorTx(
					primaryValidator.NodeID,
					testSubnet1.ID(),
					preFundedKeys,
					common.WithMemo(memoField),
				)
				require.NoError(t, err)
				return tx, onAcceptState
			},
		},
		{
			name: "TransformSubnetTx",
			setupTest: func(env *environment, memoField []byte) (*txs.Tx, state.Diff) {
				tx, err := env.txBuilder.NewTransformSubnetTx(
					testSubnet1.TxID,          // subnetID
					ids.GenerateTestID(),      // assetID
					10,                        // initial supply
					10,                        // max supply
					0,                         // min consumption rate
					reward.PercentDenominator, // max consumption rate
					2,                         // min validator stake
					10,                        // max validator stake
					time.Minute,               // min stake duration
					time.Hour,                 // max stake duration
					1,                         // min delegation fees
					10,                        // min delegator stake
					1,                         // max validator weight factor
					80,                        // uptime requirement
					preFundedKeys,
					common.WithMemo(memoField),
				)
				require.NoError(t, err)

				onAcceptState, err := state.NewDiff(env.state.GetLastAccepted(), env)
				require.NoError(t, err)

				return tx, onAcceptState
			},
		},
		{
			name: "AddPermissionlessValidatorTx",
			setupTest: func(env *environment, memoField []byte) (*txs.Tx, state.Diff) {
				var (
					nodeID    = ids.GenerateTestNodeID()
					chainTime = env.state.GetTimestamp()
					endTime   = chainTime.Add(defaultMaxStakingDuration)
				)
				sk, err := bls.NewSecretKey()
				require.NoError(t, err)

				tx, err := env.txBuilder.NewAddPermissionlessValidatorTx(
					&txs.SubnetValidator{
						Validator: txs.Validator{
							NodeID: nodeID,
							Start:  0,
							End:    uint64(endTime.Unix()),
							Wght:   env.config.MinValidatorStake,
						},
						Subnet: constants.PrimaryNetworkID,
					},
					signer.NewProofOfPossession(sk),
					env.ctx.AVAXAssetID,
					&secp256k1fx.OutputOwners{
						Threshold: 1,
						Addrs:     []ids.ShortID{ids.ShortEmpty},
					},
					&secp256k1fx.OutputOwners{
						Threshold: 1,
						Addrs:     []ids.ShortID{ids.ShortEmpty},
					},
					reward.PercentDenominator,
					preFundedKeys,
					common.WithMemo(memoField),
				)
				require.NoError(t, err)

				onAcceptState, err := state.NewDiff(env.state.GetLastAccepted(), env)
				require.NoError(t, err)

				return tx, onAcceptState
			},
		},
		{
			name: "AddPermissionlessDelegatorTx",
			setupTest: func(env *environment, memoField []byte) (*txs.Tx, state.Diff) {
				var primaryValidator *state.Staker
				it, err := env.state.GetCurrentStakerIterator()
				require.NoError(t, err)
				for it.Next() {
					staker := it.Value()
					if staker.Priority != txs.PrimaryNetworkValidatorCurrentPriority {
						continue
					}
					primaryValidator = staker
					break
				}
				it.Release()

				tx, err := env.txBuilder.NewAddPermissionlessDelegatorTx(
					&txs.SubnetValidator{
						Validator: txs.Validator{
							NodeID: primaryValidator.NodeID,
							Start:  0,
							End:    uint64(primaryValidator.EndTime.Unix()),
							Wght:   defaultMinValidatorStake,
						},
						Subnet: constants.PrimaryNetworkID,
					},
					env.ctx.AVAXAssetID,
					&secp256k1fx.OutputOwners{
						Threshold: 1,
						Addrs:     []ids.ShortID{ids.ShortEmpty},
					},
					preFundedKeys,
					common.WithMemo(memoField),
				)
				require.NoError(t, err)

				onAcceptState, err := state.NewDiff(env.state.GetLastAccepted(), env)
				require.NoError(t, err)

				return tx, onAcceptState
			},
		},
		{
			name: "TransferSubnetOwnershipTx",
			setupTest: func(env *environment, memoField []byte) (*txs.Tx, state.Diff) {
				tx, err := env.txBuilder.NewTransferSubnetOwnershipTx(
					testSubnet1.TxID,
					&secp256k1fx.OutputOwners{
						Threshold: 1,
						Addrs:     []ids.ShortID{ids.ShortEmpty},
					},
					preFundedKeys,
					common.WithMemo(memoField),
				)
				require.NoError(t, err)

				onAcceptState, err := state.NewDiff(env.state.GetLastAccepted(), env)
				require.NoError(t, err)

				return tx, onAcceptState
			},
		},
		{
			name: "BaseTx",
			setupTest: func(env *environment, memoField []byte) (*txs.Tx, state.Diff) {
				tx, err := env.txBuilder.NewBaseTx(
					[]*avax.TransferableOutput{
						{
							Asset: avax.Asset{ID: env.ctx.AVAXAssetID},
							Out: &secp256k1fx.TransferOutput{
								Amt: 1,
								OutputOwners: secp256k1fx.OutputOwners{
									Threshold: 1,
									Addrs:     []ids.ShortID{ids.ShortEmpty},
								},
							},
						},
					},
					preFundedKeys,
					common.WithMemo(memoField),
				)
				require.NoError(t, err)

				onAcceptState, err := state.NewDiff(env.state.GetLastAccepted(), env)
				require.NoError(t, err)

				return tx, onAcceptState
			},
		},
	}

	for _, tt := range tests {
		t.Run(tt.name, func(t *testing.T) {
			require := require.New(t)

			env := newEnvironment(t, durango)
			env.ctx.Lock.Lock()
			defer env.ctx.Lock.Unlock()

			feeCalculator := config.PickFeeCalculator(env.config, env.state.GetTimestamp())

			// Populated memo field should error
			tx, onAcceptState := tt.setupTest(env, []byte{'m', 'e', 'm', 'o'})
			err := tx.Unsigned.Visit(&StandardTxExecutor{
				Backend:       &env.backend,
				State:         onAcceptState,
				FeeCalculator: feeCalculator,
				Tx:            tx,
			})
			require.ErrorIs(err, avax.ErrMemoTooLarge)

			// Empty memo field should not error
			tx, onAcceptState = tt.setupTest(env, []byte{})
			require.NoError(tx.Unsigned.Visit(&StandardTxExecutor{
				Backend:       &env.backend,
				State:         onAcceptState,
				FeeCalculator: feeCalculator,
				Tx:            tx,
			}))
		})
	}
}

// Returns a RemoveSubnetValidatorTx that passes syntactic verification.
// Memo field is empty as required post Durango activation
func newRemoveSubnetValidatorTx(t *testing.T) (*txs.RemoveSubnetValidatorTx, *txs.Tx) {
	t.Helper()

	creds := []verify.Verifiable{
		&secp256k1fx.Credential{
			Sigs: make([][65]byte, 1),
		},
		&secp256k1fx.Credential{
			Sigs: make([][65]byte, 1),
		},
	}
	unsignedTx := &txs.RemoveSubnetValidatorTx{
		BaseTx: txs.BaseTx{
			BaseTx: avax.BaseTx{
				Ins: []*avax.TransferableInput{{
					UTXOID: avax.UTXOID{
						TxID: ids.GenerateTestID(),
					},
					Asset: avax.Asset{
						ID: ids.GenerateTestID(),
					},
					In: &secp256k1fx.TransferInput{
						Amt: 1,
						Input: secp256k1fx.Input{
							SigIndices: []uint32{0, 1},
						},
					},
				}},
				Outs: []*avax.TransferableOutput{
					{
						Asset: avax.Asset{
							ID: ids.GenerateTestID(),
						},
						Out: &secp256k1fx.TransferOutput{
							Amt: 1,
							OutputOwners: secp256k1fx.OutputOwners{
								Threshold: 1,
								Addrs:     []ids.ShortID{ids.GenerateTestShortID()},
							},
						},
					},
				},
			},
		},
		Subnet: ids.GenerateTestID(),
		NodeID: ids.GenerateTestNodeID(),
		SubnetAuth: &secp256k1fx.Credential{
			Sigs: make([][65]byte, 1),
		},
	}
	tx := &txs.Tx{
		Unsigned: unsignedTx,
		Creds:    creds,
	}
	require.NoError(t, tx.Initialize(txs.Codec))
	return unsignedTx, tx
}

// mock implementations that can be used in tests
// for verifying RemoveSubnetValidatorTx.
type removeSubnetValidatorTxVerifyEnv struct {
	latestForkTime time.Time
	fx             *fx.MockFx
	flowChecker    *utxo.MockVerifier
	unsignedTx     *txs.RemoveSubnetValidatorTx
	tx             *txs.Tx
	state          *state.MockDiff
	staker         *state.Staker
}

// Returns mock implementations that can be used in tests
// for verifying RemoveSubnetValidatorTx.
func newValidRemoveSubnetValidatorTxVerifyEnv(t *testing.T, ctrl *gomock.Controller) removeSubnetValidatorTxVerifyEnv {
	t.Helper()

	now := time.Now()
	mockFx := fx.NewMockFx(ctrl)
	mockFlowChecker := utxo.NewMockVerifier(ctrl)
	unsignedTx, tx := newRemoveSubnetValidatorTx(t)
	mockState := state.NewMockDiff(ctrl)
	return removeSubnetValidatorTxVerifyEnv{
		latestForkTime: now,
		fx:             mockFx,
		flowChecker:    mockFlowChecker,
		unsignedTx:     unsignedTx,
		tx:             tx,
		state:          mockState,
		staker: &state.Staker{
			TxID:     ids.GenerateTestID(),
			NodeID:   ids.GenerateTestNodeID(),
			Priority: txs.SubnetPermissionedValidatorCurrentPriority,
		},
	}
}

func TestStandardExecutorRemoveSubnetValidatorTx(t *testing.T) {
	type test struct {
		name        string
		newExecutor func(*gomock.Controller) (*txs.RemoveSubnetValidatorTx, *StandardTxExecutor)
		expectedErr error
	}

	tests := []test{
		{
			name: "valid tx",
			newExecutor: func(ctrl *gomock.Controller) (*txs.RemoveSubnetValidatorTx, *StandardTxExecutor) {
				env := newValidRemoveSubnetValidatorTxVerifyEnv(t, ctrl)

				// Set dependency expectations.
				env.state.EXPECT().GetTimestamp().Return(env.latestForkTime).AnyTimes()
				env.state.EXPECT().GetCurrentValidator(env.unsignedTx.Subnet, env.unsignedTx.NodeID).Return(env.staker, nil).Times(1)
				subnetOwner := fx.NewMockOwner(ctrl)
				env.state.EXPECT().GetSubnetOwner(env.unsignedTx.Subnet).Return(subnetOwner, nil).Times(1)
				env.fx.EXPECT().VerifyPermission(env.unsignedTx, env.unsignedTx.SubnetAuth, env.tx.Creds[len(env.tx.Creds)-1], subnetOwner).Return(nil).Times(1)
				env.flowChecker.EXPECT().VerifySpend(
					env.unsignedTx, env.state, env.unsignedTx.Ins, env.unsignedTx.Outs, env.tx.Creds[:len(env.tx.Creds)-1], gomock.Any(),
				).Return(nil).Times(1)
				env.state.EXPECT().DeleteCurrentValidator(env.staker)
				env.state.EXPECT().DeleteUTXO(gomock.Any()).Times(len(env.unsignedTx.Ins))
				env.state.EXPECT().AddUTXO(gomock.Any()).Times(len(env.unsignedTx.Outs))

				cfg := defaultTestConfig(t, durango, env.latestForkTime)
				feeCalculator := config.PickFeeCalculator(cfg, env.state.GetTimestamp())
				e := &StandardTxExecutor{
					Backend: &Backend{
						Config:       cfg,
						Bootstrapped: &utils.Atomic[bool]{},
						Fx:           env.fx,
						FlowChecker:  env.flowChecker,
						Ctx:          &snow.Context{},
					},
<<<<<<< HEAD
					BlkFeeManager:      fees.NewManager(feeCfg.InitialFeeRate),
					BlockMaxComplexity: feeCfg.BlockMaxComplexity,
					Tx:                 env.tx,
					State:              env.state,
=======
					FeeCalculator: feeCalculator,
					Tx:            env.tx,
					State:         env.state,
>>>>>>> 2cd621ac
				}
				e.Bootstrapped.Set(true)
				return env.unsignedTx, e
			},
			expectedErr: nil,
		},
		{
			name: "tx fails syntactic verification",
			newExecutor: func(ctrl *gomock.Controller) (*txs.RemoveSubnetValidatorTx, *StandardTxExecutor) {
				env := newValidRemoveSubnetValidatorTxVerifyEnv(t, ctrl)
				// Setting the subnet ID to the Primary Network ID makes the tx fail syntactic verification
				env.tx.Unsigned.(*txs.RemoveSubnetValidatorTx).Subnet = constants.PrimaryNetworkID
				env.state = state.NewMockDiff(ctrl)

				cfg := defaultTestConfig(t, durango, env.latestForkTime)
				feeCalculator := config.PickFeeCalculator(cfg, env.latestForkTime)
				e := &StandardTxExecutor{
					Backend: &Backend{
						Config:       cfg,
						Bootstrapped: &utils.Atomic[bool]{},
						Fx:           env.fx,
						FlowChecker:  env.flowChecker,
						Ctx:          &snow.Context{},
					},
<<<<<<< HEAD
					BlkFeeManager:      fees.NewManager(feeCfg.InitialFeeRate),
					BlockMaxComplexity: feeCfg.BlockMaxComplexity,
					Tx:                 env.tx,
					State:              env.state,
=======
					FeeCalculator: feeCalculator,
					Tx:            env.tx,
					State:         env.state,
>>>>>>> 2cd621ac
				}
				e.Bootstrapped.Set(true)
				return env.unsignedTx, e
			},
			expectedErr: txs.ErrRemovePrimaryNetworkValidator,
		},
		{
			name: "node isn't a validator of the subnet",
			newExecutor: func(ctrl *gomock.Controller) (*txs.RemoveSubnetValidatorTx, *StandardTxExecutor) {
				env := newValidRemoveSubnetValidatorTxVerifyEnv(t, ctrl)
				env.state = state.NewMockDiff(ctrl)
				env.state.EXPECT().GetTimestamp().Return(env.latestForkTime).AnyTimes()
				env.state.EXPECT().GetCurrentValidator(env.unsignedTx.Subnet, env.unsignedTx.NodeID).Return(nil, database.ErrNotFound)
				env.state.EXPECT().GetPendingValidator(env.unsignedTx.Subnet, env.unsignedTx.NodeID).Return(nil, database.ErrNotFound)

				cfg := defaultTestConfig(t, durango, env.latestForkTime)
				feeCalculator := config.PickFeeCalculator(cfg, env.state.GetTimestamp())
				e := &StandardTxExecutor{
					Backend: &Backend{
						Config:       cfg,
						Bootstrapped: &utils.Atomic[bool]{},
						Fx:           env.fx,
						FlowChecker:  env.flowChecker,
						Ctx:          &snow.Context{},
					},
<<<<<<< HEAD
					BlkFeeManager:      fees.NewManager(feeCfg.InitialFeeRate),
					BlockMaxComplexity: feeCfg.BlockMaxComplexity,
					Tx:                 env.tx,
					State:              env.state,
=======
					FeeCalculator: feeCalculator,
					Tx:            env.tx,
					State:         env.state,
>>>>>>> 2cd621ac
				}
				e.Bootstrapped.Set(true)
				return env.unsignedTx, e
			},
			expectedErr: ErrNotValidator,
		},
		{
			name: "validator is permissionless",
			newExecutor: func(ctrl *gomock.Controller) (*txs.RemoveSubnetValidatorTx, *StandardTxExecutor) {
				env := newValidRemoveSubnetValidatorTxVerifyEnv(t, ctrl)

				staker := *env.staker
				staker.Priority = txs.SubnetPermissionlessValidatorCurrentPriority

				// Set dependency expectations.
				env.state.EXPECT().GetTimestamp().Return(env.latestForkTime).Times(2)
				env.state.EXPECT().GetCurrentValidator(env.unsignedTx.Subnet, env.unsignedTx.NodeID).Return(&staker, nil).Times(1)

				cfg := defaultTestConfig(t, durango, env.latestForkTime)
				feeCalculator := config.PickFeeCalculator(cfg, env.state.GetTimestamp())
				e := &StandardTxExecutor{
					Backend: &Backend{
						Config:       cfg,
						Bootstrapped: &utils.Atomic[bool]{},
						Fx:           env.fx,
						FlowChecker:  env.flowChecker,
						Ctx:          &snow.Context{},
					},
<<<<<<< HEAD
					BlkFeeManager:      fees.NewManager(feeCfg.InitialFeeRate),
					BlockMaxComplexity: feeCfg.BlockMaxComplexity,
					Tx:                 env.tx,
					State:              env.state,
=======
					FeeCalculator: feeCalculator,
					Tx:            env.tx,
					State:         env.state,
>>>>>>> 2cd621ac
				}
				e.Bootstrapped.Set(true)
				return env.unsignedTx, e
			},
			expectedErr: ErrRemovePermissionlessValidator,
		},
		{
			name: "tx has no credentials",
			newExecutor: func(ctrl *gomock.Controller) (*txs.RemoveSubnetValidatorTx, *StandardTxExecutor) {
				env := newValidRemoveSubnetValidatorTxVerifyEnv(t, ctrl)
				// Remove credentials
				env.tx.Creds = nil
				env.state = state.NewMockDiff(ctrl)
				env.state.EXPECT().GetTimestamp().Return(env.latestForkTime).Times(2)
				env.state.EXPECT().GetCurrentValidator(env.unsignedTx.Subnet, env.unsignedTx.NodeID).Return(env.staker, nil)

				cfg := defaultTestConfig(t, durango, env.latestForkTime)
				feeCalculator := config.PickFeeCalculator(cfg, env.state.GetTimestamp())
				e := &StandardTxExecutor{
					Backend: &Backend{
						Config:       cfg,
						Bootstrapped: &utils.Atomic[bool]{},
						Fx:           env.fx,
						FlowChecker:  env.flowChecker,
						Ctx:          &snow.Context{},
					},
<<<<<<< HEAD
					BlkFeeManager:      fees.NewManager(feeCfg.InitialFeeRate),
					BlockMaxComplexity: feeCfg.BlockMaxComplexity,
					Tx:                 env.tx,
					State:              env.state,
=======
					FeeCalculator: feeCalculator,
					Tx:            env.tx,
					State:         env.state,
>>>>>>> 2cd621ac
				}
				e.Bootstrapped.Set(true)
				return env.unsignedTx, e
			},
			expectedErr: errWrongNumberOfCredentials,
		},
		{
			name: "can't find subnet",
			newExecutor: func(ctrl *gomock.Controller) (*txs.RemoveSubnetValidatorTx, *StandardTxExecutor) {
				env := newValidRemoveSubnetValidatorTxVerifyEnv(t, ctrl)
				env.state = state.NewMockDiff(ctrl)
				env.state.EXPECT().GetTimestamp().Return(env.latestForkTime).AnyTimes()
				env.state.EXPECT().GetCurrentValidator(env.unsignedTx.Subnet, env.unsignedTx.NodeID).Return(env.staker, nil)
				env.state.EXPECT().GetSubnetOwner(env.unsignedTx.Subnet).Return(nil, database.ErrNotFound)

				cfg := defaultTestConfig(t, durango, env.latestForkTime)
				feeCalculator := config.PickFeeCalculator(cfg, env.state.GetTimestamp())
				e := &StandardTxExecutor{
					Backend: &Backend{
						Config:       cfg,
						Bootstrapped: &utils.Atomic[bool]{},
						Fx:           env.fx,
						FlowChecker:  env.flowChecker,
						Ctx:          &snow.Context{},
					},
<<<<<<< HEAD
					BlkFeeManager:      fees.NewManager(feeCfg.InitialFeeRate),
					BlockMaxComplexity: feeCfg.BlockMaxComplexity,
					Tx:                 env.tx,
					State:              env.state,
=======
					FeeCalculator: feeCalculator,
					Tx:            env.tx,
					State:         env.state,
>>>>>>> 2cd621ac
				}
				e.Bootstrapped.Set(true)
				return env.unsignedTx, e
			},
			expectedErr: database.ErrNotFound,
		},
		{
			name: "no permission to remove validator",
			newExecutor: func(ctrl *gomock.Controller) (*txs.RemoveSubnetValidatorTx, *StandardTxExecutor) {
				env := newValidRemoveSubnetValidatorTxVerifyEnv(t, ctrl)
				env.state = state.NewMockDiff(ctrl)
				env.state.EXPECT().GetTimestamp().Return(env.latestForkTime).AnyTimes()
				env.state.EXPECT().GetCurrentValidator(env.unsignedTx.Subnet, env.unsignedTx.NodeID).Return(env.staker, nil)
				subnetOwner := fx.NewMockOwner(ctrl)
				env.state.EXPECT().GetSubnetOwner(env.unsignedTx.Subnet).Return(subnetOwner, nil)
				env.fx.EXPECT().VerifyPermission(gomock.Any(), env.unsignedTx.SubnetAuth, env.tx.Creds[len(env.tx.Creds)-1], subnetOwner).Return(errTest)

				cfg := defaultTestConfig(t, durango, env.latestForkTime)
				feeCalculator := config.PickFeeCalculator(cfg, env.state.GetTimestamp())
				e := &StandardTxExecutor{
					Backend: &Backend{
						Config:       cfg,
						Bootstrapped: &utils.Atomic[bool]{},
						Fx:           env.fx,
						FlowChecker:  env.flowChecker,
						Ctx:          &snow.Context{},
					},
<<<<<<< HEAD
					BlkFeeManager:      fees.NewManager(feeCfg.InitialFeeRate),
					BlockMaxComplexity: feeCfg.BlockMaxComplexity,
					Tx:                 env.tx,
					State:              env.state,
=======
					FeeCalculator: feeCalculator,
					Tx:            env.tx,
					State:         env.state,
>>>>>>> 2cd621ac
				}
				e.Bootstrapped.Set(true)
				return env.unsignedTx, e
			},
			expectedErr: errUnauthorizedSubnetModification,
		},
		{
			name: "flow checker failed",
			newExecutor: func(ctrl *gomock.Controller) (*txs.RemoveSubnetValidatorTx, *StandardTxExecutor) {
				env := newValidRemoveSubnetValidatorTxVerifyEnv(t, ctrl)
				env.state = state.NewMockDiff(ctrl)
				env.state.EXPECT().GetTimestamp().Return(env.latestForkTime).AnyTimes()
				env.state.EXPECT().GetCurrentValidator(env.unsignedTx.Subnet, env.unsignedTx.NodeID).Return(env.staker, nil)
				subnetOwner := fx.NewMockOwner(ctrl)
				env.state.EXPECT().GetSubnetOwner(env.unsignedTx.Subnet).Return(subnetOwner, nil)
				env.fx.EXPECT().VerifyPermission(gomock.Any(), env.unsignedTx.SubnetAuth, env.tx.Creds[len(env.tx.Creds)-1], subnetOwner).Return(nil)
				env.flowChecker.EXPECT().VerifySpend(
					gomock.Any(), gomock.Any(), gomock.Any(), gomock.Any(), gomock.Any(), gomock.Any(),
				).Return(errTest)

				cfg := defaultTestConfig(t, durango, env.latestForkTime)
				feeCalculator := config.PickFeeCalculator(cfg, env.state.GetTimestamp())
				e := &StandardTxExecutor{
					Backend: &Backend{
						Config:       cfg,
						Bootstrapped: &utils.Atomic[bool]{},
						Fx:           env.fx,
						FlowChecker:  env.flowChecker,
						Ctx:          &snow.Context{},
					},
<<<<<<< HEAD
					BlkFeeManager:      fees.NewManager(feeCfg.InitialFeeRate),
					BlockMaxComplexity: feeCfg.BlockMaxComplexity,
					Tx:                 env.tx,
					State:              env.state,
=======
					FeeCalculator: feeCalculator,
					Tx:            env.tx,
					State:         env.state,
>>>>>>> 2cd621ac
				}
				e.Bootstrapped.Set(true)
				return env.unsignedTx, e
			},
			expectedErr: ErrFlowCheckFailed,
		},
	}

	for _, tt := range tests {
		t.Run(tt.name, func(t *testing.T) {
			require := require.New(t)
			ctrl := gomock.NewController(t)

			unsignedTx, executor := tt.newExecutor(ctrl)
			err := executor.RemoveSubnetValidatorTx(unsignedTx)
			require.ErrorIs(err, tt.expectedErr)
		})
	}
}

// Returns a TransformSubnetTx that passes syntactic verification.
// Memo field is empty as required post Durango activation
func newTransformSubnetTx(t *testing.T) (*txs.TransformSubnetTx, *txs.Tx) {
	t.Helper()

	creds := []verify.Verifiable{
		&secp256k1fx.Credential{
			Sigs: make([][65]byte, 1),
		},
		&secp256k1fx.Credential{
			Sigs: make([][65]byte, 1),
		},
	}
	unsignedTx := &txs.TransformSubnetTx{
		BaseTx: txs.BaseTx{
			BaseTx: avax.BaseTx{
				Ins: []*avax.TransferableInput{{
					UTXOID: avax.UTXOID{
						TxID: ids.GenerateTestID(),
					},
					Asset: avax.Asset{
						ID: ids.GenerateTestID(),
					},
					In: &secp256k1fx.TransferInput{
						Amt: 1,
						Input: secp256k1fx.Input{
							SigIndices: []uint32{0, 1},
						},
					},
				}},
				Outs: []*avax.TransferableOutput{
					{
						Asset: avax.Asset{
							ID: ids.GenerateTestID(),
						},
						Out: &secp256k1fx.TransferOutput{
							Amt: 1,
							OutputOwners: secp256k1fx.OutputOwners{
								Threshold: 1,
								Addrs:     []ids.ShortID{ids.GenerateTestShortID()},
							},
						},
					},
				},
			},
		},
		Subnet:                   ids.GenerateTestID(),
		AssetID:                  ids.GenerateTestID(),
		InitialSupply:            10,
		MaximumSupply:            10,
		MinConsumptionRate:       0,
		MaxConsumptionRate:       reward.PercentDenominator,
		MinValidatorStake:        2,
		MaxValidatorStake:        10,
		MinStakeDuration:         1,
		MaxStakeDuration:         2,
		MinDelegationFee:         reward.PercentDenominator,
		MinDelegatorStake:        1,
		MaxValidatorWeightFactor: 1,
		UptimeRequirement:        reward.PercentDenominator,
		SubnetAuth: &secp256k1fx.Credential{
			Sigs: make([][65]byte, 1),
		},
	}
	tx := &txs.Tx{
		Unsigned: unsignedTx,
		Creds:    creds,
	}
	require.NoError(t, tx.Initialize(txs.Codec))
	return unsignedTx, tx
}

// mock implementations that can be used in tests
// for verifying TransformSubnetTx.
type transformSubnetTxVerifyEnv struct {
	latestForkTime time.Time
	fx             *fx.MockFx
	flowChecker    *utxo.MockVerifier
	unsignedTx     *txs.TransformSubnetTx
	tx             *txs.Tx
	state          *state.MockDiff
	staker         *state.Staker
}

// Returns mock implementations that can be used in tests
// for verifying TransformSubnetTx.
func newValidTransformSubnetTxVerifyEnv(t *testing.T, ctrl *gomock.Controller) transformSubnetTxVerifyEnv {
	t.Helper()

	now := time.Now()
	mockFx := fx.NewMockFx(ctrl)
	mockFlowChecker := utxo.NewMockVerifier(ctrl)
	unsignedTx, tx := newTransformSubnetTx(t)
	mockState := state.NewMockDiff(ctrl)
	return transformSubnetTxVerifyEnv{
		latestForkTime: now,
		fx:             mockFx,
		flowChecker:    mockFlowChecker,
		unsignedTx:     unsignedTx,
		tx:             tx,
		state:          mockState,
		staker: &state.Staker{
			TxID:   ids.GenerateTestID(),
			NodeID: ids.GenerateTestNodeID(),
		},
	}
}

func TestStandardExecutorTransformSubnetTx(t *testing.T) {
	type test struct {
		name        string
		newExecutor func(*gomock.Controller) (*txs.TransformSubnetTx, *StandardTxExecutor)
		err         error
	}

	tests := []test{
		{
			name: "tx fails syntactic verification",
			newExecutor: func(ctrl *gomock.Controller) (*txs.TransformSubnetTx, *StandardTxExecutor) {
				env := newValidTransformSubnetTxVerifyEnv(t, ctrl)
				// Setting the tx to nil makes the tx fail syntactic verification
				env.tx.Unsigned = (*txs.TransformSubnetTx)(nil)
				env.state = state.NewMockDiff(ctrl)

				cfg := defaultTestConfig(t, durango, env.latestForkTime)
				feeCalculator := config.PickFeeCalculator(cfg, env.latestForkTime)
				e := &StandardTxExecutor{
					Backend: &Backend{
						Config:       cfg,
						Bootstrapped: &utils.Atomic[bool]{},
						Fx:           env.fx,
						FlowChecker:  env.flowChecker,
						Ctx:          &snow.Context{},
					},
<<<<<<< HEAD
					BlkFeeManager:      fees.NewManager(feeCfg.InitialFeeRate),
					BlockMaxComplexity: feeCfg.BlockMaxComplexity,
					Tx:                 env.tx,
					State:              env.state,
=======
					FeeCalculator: feeCalculator,
					Tx:            env.tx,
					State:         env.state,
>>>>>>> 2cd621ac
				}
				e.Bootstrapped.Set(true)
				return env.unsignedTx, e
			},
			err: txs.ErrNilTx,
		},
		{
			name: "max stake duration too large",
			newExecutor: func(ctrl *gomock.Controller) (*txs.TransformSubnetTx, *StandardTxExecutor) {
				env := newValidTransformSubnetTxVerifyEnv(t, ctrl)
				env.unsignedTx.MaxStakeDuration = math.MaxUint32
				env.state = state.NewMockDiff(ctrl)
				env.state.EXPECT().GetTimestamp().Return(env.latestForkTime).Times(2)

				cfg := defaultTestConfig(t, durango, env.latestForkTime)
				feeCalculator := config.PickFeeCalculator(cfg, env.state.GetTimestamp())
				e := &StandardTxExecutor{
					Backend: &Backend{
						Config:       cfg,
						Bootstrapped: &utils.Atomic[bool]{},
						Fx:           env.fx,
						FlowChecker:  env.flowChecker,
						Ctx:          &snow.Context{},
					},
<<<<<<< HEAD
					BlkFeeManager:      fees.NewManager(feeCfg.InitialFeeRate),
					BlockMaxComplexity: feeCfg.BlockMaxComplexity,
					Tx:                 env.tx,
					State:              env.state,
=======
					FeeCalculator: feeCalculator,
					Tx:            env.tx,
					State:         env.state,
>>>>>>> 2cd621ac
				}
				e.Bootstrapped.Set(true)
				return env.unsignedTx, e
			},
			err: errMaxStakeDurationTooLarge,
		},
		{
			name: "fail subnet authorization",
			newExecutor: func(ctrl *gomock.Controller) (*txs.TransformSubnetTx, *StandardTxExecutor) {
				env := newValidTransformSubnetTxVerifyEnv(t, ctrl)
				// Remove credentials
				env.tx.Creds = nil
				env.state = state.NewMockDiff(ctrl)
				env.state.EXPECT().GetTimestamp().Return(env.latestForkTime).Times(2)

				cfg := defaultTestConfig(t, durango, env.latestForkTime)
				cfg.MaxStakeDuration = math.MaxInt64

				feeCalculator := config.PickFeeCalculator(cfg, env.state.GetTimestamp())
				e := &StandardTxExecutor{
					Backend: &Backend{
						Config:       cfg,
						Bootstrapped: &utils.Atomic[bool]{},
						Fx:           env.fx,
						FlowChecker:  env.flowChecker,
						Ctx:          &snow.Context{},
					},
<<<<<<< HEAD
					BlkFeeManager:      fees.NewManager(feeCfg.InitialFeeRate),
					BlockMaxComplexity: feeCfg.BlockMaxComplexity,
					Tx:                 env.tx,
					State:              env.state,
=======
					FeeCalculator: feeCalculator,
					Tx:            env.tx,
					State:         env.state,
>>>>>>> 2cd621ac
				}
				e.Bootstrapped.Set(true)
				return env.unsignedTx, e
			},
			err: errWrongNumberOfCredentials,
		},
		{
			name: "flow checker failed",
			newExecutor: func(ctrl *gomock.Controller) (*txs.TransformSubnetTx, *StandardTxExecutor) {
				env := newValidTransformSubnetTxVerifyEnv(t, ctrl)
				env.state = state.NewMockDiff(ctrl)
				subnetOwner := fx.NewMockOwner(ctrl)
				env.state.EXPECT().GetTimestamp().Return(env.latestForkTime).Times(2)
				env.state.EXPECT().GetSubnetOwner(env.unsignedTx.Subnet).Return(subnetOwner, nil)
				env.state.EXPECT().GetSubnetTransformation(env.unsignedTx.Subnet).Return(nil, database.ErrNotFound).Times(1)
				env.fx.EXPECT().VerifyPermission(gomock.Any(), env.unsignedTx.SubnetAuth, env.tx.Creds[len(env.tx.Creds)-1], subnetOwner).Return(nil)
				env.flowChecker.EXPECT().VerifySpend(
					gomock.Any(), gomock.Any(), gomock.Any(), gomock.Any(), gomock.Any(), gomock.Any(),
				).Return(ErrFlowCheckFailed)

				cfg := defaultTestConfig(t, durango, env.latestForkTime)
				cfg.MaxStakeDuration = math.MaxInt64

				feeCalculator := config.PickFeeCalculator(cfg, env.state.GetTimestamp())
				e := &StandardTxExecutor{
					Backend: &Backend{
						Config:       cfg,
						Bootstrapped: &utils.Atomic[bool]{},
						Fx:           env.fx,
						FlowChecker:  env.flowChecker,
						Ctx:          &snow.Context{},
					},
<<<<<<< HEAD
					BlkFeeManager:      fees.NewManager(feeCfg.InitialFeeRate),
					BlockMaxComplexity: feeCfg.BlockMaxComplexity,
					Tx:                 env.tx,
					State:              env.state,
=======
					FeeCalculator: feeCalculator,
					Tx:            env.tx,
					State:         env.state,
>>>>>>> 2cd621ac
				}
				e.Bootstrapped.Set(true)
				return env.unsignedTx, e
			},
			err: ErrFlowCheckFailed,
		},
		{
			name: "valid tx",
			newExecutor: func(ctrl *gomock.Controller) (*txs.TransformSubnetTx, *StandardTxExecutor) {
				env := newValidTransformSubnetTxVerifyEnv(t, ctrl)

				// Set dependency expectations.
				subnetOwner := fx.NewMockOwner(ctrl)
				env.state.EXPECT().GetTimestamp().Return(env.latestForkTime).Times(2)
				env.state.EXPECT().GetSubnetOwner(env.unsignedTx.Subnet).Return(subnetOwner, nil).Times(1)
				env.state.EXPECT().GetSubnetTransformation(env.unsignedTx.Subnet).Return(nil, database.ErrNotFound).Times(1)
				env.fx.EXPECT().VerifyPermission(env.unsignedTx, env.unsignedTx.SubnetAuth, env.tx.Creds[len(env.tx.Creds)-1], subnetOwner).Return(nil).Times(1)
				env.flowChecker.EXPECT().VerifySpend(
					env.unsignedTx, env.state, env.unsignedTx.Ins, env.unsignedTx.Outs, env.tx.Creds[:len(env.tx.Creds)-1], gomock.Any(),
				).Return(nil).Times(1)
				env.state.EXPECT().AddSubnetTransformation(env.tx)
				env.state.EXPECT().SetCurrentSupply(env.unsignedTx.Subnet, env.unsignedTx.InitialSupply)
				env.state.EXPECT().DeleteUTXO(gomock.Any()).Times(len(env.unsignedTx.Ins))
				env.state.EXPECT().AddUTXO(gomock.Any()).Times(len(env.unsignedTx.Outs))

				cfg := defaultTestConfig(t, durango, env.latestForkTime)
				cfg.MaxStakeDuration = math.MaxInt64

				feeCalculator := config.PickFeeCalculator(cfg, env.state.GetTimestamp())
				e := &StandardTxExecutor{
					Backend: &Backend{
						Config:       cfg,
						Bootstrapped: &utils.Atomic[bool]{},
						Fx:           env.fx,
						FlowChecker:  env.flowChecker,
						Ctx:          &snow.Context{},
					},
<<<<<<< HEAD
					BlkFeeManager:      fees.NewManager(feeCfg.InitialFeeRate),
					BlockMaxComplexity: feeCfg.BlockMaxComplexity,
					Tx:                 env.tx,
					State:              env.state,
=======
					FeeCalculator: feeCalculator,
					Tx:            env.tx,
					State:         env.state,
>>>>>>> 2cd621ac
				}
				e.Bootstrapped.Set(true)
				return env.unsignedTx, e
			},
			err: nil,
		},
	}

	for _, tt := range tests {
		t.Run(tt.name, func(t *testing.T) {
			ctrl := gomock.NewController(t)

			unsignedTx, executor := tt.newExecutor(ctrl)
			err := executor.TransformSubnetTx(unsignedTx)
			require.ErrorIs(t, err, tt.err)
		})
	}
}

func defaultTestConfig(t *testing.T, f fork, tm time.Time) *config.Config {
	c := &config.Config{
		UpgradeConfig: upgrade.Config{
			ApricotPhase3Time: mockable.MaxTime,
			ApricotPhase5Time: mockable.MaxTime,
			BanffTime:         mockable.MaxTime,
			CortinaTime:       mockable.MaxTime,
			DurangoTime:       mockable.MaxTime,
			EUpgradeTime:      mockable.MaxTime,
		},
	}

	switch f {
	case eUpgrade:
		c.UpgradeConfig.EUpgradeTime = tm
		fallthrough
	case durango:
		c.UpgradeConfig.DurangoTime = tm
		fallthrough
	case cortina:
		c.UpgradeConfig.CortinaTime = tm
		fallthrough
	case banff:
		c.UpgradeConfig.BanffTime = tm
		fallthrough
	case apricotPhase5:
		c.UpgradeConfig.ApricotPhase5Time = tm
		fallthrough
	case apricotPhase3:
		c.UpgradeConfig.ApricotPhase3Time = tm
	default:
		require.FailNow(t, "unhandled fork", f)
	}

	return c
}<|MERGE_RESOLUTION|>--- conflicted
+++ resolved
@@ -93,20 +93,13 @@
 		stateDiff, err := state.NewDiff(lastAcceptedID, env)
 		require.NoError(err)
 
-		feeCalculator := config.PickFeeCalculator(env.config, stateDiff.GetTimestamp())
+		feeCalculator, err := state.PickFeeCalculator(env.config, stateDiff, stateDiff.GetTimestamp())
+		require.NoError(err)
 		executor := StandardTxExecutor{
-<<<<<<< HEAD
-			Backend:            &env.backend,
-			BlkFeeManager:      fees.NewManager(feeCfg.InitialFeeRate),
-			BlockMaxComplexity: feeCfg.BlockMaxComplexity,
-			State:              stateDiff,
-			Tx:                 tx,
-=======
 			Backend:       &env.backend,
 			State:         stateDiff,
 			FeeCalculator: feeCalculator,
 			Tx:            tx,
->>>>>>> 2cd621ac
 		}
 		err = tx.Unsigned.Visit(&executor)
 		require.ErrorIs(err, test.expectedError)
@@ -353,20 +346,13 @@
 
 			env.config.UpgradeConfig.BanffTime = onAcceptState.GetTimestamp()
 
-			feeCalculator := config.PickFeeCalculator(env.config, onAcceptState.GetTimestamp())
+			feeCalculator, err := state.PickFeeCalculator(env.config, onAcceptState, onAcceptState.GetTimestamp())
+			require.NoError(err)
 			executor := StandardTxExecutor{
-<<<<<<< HEAD
-				Backend:            &env.backend,
-				BlkFeeManager:      fees.NewManager(feeCfg.InitialFeeRate),
-				BlockMaxComplexity: feeCfg.BlockMaxComplexity,
-				State:              onAcceptState,
-				Tx:                 tx,
-=======
 				Backend:       &env.backend,
 				State:         onAcceptState,
 				FeeCalculator: feeCalculator,
 				Tx:            tx,
->>>>>>> 2cd621ac
 			}
 			err = tx.Unsigned.Visit(&executor)
 			require.ErrorIs(err, tt.expectedExecutionErr)
@@ -404,20 +390,13 @@
 		onAcceptState, err := state.NewDiff(lastAcceptedID, env)
 		require.NoError(err)
 
-		feeCalculator := config.PickFeeCalculator(env.config, onAcceptState.GetTimestamp())
+		feeCalculator, err := state.PickFeeCalculator(env.config, onAcceptState, onAcceptState.GetTimestamp())
+		require.NoError(err)
 		executor := StandardTxExecutor{
-<<<<<<< HEAD
-			Backend:            &env.backend,
-			BlkFeeManager:      fees.NewManager(feeCfg.InitialFeeRate),
-			BlockMaxComplexity: feeCfg.BlockMaxComplexity,
-			State:              onAcceptState,
-			Tx:                 tx,
-=======
 			Backend:       &env.backend,
 			State:         onAcceptState,
 			FeeCalculator: feeCalculator,
 			Tx:            tx,
->>>>>>> 2cd621ac
 		}
 		err = tx.Unsigned.Visit(&executor)
 		require.ErrorIs(err, ErrPeriodMismatch)
@@ -445,20 +424,13 @@
 		onAcceptState, err := state.NewDiff(lastAcceptedID, env)
 		require.NoError(err)
 
-		feeCalculator := config.PickFeeCalculator(env.config, onAcceptState.GetTimestamp())
+		feeCalculator, err := state.PickFeeCalculator(env.config, onAcceptState, onAcceptState.GetTimestamp())
+		require.NoError(err)
 		executor := StandardTxExecutor{
-<<<<<<< HEAD
-			Backend:            &env.backend,
-			BlkFeeManager:      fees.NewManager(feeCfg.InitialFeeRate),
-			BlockMaxComplexity: feeCfg.BlockMaxComplexity,
-			State:              onAcceptState,
-			Tx:                 tx,
-=======
 			Backend:       &env.backend,
 			State:         onAcceptState,
 			FeeCalculator: feeCalculator,
 			Tx:            tx,
->>>>>>> 2cd621ac
 		}
 		require.NoError(tx.Unsigned.Visit(&executor))
 	}
@@ -504,20 +476,13 @@
 		onAcceptState, err := state.NewDiff(lastAcceptedID, env)
 		require.NoError(err)
 
-		feeCalculator := config.PickFeeCalculator(env.config, onAcceptState.GetTimestamp())
+		feeCalculator, err := state.PickFeeCalculator(env.config, onAcceptState, onAcceptState.GetTimestamp())
+		require.NoError(err)
 		executor := StandardTxExecutor{
-<<<<<<< HEAD
-			Backend:            &env.backend,
-			BlkFeeManager:      fees.NewManager(feeCfg.InitialFeeRate),
-			BlockMaxComplexity: feeCfg.BlockMaxComplexity,
-			State:              onAcceptState,
-			Tx:                 tx,
-=======
 			Backend:       &env.backend,
 			State:         onAcceptState,
 			FeeCalculator: feeCalculator,
 			Tx:            tx,
->>>>>>> 2cd621ac
 		}
 		err = tx.Unsigned.Visit(&executor)
 		require.ErrorIs(err, ErrNotValidator)
@@ -560,20 +525,13 @@
 		onAcceptState, err := state.NewDiff(lastAcceptedID, env)
 		require.NoError(err)
 
-		feeCalculator := config.PickFeeCalculator(env.config, onAcceptState.GetTimestamp())
+		feeCalculator, err := state.PickFeeCalculator(env.config, onAcceptState, onAcceptState.GetTimestamp())
+		require.NoError(err)
 		executor := StandardTxExecutor{
-<<<<<<< HEAD
-			Backend:            &env.backend,
-			BlkFeeManager:      fees.NewManager(feeCfg.InitialFeeRate),
-			BlockMaxComplexity: feeCfg.BlockMaxComplexity,
-			State:              onAcceptState,
-			Tx:                 tx,
-=======
 			Backend:       &env.backend,
 			State:         onAcceptState,
 			FeeCalculator: feeCalculator,
 			Tx:            tx,
->>>>>>> 2cd621ac
 		}
 		err = tx.Unsigned.Visit(&executor)
 		require.ErrorIs(err, ErrPeriodMismatch)
@@ -599,20 +557,13 @@
 		onAcceptState, err := state.NewDiff(lastAcceptedID, env)
 		require.NoError(err)
 
-		feeCalculator := config.PickFeeCalculator(env.config, onAcceptState.GetTimestamp())
+		feeCalculator, err := state.PickFeeCalculator(env.config, onAcceptState, onAcceptState.GetTimestamp())
+		require.NoError(err)
 		executor := StandardTxExecutor{
-<<<<<<< HEAD
-			Backend:            &env.backend,
-			BlkFeeManager:      fees.NewManager(feeCfg.InitialFeeRate),
-			BlockMaxComplexity: feeCfg.BlockMaxComplexity,
-			State:              onAcceptState,
-			Tx:                 tx,
-=======
 			Backend:       &env.backend,
 			State:         onAcceptState,
 			FeeCalculator: feeCalculator,
 			Tx:            tx,
->>>>>>> 2cd621ac
 		}
 		err = tx.Unsigned.Visit(&executor)
 		require.ErrorIs(err, ErrPeriodMismatch)
@@ -638,20 +589,13 @@
 		onAcceptState, err := state.NewDiff(lastAcceptedID, env)
 		require.NoError(err)
 
-		feeCalculator := config.PickFeeCalculator(env.config, onAcceptState.GetTimestamp())
+		feeCalculator, err := state.PickFeeCalculator(env.config, onAcceptState, onAcceptState.GetTimestamp())
+		require.NoError(err)
 		executor := StandardTxExecutor{
-<<<<<<< HEAD
-			Backend:            &env.backend,
-			BlkFeeManager:      fees.NewManager(feeCfg.InitialFeeRate),
-			BlockMaxComplexity: feeCfg.BlockMaxComplexity,
-			State:              onAcceptState,
-			Tx:                 tx,
-=======
 			Backend:       &env.backend,
 			State:         onAcceptState,
 			FeeCalculator: feeCalculator,
 			Tx:            tx,
->>>>>>> 2cd621ac
 		}
 		require.NoError(tx.Unsigned.Visit(&executor))
 	}
@@ -679,20 +623,13 @@
 		onAcceptState, err := state.NewDiff(lastAcceptedID, env)
 		require.NoError(err)
 
-		feeCalculator := config.PickFeeCalculator(env.config, onAcceptState.GetTimestamp())
+		feeCalculator, err := state.PickFeeCalculator(env.config, onAcceptState, onAcceptState.GetTimestamp())
+		require.NoError(err)
 		executor := StandardTxExecutor{
-<<<<<<< HEAD
-			Backend:            &env.backend,
-			BlkFeeManager:      fees.NewManager(feeCfg.InitialFeeRate),
-			BlockMaxComplexity: feeCfg.BlockMaxComplexity,
-			State:              onAcceptState,
-			Tx:                 tx,
-=======
 			Backend:       &env.backend,
 			State:         onAcceptState,
 			FeeCalculator: feeCalculator,
 			Tx:            tx,
->>>>>>> 2cd621ac
 		}
 		err = tx.Unsigned.Visit(&executor)
 		require.ErrorIs(err, ErrTimestampNotBeforeStartTime)
@@ -751,20 +688,13 @@
 		onAcceptState, err := state.NewDiff(lastAcceptedID, env)
 		require.NoError(err)
 
-		feeCalculator := config.PickFeeCalculator(env.config, onAcceptState.GetTimestamp())
+		feeCalculator, err := state.PickFeeCalculator(env.config, onAcceptState, onAcceptState.GetTimestamp())
+		require.NoError(err)
 		executor := StandardTxExecutor{
-<<<<<<< HEAD
-			Backend:            &env.backend,
-			BlkFeeManager:      fees.NewManager(feeCfg.InitialFeeRate),
-			BlockMaxComplexity: feeCfg.BlockMaxComplexity,
-			State:              onAcceptState,
-			Tx:                 duplicateSubnetTx,
-=======
 			Backend:       &env.backend,
 			State:         onAcceptState,
 			FeeCalculator: feeCalculator,
 			Tx:            duplicateSubnetTx,
->>>>>>> 2cd621ac
 		}
 		err = duplicateSubnetTx.Unsigned.Visit(&executor)
 		require.ErrorIs(err, ErrDuplicateValidator)
@@ -801,20 +731,13 @@
 		onAcceptState, err := state.NewDiff(lastAcceptedID, env)
 		require.NoError(err)
 
-		feeCalculator := config.PickFeeCalculator(env.config, onAcceptState.GetTimestamp())
+		feeCalculator, err := state.PickFeeCalculator(env.config, onAcceptState, onAcceptState.GetTimestamp())
+		require.NoError(err)
 		executor := StandardTxExecutor{
-<<<<<<< HEAD
-			Backend:            &env.backend,
-			BlkFeeManager:      fees.NewManager(feeCfg.InitialFeeRate),
-			BlockMaxComplexity: feeCfg.BlockMaxComplexity,
-			State:              onAcceptState,
-			Tx:                 tx,
-=======
 			Backend:       &env.backend,
 			State:         onAcceptState,
 			FeeCalculator: feeCalculator,
 			Tx:            tx,
->>>>>>> 2cd621ac
 		}
 		err = tx.Unsigned.Visit(&executor)
 		require.ErrorIs(err, secp256k1fx.ErrInputIndicesNotSortedUnique)
@@ -847,20 +770,13 @@
 		onAcceptState, err := state.NewDiff(lastAcceptedID, env)
 		require.NoError(err)
 
-		feeCalculator := config.PickFeeCalculator(env.config, onAcceptState.GetTimestamp())
+		feeCalculator, err := state.PickFeeCalculator(env.config, onAcceptState, onAcceptState.GetTimestamp())
+		require.NoError(err)
 		executor := StandardTxExecutor{
-<<<<<<< HEAD
-			Backend:            &env.backend,
-			BlkFeeManager:      fees.NewManager(feeCfg.InitialFeeRate),
-			BlockMaxComplexity: feeCfg.BlockMaxComplexity,
-			State:              onAcceptState,
-			Tx:                 tx,
-=======
 			Backend:       &env.backend,
 			State:         onAcceptState,
 			FeeCalculator: feeCalculator,
 			Tx:            tx,
->>>>>>> 2cd621ac
 		}
 		err = tx.Unsigned.Visit(&executor)
 		require.ErrorIs(err, errUnauthorizedSubnetModification)
@@ -891,20 +807,13 @@
 		onAcceptState, err := state.NewDiff(lastAcceptedID, env)
 		require.NoError(err)
 
-		feeCalculator := config.PickFeeCalculator(env.config, onAcceptState.GetTimestamp())
+		feeCalculator, err := state.PickFeeCalculator(env.config, onAcceptState, onAcceptState.GetTimestamp())
+		require.NoError(err)
 		executor := StandardTxExecutor{
-<<<<<<< HEAD
-			Backend:            &env.backend,
-			BlkFeeManager:      fees.NewManager(feeCfg.InitialFeeRate),
-			BlockMaxComplexity: feeCfg.BlockMaxComplexity,
-			State:              onAcceptState,
-			Tx:                 tx,
-=======
 			Backend:       &env.backend,
 			State:         onAcceptState,
 			FeeCalculator: feeCalculator,
 			Tx:            tx,
->>>>>>> 2cd621ac
 		}
 		err = tx.Unsigned.Visit(&executor)
 		require.ErrorIs(err, errUnauthorizedSubnetModification)
@@ -945,20 +854,13 @@
 		onAcceptState, err := state.NewDiff(lastAcceptedID, env)
 		require.NoError(err)
 
-		feeCalculator := config.PickFeeCalculator(env.config, onAcceptState.GetTimestamp())
+		feeCalculator, err := state.PickFeeCalculator(env.config, onAcceptState, onAcceptState.GetTimestamp())
+		require.NoError(err)
 		executor := StandardTxExecutor{
-<<<<<<< HEAD
-			Backend:            &env.backend,
-			BlkFeeManager:      fees.NewManager(feeCfg.InitialFeeRate),
-			BlockMaxComplexity: feeCfg.BlockMaxComplexity,
-			State:              onAcceptState,
-			Tx:                 tx,
-=======
 			Backend:       &env.backend,
 			State:         onAcceptState,
 			FeeCalculator: feeCalculator,
 			Tx:            tx,
->>>>>>> 2cd621ac
 		}
 		err = tx.Unsigned.Visit(&executor)
 		require.ErrorIs(err, ErrDuplicateValidator)
@@ -994,20 +896,13 @@
 		onAcceptState, err := state.NewDiff(lastAcceptedID, env)
 		require.NoError(err)
 
-		feeCalculator := config.PickFeeCalculator(env.config, onAcceptState.GetTimestamp())
+		feeCalculator, err := state.PickFeeCalculator(env.config, onAcceptState, onAcceptState.GetTimestamp())
+		require.NoError(err)
 		executor := StandardTxExecutor{
-<<<<<<< HEAD
-			Backend:            &env.backend,
-			BlkFeeManager:      fees.NewManager(feeCfg.InitialFeeRate),
-			BlockMaxComplexity: feeCfg.BlockMaxComplexity,
-			State:              onAcceptState,
-			Tx:                 tx,
-=======
 			Backend:       &env.backend,
 			State:         onAcceptState,
 			FeeCalculator: feeCalculator,
 			Tx:            tx,
->>>>>>> 2cd621ac
 		}
 		err = tx.Unsigned.Visit(&executor)
 		require.ErrorIs(err, ErrTimestampNotBeforeStartTime)
@@ -1047,20 +942,13 @@
 		onAcceptState.PutCurrentValidator(staker)
 		onAcceptState.AddTx(tx, status.Committed)
 
-		feeCalculator := config.PickFeeCalculator(env.config, onAcceptState.GetTimestamp())
+		feeCalculator, err := state.PickFeeCalculator(env.config, onAcceptState, onAcceptState.GetTimestamp())
+		require.NoError(err)
 		executor := StandardTxExecutor{
-<<<<<<< HEAD
-			Backend:            &env.backend,
-			BlkFeeManager:      fees.NewManager(feeCfg.InitialFeeRate),
-			BlockMaxComplexity: feeCfg.BlockMaxComplexity,
-			State:              onAcceptState,
-			Tx:                 tx,
-=======
 			Backend:       &env.backend,
 			State:         onAcceptState,
 			FeeCalculator: feeCalculator,
 			Tx:            tx,
->>>>>>> 2cd621ac
 		}
 		err = tx.Unsigned.Visit(&executor)
 		require.ErrorIs(err, ErrAlreadyValidator)
@@ -1097,20 +985,13 @@
 		onAcceptState.PutPendingValidator(staker)
 		onAcceptState.AddTx(tx, status.Committed)
 
-		feeCalculator := config.PickFeeCalculator(env.config, onAcceptState.GetTimestamp())
+		feeCalculator, err := state.PickFeeCalculator(env.config, onAcceptState, onAcceptState.GetTimestamp())
+		require.NoError(err)
 		executor := StandardTxExecutor{
-<<<<<<< HEAD
-			Backend:            &env.backend,
-			BlkFeeManager:      fees.NewManager(feeCfg.InitialFeeRate),
-			BlockMaxComplexity: feeCfg.BlockMaxComplexity,
-			State:              onAcceptState,
-			Tx:                 tx,
-=======
 			Backend:       &env.backend,
 			State:         onAcceptState,
 			FeeCalculator: feeCalculator,
 			Tx:            tx,
->>>>>>> 2cd621ac
 		}
 		err = tx.Unsigned.Visit(&executor)
 		require.ErrorIs(err, ErrAlreadyValidator)
@@ -1146,20 +1027,13 @@
 			onAcceptState.DeleteUTXO(utxoID)
 		}
 
-		feeCalculator := config.PickFeeCalculator(env.config, onAcceptState.GetTimestamp())
+		feeCalculator, err := state.PickFeeCalculator(env.config, onAcceptState, onAcceptState.GetTimestamp())
+		require.NoError(err)
 		executor := StandardTxExecutor{
-<<<<<<< HEAD
-			Backend:            &env.backend,
-			BlkFeeManager:      fees.NewManager(feeCfg.InitialFeeRate),
-			BlockMaxComplexity: feeCfg.BlockMaxComplexity,
-			State:              onAcceptState,
-			Tx:                 tx,
-=======
 			Backend:       &env.backend,
 			FeeCalculator: feeCalculator,
 			State:         onAcceptState,
 			Tx:            tx,
->>>>>>> 2cd621ac
 		}
 		err = tx.Unsigned.Visit(&executor)
 		require.ErrorIs(err, ErrFlowCheckFailed)
@@ -1254,7 +1128,8 @@
 
 			tx := tt.buildTx(env)
 
-			feeCalculator := config.PickFeeCalculator(env.config, onAcceptState.GetTimestamp())
+			feeCalculator, err := state.PickFeeCalculator(env.config, onAcceptState, onAcceptState.GetTimestamp())
+			require.NoError(err)
 			err = tx.Unsigned.Visit(&StandardTxExecutor{
 				Backend:       &env.backend,
 				State:         onAcceptState,
@@ -1452,7 +1327,8 @@
 				onAcceptState, err := state.NewDiff(env.state.GetLastAccepted(), env)
 				require.NoError(t, err)
 
-				feeCalculator := config.PickFeeCalculator(env.config, onAcceptState.GetTimestamp())
+				feeCalculator, err := state.PickFeeCalculator(env.config, onAcceptState, onAcceptState.GetTimestamp())
+				require.NoError(t, err)
 				require.NoError(t, subnetValTx.Unsigned.Visit(&StandardTxExecutor{
 					Backend:       &env.backend,
 					State:         onAcceptState,
@@ -1641,11 +1517,12 @@
 			env.ctx.Lock.Lock()
 			defer env.ctx.Lock.Unlock()
 
-			feeCalculator := config.PickFeeCalculator(env.config, env.state.GetTimestamp())
+			feeCalculator, err := state.PickFeeCalculator(env.config, env.state, env.state.GetTimestamp())
+			require.NoError(err)
 
 			// Populated memo field should error
 			tx, onAcceptState := tt.setupTest(env, []byte{'m', 'e', 'm', 'o'})
-			err := tx.Unsigned.Visit(&StandardTxExecutor{
+			err = tx.Unsigned.Visit(&StandardTxExecutor{
 				Backend:       &env.backend,
 				State:         onAcceptState,
 				FeeCalculator: feeCalculator,
@@ -1789,7 +1666,8 @@
 				env.state.EXPECT().AddUTXO(gomock.Any()).Times(len(env.unsignedTx.Outs))
 
 				cfg := defaultTestConfig(t, durango, env.latestForkTime)
-				feeCalculator := config.PickFeeCalculator(cfg, env.state.GetTimestamp())
+				feeCalculator, err := state.PickFeeCalculator(cfg, env.state, env.state.GetTimestamp())
+				require.NoError(t, err)
 				e := &StandardTxExecutor{
 					Backend: &Backend{
 						Config:       cfg,
@@ -1798,16 +1676,9 @@
 						FlowChecker:  env.flowChecker,
 						Ctx:          &snow.Context{},
 					},
-<<<<<<< HEAD
-					BlkFeeManager:      fees.NewManager(feeCfg.InitialFeeRate),
-					BlockMaxComplexity: feeCfg.BlockMaxComplexity,
-					Tx:                 env.tx,
-					State:              env.state,
-=======
 					FeeCalculator: feeCalculator,
 					Tx:            env.tx,
 					State:         env.state,
->>>>>>> 2cd621ac
 				}
 				e.Bootstrapped.Set(true)
 				return env.unsignedTx, e
@@ -1821,9 +1692,11 @@
 				// Setting the subnet ID to the Primary Network ID makes the tx fail syntactic verification
 				env.tx.Unsigned.(*txs.RemoveSubnetValidatorTx).Subnet = constants.PrimaryNetworkID
 				env.state = state.NewMockDiff(ctrl)
+				env.state.EXPECT().GetTimestamp().Return(env.latestForkTime).Times(2)
 
 				cfg := defaultTestConfig(t, durango, env.latestForkTime)
-				feeCalculator := config.PickFeeCalculator(cfg, env.latestForkTime)
+				feeCalculator, err := state.PickFeeCalculator(cfg, env.state, env.state.GetTimestamp())
+				require.NoError(t, err)
 				e := &StandardTxExecutor{
 					Backend: &Backend{
 						Config:       cfg,
@@ -1832,16 +1705,9 @@
 						FlowChecker:  env.flowChecker,
 						Ctx:          &snow.Context{},
 					},
-<<<<<<< HEAD
-					BlkFeeManager:      fees.NewManager(feeCfg.InitialFeeRate),
-					BlockMaxComplexity: feeCfg.BlockMaxComplexity,
-					Tx:                 env.tx,
-					State:              env.state,
-=======
 					FeeCalculator: feeCalculator,
 					Tx:            env.tx,
 					State:         env.state,
->>>>>>> 2cd621ac
 				}
 				e.Bootstrapped.Set(true)
 				return env.unsignedTx, e
@@ -1858,7 +1724,8 @@
 				env.state.EXPECT().GetPendingValidator(env.unsignedTx.Subnet, env.unsignedTx.NodeID).Return(nil, database.ErrNotFound)
 
 				cfg := defaultTestConfig(t, durango, env.latestForkTime)
-				feeCalculator := config.PickFeeCalculator(cfg, env.state.GetTimestamp())
+				feeCalculator, err := state.PickFeeCalculator(cfg, env.state, env.state.GetTimestamp())
+				require.NoError(t, err)
 				e := &StandardTxExecutor{
 					Backend: &Backend{
 						Config:       cfg,
@@ -1867,16 +1734,9 @@
 						FlowChecker:  env.flowChecker,
 						Ctx:          &snow.Context{},
 					},
-<<<<<<< HEAD
-					BlkFeeManager:      fees.NewManager(feeCfg.InitialFeeRate),
-					BlockMaxComplexity: feeCfg.BlockMaxComplexity,
-					Tx:                 env.tx,
-					State:              env.state,
-=======
 					FeeCalculator: feeCalculator,
 					Tx:            env.tx,
 					State:         env.state,
->>>>>>> 2cd621ac
 				}
 				e.Bootstrapped.Set(true)
 				return env.unsignedTx, e
@@ -1892,11 +1752,12 @@
 				staker.Priority = txs.SubnetPermissionlessValidatorCurrentPriority
 
 				// Set dependency expectations.
-				env.state.EXPECT().GetTimestamp().Return(env.latestForkTime).Times(2)
+				env.state.EXPECT().GetTimestamp().Return(env.latestForkTime).Times(3)
 				env.state.EXPECT().GetCurrentValidator(env.unsignedTx.Subnet, env.unsignedTx.NodeID).Return(&staker, nil).Times(1)
 
 				cfg := defaultTestConfig(t, durango, env.latestForkTime)
-				feeCalculator := config.PickFeeCalculator(cfg, env.state.GetTimestamp())
+				feeCalculator, err := state.PickFeeCalculator(cfg, env.state, env.state.GetTimestamp())
+				require.NoError(t, err)
 				e := &StandardTxExecutor{
 					Backend: &Backend{
 						Config:       cfg,
@@ -1905,16 +1766,9 @@
 						FlowChecker:  env.flowChecker,
 						Ctx:          &snow.Context{},
 					},
-<<<<<<< HEAD
-					BlkFeeManager:      fees.NewManager(feeCfg.InitialFeeRate),
-					BlockMaxComplexity: feeCfg.BlockMaxComplexity,
-					Tx:                 env.tx,
-					State:              env.state,
-=======
 					FeeCalculator: feeCalculator,
 					Tx:            env.tx,
 					State:         env.state,
->>>>>>> 2cd621ac
 				}
 				e.Bootstrapped.Set(true)
 				return env.unsignedTx, e
@@ -1928,11 +1782,12 @@
 				// Remove credentials
 				env.tx.Creds = nil
 				env.state = state.NewMockDiff(ctrl)
-				env.state.EXPECT().GetTimestamp().Return(env.latestForkTime).Times(2)
+				env.state.EXPECT().GetTimestamp().Return(env.latestForkTime).Times(3)
 				env.state.EXPECT().GetCurrentValidator(env.unsignedTx.Subnet, env.unsignedTx.NodeID).Return(env.staker, nil)
 
 				cfg := defaultTestConfig(t, durango, env.latestForkTime)
-				feeCalculator := config.PickFeeCalculator(cfg, env.state.GetTimestamp())
+				feeCalculator, err := state.PickFeeCalculator(cfg, env.state, env.state.GetTimestamp())
+				require.NoError(t, err)
 				e := &StandardTxExecutor{
 					Backend: &Backend{
 						Config:       cfg,
@@ -1941,16 +1796,9 @@
 						FlowChecker:  env.flowChecker,
 						Ctx:          &snow.Context{},
 					},
-<<<<<<< HEAD
-					BlkFeeManager:      fees.NewManager(feeCfg.InitialFeeRate),
-					BlockMaxComplexity: feeCfg.BlockMaxComplexity,
-					Tx:                 env.tx,
-					State:              env.state,
-=======
 					FeeCalculator: feeCalculator,
 					Tx:            env.tx,
 					State:         env.state,
->>>>>>> 2cd621ac
 				}
 				e.Bootstrapped.Set(true)
 				return env.unsignedTx, e
@@ -1967,7 +1815,8 @@
 				env.state.EXPECT().GetSubnetOwner(env.unsignedTx.Subnet).Return(nil, database.ErrNotFound)
 
 				cfg := defaultTestConfig(t, durango, env.latestForkTime)
-				feeCalculator := config.PickFeeCalculator(cfg, env.state.GetTimestamp())
+				feeCalculator, err := state.PickFeeCalculator(cfg, env.state, env.state.GetTimestamp())
+				require.NoError(t, err)
 				e := &StandardTxExecutor{
 					Backend: &Backend{
 						Config:       cfg,
@@ -1976,16 +1825,9 @@
 						FlowChecker:  env.flowChecker,
 						Ctx:          &snow.Context{},
 					},
-<<<<<<< HEAD
-					BlkFeeManager:      fees.NewManager(feeCfg.InitialFeeRate),
-					BlockMaxComplexity: feeCfg.BlockMaxComplexity,
-					Tx:                 env.tx,
-					State:              env.state,
-=======
 					FeeCalculator: feeCalculator,
 					Tx:            env.tx,
 					State:         env.state,
->>>>>>> 2cd621ac
 				}
 				e.Bootstrapped.Set(true)
 				return env.unsignedTx, e
@@ -2004,7 +1846,8 @@
 				env.fx.EXPECT().VerifyPermission(gomock.Any(), env.unsignedTx.SubnetAuth, env.tx.Creds[len(env.tx.Creds)-1], subnetOwner).Return(errTest)
 
 				cfg := defaultTestConfig(t, durango, env.latestForkTime)
-				feeCalculator := config.PickFeeCalculator(cfg, env.state.GetTimestamp())
+				feeCalculator, err := state.PickFeeCalculator(cfg, env.state, env.state.GetTimestamp())
+				require.NoError(t, err)
 				e := &StandardTxExecutor{
 					Backend: &Backend{
 						Config:       cfg,
@@ -2013,16 +1856,9 @@
 						FlowChecker:  env.flowChecker,
 						Ctx:          &snow.Context{},
 					},
-<<<<<<< HEAD
-					BlkFeeManager:      fees.NewManager(feeCfg.InitialFeeRate),
-					BlockMaxComplexity: feeCfg.BlockMaxComplexity,
-					Tx:                 env.tx,
-					State:              env.state,
-=======
 					FeeCalculator: feeCalculator,
 					Tx:            env.tx,
 					State:         env.state,
->>>>>>> 2cd621ac
 				}
 				e.Bootstrapped.Set(true)
 				return env.unsignedTx, e
@@ -2044,7 +1880,8 @@
 				).Return(errTest)
 
 				cfg := defaultTestConfig(t, durango, env.latestForkTime)
-				feeCalculator := config.PickFeeCalculator(cfg, env.state.GetTimestamp())
+				feeCalculator, err := state.PickFeeCalculator(cfg, env.state, env.state.GetTimestamp())
+				require.NoError(t, err)
 				e := &StandardTxExecutor{
 					Backend: &Backend{
 						Config:       cfg,
@@ -2053,16 +1890,9 @@
 						FlowChecker:  env.flowChecker,
 						Ctx:          &snow.Context{},
 					},
-<<<<<<< HEAD
-					BlkFeeManager:      fees.NewManager(feeCfg.InitialFeeRate),
-					BlockMaxComplexity: feeCfg.BlockMaxComplexity,
-					Tx:                 env.tx,
-					State:              env.state,
-=======
 					FeeCalculator: feeCalculator,
 					Tx:            env.tx,
 					State:         env.state,
->>>>>>> 2cd621ac
 				}
 				e.Bootstrapped.Set(true)
 				return env.unsignedTx, e
@@ -2206,9 +2036,11 @@
 				// Setting the tx to nil makes the tx fail syntactic verification
 				env.tx.Unsigned = (*txs.TransformSubnetTx)(nil)
 				env.state = state.NewMockDiff(ctrl)
+				env.state.EXPECT().GetTimestamp().Return(env.latestForkTime).Times(2)
 
 				cfg := defaultTestConfig(t, durango, env.latestForkTime)
-				feeCalculator := config.PickFeeCalculator(cfg, env.latestForkTime)
+				feeCalculator, err := state.PickFeeCalculator(cfg, env.state, env.state.GetTimestamp())
+				require.NoError(t, err)
 				e := &StandardTxExecutor{
 					Backend: &Backend{
 						Config:       cfg,
@@ -2217,16 +2049,9 @@
 						FlowChecker:  env.flowChecker,
 						Ctx:          &snow.Context{},
 					},
-<<<<<<< HEAD
-					BlkFeeManager:      fees.NewManager(feeCfg.InitialFeeRate),
-					BlockMaxComplexity: feeCfg.BlockMaxComplexity,
-					Tx:                 env.tx,
-					State:              env.state,
-=======
 					FeeCalculator: feeCalculator,
 					Tx:            env.tx,
 					State:         env.state,
->>>>>>> 2cd621ac
 				}
 				e.Bootstrapped.Set(true)
 				return env.unsignedTx, e
@@ -2239,10 +2064,11 @@
 				env := newValidTransformSubnetTxVerifyEnv(t, ctrl)
 				env.unsignedTx.MaxStakeDuration = math.MaxUint32
 				env.state = state.NewMockDiff(ctrl)
-				env.state.EXPECT().GetTimestamp().Return(env.latestForkTime).Times(2)
+				env.state.EXPECT().GetTimestamp().Return(env.latestForkTime).Times(3)
 
 				cfg := defaultTestConfig(t, durango, env.latestForkTime)
-				feeCalculator := config.PickFeeCalculator(cfg, env.state.GetTimestamp())
+				feeCalculator, err := state.PickFeeCalculator(cfg, env.state, env.state.GetTimestamp())
+				require.NoError(t, err)
 				e := &StandardTxExecutor{
 					Backend: &Backend{
 						Config:       cfg,
@@ -2251,16 +2077,9 @@
 						FlowChecker:  env.flowChecker,
 						Ctx:          &snow.Context{},
 					},
-<<<<<<< HEAD
-					BlkFeeManager:      fees.NewManager(feeCfg.InitialFeeRate),
-					BlockMaxComplexity: feeCfg.BlockMaxComplexity,
-					Tx:                 env.tx,
-					State:              env.state,
-=======
 					FeeCalculator: feeCalculator,
 					Tx:            env.tx,
 					State:         env.state,
->>>>>>> 2cd621ac
 				}
 				e.Bootstrapped.Set(true)
 				return env.unsignedTx, e
@@ -2274,12 +2093,13 @@
 				// Remove credentials
 				env.tx.Creds = nil
 				env.state = state.NewMockDiff(ctrl)
-				env.state.EXPECT().GetTimestamp().Return(env.latestForkTime).Times(2)
+				env.state.EXPECT().GetTimestamp().Return(env.latestForkTime).Times(3)
 
 				cfg := defaultTestConfig(t, durango, env.latestForkTime)
 				cfg.MaxStakeDuration = math.MaxInt64
 
-				feeCalculator := config.PickFeeCalculator(cfg, env.state.GetTimestamp())
+				feeCalculator, err := state.PickFeeCalculator(cfg, env.state, env.state.GetTimestamp())
+				require.NoError(t, err)
 				e := &StandardTxExecutor{
 					Backend: &Backend{
 						Config:       cfg,
@@ -2288,16 +2108,9 @@
 						FlowChecker:  env.flowChecker,
 						Ctx:          &snow.Context{},
 					},
-<<<<<<< HEAD
-					BlkFeeManager:      fees.NewManager(feeCfg.InitialFeeRate),
-					BlockMaxComplexity: feeCfg.BlockMaxComplexity,
-					Tx:                 env.tx,
-					State:              env.state,
-=======
 					FeeCalculator: feeCalculator,
 					Tx:            env.tx,
 					State:         env.state,
->>>>>>> 2cd621ac
 				}
 				e.Bootstrapped.Set(true)
 				return env.unsignedTx, e
@@ -2310,7 +2123,7 @@
 				env := newValidTransformSubnetTxVerifyEnv(t, ctrl)
 				env.state = state.NewMockDiff(ctrl)
 				subnetOwner := fx.NewMockOwner(ctrl)
-				env.state.EXPECT().GetTimestamp().Return(env.latestForkTime).Times(2)
+				env.state.EXPECT().GetTimestamp().Return(env.latestForkTime).Times(3)
 				env.state.EXPECT().GetSubnetOwner(env.unsignedTx.Subnet).Return(subnetOwner, nil)
 				env.state.EXPECT().GetSubnetTransformation(env.unsignedTx.Subnet).Return(nil, database.ErrNotFound).Times(1)
 				env.fx.EXPECT().VerifyPermission(gomock.Any(), env.unsignedTx.SubnetAuth, env.tx.Creds[len(env.tx.Creds)-1], subnetOwner).Return(nil)
@@ -2321,7 +2134,8 @@
 				cfg := defaultTestConfig(t, durango, env.latestForkTime)
 				cfg.MaxStakeDuration = math.MaxInt64
 
-				feeCalculator := config.PickFeeCalculator(cfg, env.state.GetTimestamp())
+				feeCalculator, err := state.PickFeeCalculator(cfg, env.state, env.state.GetTimestamp())
+				require.NoError(t, err)
 				e := &StandardTxExecutor{
 					Backend: &Backend{
 						Config:       cfg,
@@ -2330,16 +2144,9 @@
 						FlowChecker:  env.flowChecker,
 						Ctx:          &snow.Context{},
 					},
-<<<<<<< HEAD
-					BlkFeeManager:      fees.NewManager(feeCfg.InitialFeeRate),
-					BlockMaxComplexity: feeCfg.BlockMaxComplexity,
-					Tx:                 env.tx,
-					State:              env.state,
-=======
 					FeeCalculator: feeCalculator,
 					Tx:            env.tx,
 					State:         env.state,
->>>>>>> 2cd621ac
 				}
 				e.Bootstrapped.Set(true)
 				return env.unsignedTx, e
@@ -2353,7 +2160,7 @@
 
 				// Set dependency expectations.
 				subnetOwner := fx.NewMockOwner(ctrl)
-				env.state.EXPECT().GetTimestamp().Return(env.latestForkTime).Times(2)
+				env.state.EXPECT().GetTimestamp().Return(env.latestForkTime).Times(3)
 				env.state.EXPECT().GetSubnetOwner(env.unsignedTx.Subnet).Return(subnetOwner, nil).Times(1)
 				env.state.EXPECT().GetSubnetTransformation(env.unsignedTx.Subnet).Return(nil, database.ErrNotFound).Times(1)
 				env.fx.EXPECT().VerifyPermission(env.unsignedTx, env.unsignedTx.SubnetAuth, env.tx.Creds[len(env.tx.Creds)-1], subnetOwner).Return(nil).Times(1)
@@ -2368,7 +2175,8 @@
 				cfg := defaultTestConfig(t, durango, env.latestForkTime)
 				cfg.MaxStakeDuration = math.MaxInt64
 
-				feeCalculator := config.PickFeeCalculator(cfg, env.state.GetTimestamp())
+				feeCalculator, err := state.PickFeeCalculator(cfg, env.state, env.state.GetTimestamp())
+				require.NoError(t, err)
 				e := &StandardTxExecutor{
 					Backend: &Backend{
 						Config:       cfg,
@@ -2377,16 +2185,9 @@
 						FlowChecker:  env.flowChecker,
 						Ctx:          &snow.Context{},
 					},
-<<<<<<< HEAD
-					BlkFeeManager:      fees.NewManager(feeCfg.InitialFeeRate),
-					BlockMaxComplexity: feeCfg.BlockMaxComplexity,
-					Tx:                 env.tx,
-					State:              env.state,
-=======
 					FeeCalculator: feeCalculator,
 					Tx:            env.tx,
 					State:         env.state,
->>>>>>> 2cd621ac
 				}
 				e.Bootstrapped.Set(true)
 				return env.unsignedTx, e
