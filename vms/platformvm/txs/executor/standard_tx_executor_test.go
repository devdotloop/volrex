// Copyright (C) 2019-2024, Ava Labs, Inc. All rights reserved.
// See the file LICENSE for licensing terms.

package executor

import (
	"errors"
	"math"
	"testing"
	"time"

	"github.com/stretchr/testify/require"
	"go.uber.org/mock/gomock"

	"github.com/ava-labs/avalanchego/database"
	"github.com/ava-labs/avalanchego/ids"
	"github.com/ava-labs/avalanchego/snow"
	"github.com/ava-labs/avalanchego/utils"
	"github.com/ava-labs/avalanchego/utils/constants"
	"github.com/ava-labs/avalanchego/utils/crypto/bls"
	"github.com/ava-labs/avalanchego/utils/crypto/secp256k1"
	"github.com/ava-labs/avalanchego/utils/hashing"
	"github.com/ava-labs/avalanchego/utils/timer/mockable"
	"github.com/ava-labs/avalanchego/utils/units"
	"github.com/ava-labs/avalanchego/vms/components/avax"
	"github.com/ava-labs/avalanchego/vms/components/fees"
	"github.com/ava-labs/avalanchego/vms/components/verify"
	"github.com/ava-labs/avalanchego/vms/platformvm/config"
	"github.com/ava-labs/avalanchego/vms/platformvm/fx"
	"github.com/ava-labs/avalanchego/vms/platformvm/reward"
	"github.com/ava-labs/avalanchego/vms/platformvm/signer"
	"github.com/ava-labs/avalanchego/vms/platformvm/state"
	"github.com/ava-labs/avalanchego/vms/platformvm/status"
	"github.com/ava-labs/avalanchego/vms/platformvm/txs"
	"github.com/ava-labs/avalanchego/vms/platformvm/utxo"
	"github.com/ava-labs/avalanchego/vms/secp256k1fx"
)

// This tests that the math performed during TransformSubnetTx execution can
// never overflow
const _ time.Duration = math.MaxUint32 * time.Second

var errTest = errors.New("non-nil error")

func TestStandardTxExecutorAddValidatorTxEmptyID(t *testing.T) {
	require := require.New(t)
	env := newEnvironment(t, apricotPhase5)
	env.ctx.Lock.Lock()
	defer env.ctx.Lock.Unlock()

	chainTime := env.state.GetTimestamp()
	startTime := defaultValidateStartTime.Add(1 * time.Second)

	tests := []struct {
		banffTime     time.Time
		expectedError error
	}{
		{ // Case: Before banff
			banffTime:     chainTime.Add(1),
			expectedError: errEmptyNodeID,
		},
		{ // Case: At banff
			banffTime:     chainTime,
			expectedError: errEmptyNodeID,
		},
		{ // Case: After banff
			banffTime:     chainTime.Add(-1),
			expectedError: errEmptyNodeID,
		},
	}
	for _, test := range tests {
		// Case: Empty validator node ID after banff
		env.config.BanffTime = test.banffTime

		tx, err := env.txBuilder.NewAddValidatorTx( // create the tx
			env.config.MinValidatorStake,
			uint64(startTime.Unix()),
			uint64(defaultValidateEndTime.Unix()),
			ids.EmptyNodeID,
			ids.GenerateTestShortID(),
			reward.PercentDenominator,
			[]*secp256k1.PrivateKey{preFundedKeys[0]},
			ids.ShortEmpty, // change addr
			nil,
		)
		require.NoError(err)

		stateDiff, err := state.NewDiff(lastAcceptedID, env)
		require.NoError(err)

		feeCfg := env.config.GetDynamicFeesConfig(env.state.GetTimestamp())
		executor := StandardTxExecutor{
			Backend:       &env.backend,
			BlkFeeManager: fees.NewManager(feeCfg.InitialUnitFees, fees.EmptyWindows),
			UnitCaps:      feeCfg.BlockUnitsCap,
			State:         stateDiff,
			Tx:            tx,
		}
		err = tx.Unsigned.Visit(&executor)
		require.ErrorIs(err, test.expectedError)
	}
}

func TestStandardTxExecutorAddDelegator(t *testing.T) {
	dummyHeight := uint64(1)
	rewardAddress := preFundedKeys[0].PublicKey().Address()
	nodeID := genesisNodeIDs[0]

	newValidatorID := ids.GenerateTestNodeID()
	newValidatorStartTime := defaultValidateStartTime.Add(5 * time.Second)
	newValidatorEndTime := defaultValidateEndTime.Add(-5 * time.Second)

	// [addMinStakeValidator] adds a new validator to the primary network's
	// pending validator set with the minimum staking amount
	addMinStakeValidator := func(target *environment) {
		tx, err := target.txBuilder.NewAddValidatorTx(
			target.config.MinValidatorStake,      // stake amount
			uint64(newValidatorStartTime.Unix()), // start time
			uint64(newValidatorEndTime.Unix()),   // end time
			newValidatorID,                       // node ID
			rewardAddress,                        // Reward Address
			reward.PercentDenominator,            // Shares
			[]*secp256k1.PrivateKey{preFundedKeys[0]},
			ids.ShortEmpty,
			nil,
		)
		require.NoError(t, err)

		addValTx := tx.Unsigned.(*txs.AddValidatorTx)
		staker, err := state.NewCurrentStaker(
			tx.ID(),
			addValTx,
			newValidatorStartTime,
			0,
		)
		require.NoError(t, err)

		target.state.PutCurrentValidator(staker)
		target.state.AddTx(tx, status.Committed)
		target.state.SetHeight(dummyHeight)
		require.NoError(t, target.state.Commit())
	}

	// [addMaxStakeValidator] adds a new validator to the primary network's
	// pending validator set with the maximum staking amount
	addMaxStakeValidator := func(target *environment) {
		tx, err := target.txBuilder.NewAddValidatorTx(
			target.config.MaxValidatorStake,      // stake amount
			uint64(newValidatorStartTime.Unix()), // start time
			uint64(newValidatorEndTime.Unix()),   // end time
			newValidatorID,                       // node ID
			rewardAddress,                        // Reward Address
			reward.PercentDenominator,            // Shared
			[]*secp256k1.PrivateKey{preFundedKeys[0]},
			ids.ShortEmpty,
			nil,
		)
		require.NoError(t, err)

		addValTx := tx.Unsigned.(*txs.AddValidatorTx)
		staker, err := state.NewCurrentStaker(
			tx.ID(),
			addValTx,
			newValidatorStartTime,
			0,
		)
		require.NoError(t, err)

		target.state.PutCurrentValidator(staker)
		target.state.AddTx(tx, status.Committed)
		target.state.SetHeight(dummyHeight)
		require.NoError(t, target.state.Commit())
	}

	dummyH := newEnvironment(t, apricotPhase5)
	currentTimestamp := dummyH.state.GetTimestamp()

	type test struct {
		description          string
		stakeAmount          uint64
		startTime            time.Time
		endTime              time.Time
		nodeID               ids.NodeID
		rewardAddress        ids.ShortID
		feeKeys              []*secp256k1.PrivateKey
		setup                func(*environment)
		AP3Time              time.Time
		expectedExecutionErr error
	}

	tests := []test{
		{
			description:          "validator stops validating earlier than delegator",
			stakeAmount:          dummyH.config.MinDelegatorStake,
			startTime:            defaultValidateStartTime.Add(time.Second),
			endTime:              defaultValidateEndTime.Add(time.Second),
			nodeID:               nodeID,
			rewardAddress:        rewardAddress,
			feeKeys:              []*secp256k1.PrivateKey{preFundedKeys[0]},
			setup:                nil,
			AP3Time:              defaultGenesisTime,
			expectedExecutionErr: ErrPeriodMismatch,
		},
		{
			description:          "validator not in the current or pending validator sets",
			stakeAmount:          dummyH.config.MinDelegatorStake,
			startTime:            defaultValidateStartTime.Add(5 * time.Second),
			endTime:              defaultValidateEndTime.Add(-5 * time.Second),
			nodeID:               newValidatorID,
			rewardAddress:        rewardAddress,
			feeKeys:              []*secp256k1.PrivateKey{preFundedKeys[0]},
			setup:                nil,
			AP3Time:              defaultGenesisTime,
			expectedExecutionErr: database.ErrNotFound,
		},
		{
			description:          "delegator starts before validator",
			stakeAmount:          dummyH.config.MinDelegatorStake,
			startTime:            newValidatorStartTime.Add(-1 * time.Second), // start validating subnet before primary network
			endTime:              newValidatorEndTime,
			nodeID:               newValidatorID,
			rewardAddress:        rewardAddress,
			feeKeys:              []*secp256k1.PrivateKey{preFundedKeys[0]},
			setup:                addMinStakeValidator,
			AP3Time:              defaultGenesisTime,
			expectedExecutionErr: ErrPeriodMismatch,
		},
		{
			description:          "delegator stops before validator",
			stakeAmount:          dummyH.config.MinDelegatorStake,
			startTime:            newValidatorStartTime,
			endTime:              newValidatorEndTime.Add(time.Second), // stop validating subnet after stopping validating primary network
			nodeID:               newValidatorID,
			rewardAddress:        rewardAddress,
			feeKeys:              []*secp256k1.PrivateKey{preFundedKeys[0]},
			setup:                addMinStakeValidator,
			AP3Time:              defaultGenesisTime,
			expectedExecutionErr: ErrPeriodMismatch,
		},
		{
			description:          "valid",
			stakeAmount:          dummyH.config.MinDelegatorStake,
			startTime:            newValidatorStartTime, // same start time as for primary network
			endTime:              newValidatorEndTime,   // same end time as for primary network
			nodeID:               newValidatorID,
			rewardAddress:        rewardAddress,
			feeKeys:              []*secp256k1.PrivateKey{preFundedKeys[0]},
			setup:                addMinStakeValidator,
			AP3Time:              defaultGenesisTime,
			expectedExecutionErr: nil,
		},
		{
			description:          "starts delegating at current timestamp",
			stakeAmount:          dummyH.config.MinDelegatorStake,           // weight
			startTime:            currentTimestamp,                          // start time
			endTime:              defaultValidateEndTime,                    // end time
			nodeID:               nodeID,                                    // node ID
			rewardAddress:        rewardAddress,                             // Reward Address
			feeKeys:              []*secp256k1.PrivateKey{preFundedKeys[0]}, // tx fee payer
			setup:                nil,
			AP3Time:              defaultGenesisTime,
			expectedExecutionErr: ErrTimestampNotBeforeStartTime,
		},
		{
			description:   "tx fee paying key has no funds",
			stakeAmount:   dummyH.config.MinDelegatorStake,           // weight
			startTime:     defaultValidateStartTime.Add(time.Second), // start time
			endTime:       defaultValidateEndTime,                    // end time
			nodeID:        nodeID,                                    // node ID
			rewardAddress: rewardAddress,                             // Reward Address
			feeKeys:       []*secp256k1.PrivateKey{preFundedKeys[1]}, // tx fee payer
			setup: func(target *environment) { // Remove all UTXOs owned by keys[1]
				utxoIDs, err := target.state.UTXOIDs(
					preFundedKeys[1].PublicKey().Address().Bytes(),
					ids.Empty,
					math.MaxInt32)
				require.NoError(t, err)

				for _, utxoID := range utxoIDs {
					target.state.DeleteUTXO(utxoID)
				}
				target.state.SetHeight(dummyHeight)
				require.NoError(t, target.state.Commit())
			},
			AP3Time:              defaultGenesisTime,
			expectedExecutionErr: ErrFlowCheckFailed,
		},
		{
			description:          "over delegation before AP3",
			stakeAmount:          dummyH.config.MinDelegatorStake,
			startTime:            newValidatorStartTime, // same start time as for primary network
			endTime:              newValidatorEndTime,   // same end time as for primary network
			nodeID:               newValidatorID,
			rewardAddress:        rewardAddress,
			feeKeys:              []*secp256k1.PrivateKey{preFundedKeys[0]},
			setup:                addMaxStakeValidator,
			AP3Time:              defaultValidateEndTime,
			expectedExecutionErr: nil,
		},
		{
			description:          "over delegation after AP3",
			stakeAmount:          dummyH.config.MinDelegatorStake,
			startTime:            newValidatorStartTime, // same start time as for primary network
			endTime:              newValidatorEndTime,   // same end time as for primary network
			nodeID:               newValidatorID,
			rewardAddress:        rewardAddress,
			feeKeys:              []*secp256k1.PrivateKey{preFundedKeys[0]},
			setup:                addMaxStakeValidator,
			AP3Time:              defaultGenesisTime,
			expectedExecutionErr: ErrOverDelegated,
		},
	}

	for _, tt := range tests {
		t.Run(tt.description, func(t *testing.T) {
			require := require.New(t)
			freshTH := newEnvironment(t, apricotPhase5)
			freshTH.config.ApricotPhase3Time = tt.AP3Time

			tx, err := freshTH.txBuilder.NewAddDelegatorTx(
				tt.stakeAmount,
				uint64(tt.startTime.Unix()),
				uint64(tt.endTime.Unix()),
				tt.nodeID,
				tt.rewardAddress,
				tt.feeKeys,
				ids.ShortEmpty,
				nil,
			)
			require.NoError(err)

			if tt.setup != nil {
				tt.setup(freshTH)
			}

			onAcceptState, err := state.NewDiff(lastAcceptedID, freshTH)
			require.NoError(err)

			freshTH.config.BanffTime = onAcceptState.GetTimestamp()

			feeCfg := freshTH.config.GetDynamicFeesConfig(freshTH.state.GetTimestamp())
			executor := StandardTxExecutor{
				Backend:       &freshTH.backend,
				BlkFeeManager: fees.NewManager(fees.Empty, fees.EmptyWindows),
				UnitCaps:      feeCfg.BlockUnitsCap,
				State:         onAcceptState,
				Tx:            tx,
			}
			err = tx.Unsigned.Visit(&executor)
			require.ErrorIs(err, tt.expectedExecutionErr)
		})
	}
}

func TestApricotStandardTxExecutorAddSubnetValidator(t *testing.T) {
	require := require.New(t)
	env := newEnvironment(t, apricotPhase5)
	env.ctx.Lock.Lock()
	defer env.ctx.Lock.Unlock()

	nodeID := genesisNodeIDs[0]

	{
		// Case: Proposed validator currently validating primary network
		// but stops validating subnet after stops validating primary network
		// (note that keys[0] is a genesis validator)
		startTime := defaultValidateStartTime.Add(time.Second)
		tx, err := env.txBuilder.NewAddSubnetValidatorTx(
			defaultWeight,
			uint64(startTime.Unix()),
			uint64(defaultValidateEndTime.Unix())+1,
			nodeID,
			testSubnet1.ID(),
			[]*secp256k1.PrivateKey{testSubnet1ControlKeys[0], testSubnet1ControlKeys[1]},
			ids.ShortEmpty, // change addr
			nil,
		)
		require.NoError(err)

		onAcceptState, err := state.NewDiff(lastAcceptedID, env)
		require.NoError(err)

		feeCfg := env.config.GetDynamicFeesConfig(env.state.GetTimestamp())
		executor := StandardTxExecutor{
			Backend:       &env.backend,
			BlkFeeManager: fees.NewManager(fees.Empty, fees.EmptyWindows),
			UnitCaps:      feeCfg.BlockUnitsCap,
			State:         onAcceptState,
			Tx:            tx,
		}
		err = tx.Unsigned.Visit(&executor)
		require.ErrorIs(err, ErrPeriodMismatch)
	}

	{
		// Case: Proposed validator currently validating primary network
		// and proposed subnet validation period is subset of
		// primary network validation period
		// (note that keys[0] is a genesis validator)
		tx, err := env.txBuilder.NewAddSubnetValidatorTx(
			defaultWeight,
			uint64(defaultValidateStartTime.Unix()+1),
			uint64(defaultValidateEndTime.Unix()),
			nodeID,
			testSubnet1.ID(),
			[]*secp256k1.PrivateKey{testSubnet1ControlKeys[0], testSubnet1ControlKeys[1]},
			ids.ShortEmpty, // change addr
			nil,
		)
		require.NoError(err)

		onAcceptState, err := state.NewDiff(lastAcceptedID, env)
		require.NoError(err)

		feeCfg := env.config.GetDynamicFeesConfig(env.state.GetTimestamp())
		executor := StandardTxExecutor{
			Backend:       &env.backend,
			BlkFeeManager: fees.NewManager(fees.Empty, fees.EmptyWindows),
			UnitCaps:      feeCfg.BlockUnitsCap,
			State:         onAcceptState,
			Tx:            tx,
		}
		require.NoError(tx.Unsigned.Visit(&executor))
	}

	// Add a validator to pending validator set of primary network
	// Starts validating primary network 10 seconds after genesis
	pendingDSValidatorID := ids.GenerateTestNodeID()
	dsStartTime := defaultGenesisTime.Add(10 * time.Second)
	dsEndTime := dsStartTime.Add(5 * defaultMinStakingDuration)

	addDSTx, err := env.txBuilder.NewAddValidatorTx(
		env.config.MinValidatorStake, // stake amount
		uint64(dsStartTime.Unix()),   // start time
		uint64(dsEndTime.Unix()),     // end time
		pendingDSValidatorID,         // node ID
		ids.GenerateTestShortID(),    // reward address
		reward.PercentDenominator,    // shares
		[]*secp256k1.PrivateKey{preFundedKeys[0]},
		ids.ShortEmpty,
		nil,
	)
	require.NoError(err)

	{
		// Case: Proposed validator isn't in pending or current validator sets
		tx, err := env.txBuilder.NewAddSubnetValidatorTx(
			defaultWeight,
			uint64(dsStartTime.Unix()), // start validating subnet before primary network
			uint64(dsEndTime.Unix()),
			pendingDSValidatorID,
			testSubnet1.ID(),
			[]*secp256k1.PrivateKey{testSubnet1ControlKeys[0], testSubnet1ControlKeys[1]},
			ids.ShortEmpty, // change addr
			nil,
		)
		require.NoError(err)

		onAcceptState, err := state.NewDiff(lastAcceptedID, env)
		require.NoError(err)

		feeCfg := env.config.GetDynamicFeesConfig(env.state.GetTimestamp())
		executor := StandardTxExecutor{
			Backend:       &env.backend,
			BlkFeeManager: fees.NewManager(fees.Empty, fees.EmptyWindows),
			UnitCaps:      feeCfg.BlockUnitsCap,
			State:         onAcceptState,
			Tx:            tx,
		}
		err = tx.Unsigned.Visit(&executor)
		require.ErrorIs(err, ErrNotValidator)
	}

	addValTx := addDSTx.Unsigned.(*txs.AddValidatorTx)
	staker, err := state.NewCurrentStaker(
		addDSTx.ID(),
		addValTx,
		dsStartTime,
		0,
	)
	require.NoError(err)

	env.state.PutCurrentValidator(staker)
	env.state.AddTx(addDSTx, status.Committed)
	dummyHeight := uint64(1)
	env.state.SetHeight(dummyHeight)
	require.NoError(env.state.Commit())

	// Node with ID key.PublicKey().Address() now a pending validator for primary network

	{
		// Case: Proposed validator is pending validator of primary network
		// but starts validating subnet before primary network
		tx, err := env.txBuilder.NewAddSubnetValidatorTx(
			defaultWeight,
			uint64(dsStartTime.Unix())-1, // start validating subnet before primary network
			uint64(dsEndTime.Unix()),
			pendingDSValidatorID,
			testSubnet1.ID(),
			[]*secp256k1.PrivateKey{testSubnet1ControlKeys[0], testSubnet1ControlKeys[1]},
			ids.ShortEmpty, // change addr
			nil,
		)
		require.NoError(err)

		onAcceptState, err := state.NewDiff(lastAcceptedID, env)
		require.NoError(err)

		feeCfg := env.config.GetDynamicFeesConfig(env.state.GetTimestamp())
		executor := StandardTxExecutor{
			Backend:       &env.backend,
			BlkFeeManager: fees.NewManager(fees.Empty, fees.EmptyWindows),
			UnitCaps:      feeCfg.BlockUnitsCap,
			State:         onAcceptState,
			Tx:            tx,
		}
		err = tx.Unsigned.Visit(&executor)
		require.ErrorIs(err, ErrPeriodMismatch)
	}

	{
		// Case: Proposed validator is pending validator of primary network
		// but stops validating subnet after primary network
		tx, err := env.txBuilder.NewAddSubnetValidatorTx(
			defaultWeight,
			uint64(dsStartTime.Unix()),
			uint64(dsEndTime.Unix())+1, // stop validating subnet after stopping validating primary network
			pendingDSValidatorID,
			testSubnet1.ID(),
			[]*secp256k1.PrivateKey{testSubnet1ControlKeys[0], testSubnet1ControlKeys[1]},
			ids.ShortEmpty, // change addr
			nil,
		)
		require.NoError(err)

		onAcceptState, err := state.NewDiff(lastAcceptedID, env)
		require.NoError(err)

		feeCfg := env.config.GetDynamicFeesConfig(env.state.GetTimestamp())
		executor := StandardTxExecutor{
			Backend:       &env.backend,
			BlkFeeManager: fees.NewManager(fees.Empty, fees.EmptyWindows),
			UnitCaps:      feeCfg.BlockUnitsCap,
			State:         onAcceptState,
			Tx:            tx,
		}
		err = tx.Unsigned.Visit(&executor)
		require.ErrorIs(err, ErrPeriodMismatch)
	}

	{
		// Case: Proposed validator is pending validator of primary network and
		// period validating subnet is subset of time validating primary network
		tx, err := env.txBuilder.NewAddSubnetValidatorTx(
			defaultWeight,
			uint64(dsStartTime.Unix()), // same start time as for primary network
			uint64(dsEndTime.Unix()),   // same end time as for primary network
			pendingDSValidatorID,
			testSubnet1.ID(),
			[]*secp256k1.PrivateKey{testSubnet1ControlKeys[0], testSubnet1ControlKeys[1]},
			ids.ShortEmpty, // change addr
			nil,
		)
		require.NoError(err)

		onAcceptState, err := state.NewDiff(lastAcceptedID, env)
		require.NoError(err)

		feeCfg := env.config.GetDynamicFeesConfig(env.state.GetTimestamp())
		executor := StandardTxExecutor{
			Backend:       &env.backend,
			BlkFeeManager: fees.NewManager(fees.Empty, fees.EmptyWindows),
			UnitCaps:      feeCfg.BlockUnitsCap,
			State:         onAcceptState,
			Tx:            tx,
		}
		require.NoError(tx.Unsigned.Visit(&executor))
	}

	// Case: Proposed validator start validating at/before current timestamp
	// First, advance the timestamp
	newTimestamp := defaultGenesisTime.Add(2 * time.Second)
	env.state.SetTimestamp(newTimestamp)

	{
		tx, err := env.txBuilder.NewAddSubnetValidatorTx(
			defaultWeight,               // weight
			uint64(newTimestamp.Unix()), // start time
			uint64(newTimestamp.Add(defaultMinStakingDuration).Unix()), // end time
			nodeID,           // node ID
			testSubnet1.ID(), // subnet ID
			[]*secp256k1.PrivateKey{testSubnet1ControlKeys[0], testSubnet1ControlKeys[1]},
			ids.ShortEmpty, // change addr
			nil,
		)
		require.NoError(err)

		onAcceptState, err := state.NewDiff(lastAcceptedID, env)
		require.NoError(err)

		feeCfg := env.config.GetDynamicFeesConfig(env.state.GetTimestamp())
		executor := StandardTxExecutor{
			Backend:       &env.backend,
			BlkFeeManager: fees.NewManager(fees.Empty, fees.EmptyWindows),
			UnitCaps:      feeCfg.BlockUnitsCap,
			State:         onAcceptState,
			Tx:            tx,
		}
		err = tx.Unsigned.Visit(&executor)
		require.ErrorIs(err, ErrTimestampNotBeforeStartTime)
	}

	// reset the timestamp
	env.state.SetTimestamp(defaultGenesisTime)

	// Case: Proposed validator already validating the subnet
	// First, add validator as validator of subnet
	subnetTx, err := env.txBuilder.NewAddSubnetValidatorTx(
		defaultWeight,                           // weight
		uint64(defaultValidateStartTime.Unix()), // start time
		uint64(defaultValidateEndTime.Unix()),   // end time
		nodeID,                                  // node ID
		testSubnet1.ID(),                        // subnet ID
		[]*secp256k1.PrivateKey{testSubnet1ControlKeys[0], testSubnet1ControlKeys[1]},
		ids.ShortEmpty,
		nil,
	)
	require.NoError(err)

	addSubnetValTx := subnetTx.Unsigned.(*txs.AddSubnetValidatorTx)
	staker, err = state.NewCurrentStaker(
		subnetTx.ID(),
		addSubnetValTx,
		defaultValidateStartTime,
		0,
	)
	require.NoError(err)

	env.state.PutCurrentValidator(staker)
	env.state.AddTx(subnetTx, status.Committed)
	env.state.SetHeight(dummyHeight)
	require.NoError(env.state.Commit())

	{
		// Node with ID nodeIDKey.PublicKey().Address() now validating subnet with ID testSubnet1.ID
		startTime := defaultValidateStartTime.Add(time.Second)
		duplicateSubnetTx, err := env.txBuilder.NewAddSubnetValidatorTx(
			defaultWeight,                         // weight
			uint64(startTime.Unix()),              // start time
			uint64(defaultValidateEndTime.Unix()), // end time
			nodeID,                                // node ID
			testSubnet1.ID(),                      // subnet ID
			[]*secp256k1.PrivateKey{testSubnet1ControlKeys[0], testSubnet1ControlKeys[1]},
			ids.ShortEmpty, // change addr
			nil,
		)
		require.NoError(err)

		onAcceptState, err := state.NewDiff(lastAcceptedID, env)
		require.NoError(err)

		feeCfg := env.config.GetDynamicFeesConfig(env.state.GetTimestamp())
		executor := StandardTxExecutor{
			Backend:       &env.backend,
			BlkFeeManager: fees.NewManager(fees.Empty, fees.EmptyWindows),
			UnitCaps:      feeCfg.BlockUnitsCap,
			State:         onAcceptState,
			Tx:            duplicateSubnetTx,
		}
		err = duplicateSubnetTx.Unsigned.Visit(&executor)
		require.ErrorIs(err, ErrDuplicateValidator)
	}

	env.state.DeleteCurrentValidator(staker)
	env.state.SetHeight(dummyHeight)
	require.NoError(env.state.Commit())

	{
		// Case: Duplicate signatures
		startTime := defaultValidateStartTime.Add(time.Second)
		tx, err := env.txBuilder.NewAddSubnetValidatorTx(
			defaultWeight,            // weight
			uint64(startTime.Unix()), // start time
			uint64(startTime.Add(defaultMinStakingDuration).Unix())+1, // end time
			nodeID,           // node ID
			testSubnet1.ID(), // subnet ID
			[]*secp256k1.PrivateKey{testSubnet1ControlKeys[0], testSubnet1ControlKeys[1], testSubnet1ControlKeys[2]},
			ids.ShortEmpty, // change addr
			nil,
		)
		require.NoError(err)

		// Duplicate a signature
		addSubnetValidatorTx := tx.Unsigned.(*txs.AddSubnetValidatorTx)
		input := addSubnetValidatorTx.SubnetAuth.(*secp256k1fx.Input)
		input.SigIndices = append(input.SigIndices, input.SigIndices[0])
		// This tx was syntactically verified when it was created...pretend it wasn't so we don't use cache
		addSubnetValidatorTx.SyntacticallyVerified = false

		onAcceptState, err := state.NewDiff(lastAcceptedID, env)
		require.NoError(err)

		feeCfg := env.config.GetDynamicFeesConfig(env.state.GetTimestamp())
		executor := StandardTxExecutor{
			Backend:       &env.backend,
			BlkFeeManager: fees.NewManager(fees.Empty, fees.EmptyWindows),
			UnitCaps:      feeCfg.BlockUnitsCap,
			State:         onAcceptState,
			Tx:            tx,
		}
		err = tx.Unsigned.Visit(&executor)
		require.ErrorIs(err, secp256k1fx.ErrInputIndicesNotSortedUnique)
	}

	{
		// Case: Too few signatures
		startTime := defaultValidateStartTime.Add(time.Second)
		tx, err := env.txBuilder.NewAddSubnetValidatorTx(
			defaultWeight,            // weight
			uint64(startTime.Unix()), // start time
			uint64(startTime.Add(defaultMinStakingDuration).Unix()), // end time
			nodeID,           // node ID
			testSubnet1.ID(), // subnet ID
			[]*secp256k1.PrivateKey{testSubnet1ControlKeys[0], testSubnet1ControlKeys[2]},
			ids.ShortEmpty, // change addr
			nil,
		)
		require.NoError(err)

		// Remove a signature
		addSubnetValidatorTx := tx.Unsigned.(*txs.AddSubnetValidatorTx)
		input := addSubnetValidatorTx.SubnetAuth.(*secp256k1fx.Input)
		input.SigIndices = input.SigIndices[1:]
		// This tx was syntactically verified when it was created...pretend it wasn't so we don't use cache
		addSubnetValidatorTx.SyntacticallyVerified = false

		onAcceptState, err := state.NewDiff(lastAcceptedID, env)
		require.NoError(err)

		feeCfg := env.config.GetDynamicFeesConfig(env.state.GetTimestamp())
		executor := StandardTxExecutor{
			Backend:       &env.backend,
			BlkFeeManager: fees.NewManager(fees.Empty, fees.EmptyWindows),
			UnitCaps:      feeCfg.BlockUnitsCap,
			State:         onAcceptState,
			Tx:            tx,
		}
		err = tx.Unsigned.Visit(&executor)
		require.ErrorIs(err, errUnauthorizedSubnetModification)
	}

	{
		// Case: Control Signature from invalid key (keys[3] is not a control key)
		startTime := defaultValidateStartTime.Add(time.Second)
		tx, err := env.txBuilder.NewAddSubnetValidatorTx(
			defaultWeight,            // weight
			uint64(startTime.Unix()), // start time
			uint64(startTime.Add(defaultMinStakingDuration).Unix()), // end time
			nodeID,           // node ID
			testSubnet1.ID(), // subnet ID
			[]*secp256k1.PrivateKey{testSubnet1ControlKeys[0], preFundedKeys[1]},
			ids.ShortEmpty, // change addr
			nil,
		)
		require.NoError(err)

		// Replace a valid signature with one from keys[3]
		sig, err := preFundedKeys[3].SignHash(hashing.ComputeHash256(tx.Unsigned.Bytes()))
		require.NoError(err)
		copy(tx.Creds[0].(*secp256k1fx.Credential).Sigs[0][:], sig)

		onAcceptState, err := state.NewDiff(lastAcceptedID, env)
		require.NoError(err)

		feeCfg := env.config.GetDynamicFeesConfig(env.state.GetTimestamp())
		executor := StandardTxExecutor{
			Backend:       &env.backend,
			BlkFeeManager: fees.NewManager(fees.Empty, fees.EmptyWindows),
			UnitCaps:      feeCfg.BlockUnitsCap,
			State:         onAcceptState,
			Tx:            tx,
		}
		err = tx.Unsigned.Visit(&executor)
		require.ErrorIs(err, errUnauthorizedSubnetModification)
	}

	{
		// Case: Proposed validator in pending validator set for subnet
		// First, add validator to pending validator set of subnet
		startTime := defaultValidateStartTime.Add(time.Second)
		tx, err := env.txBuilder.NewAddSubnetValidatorTx(
			defaultWeight,              // weight
			uint64(startTime.Unix())+1, // start time
			uint64(startTime.Add(defaultMinStakingDuration).Unix())+1, // end time
			nodeID,           // node ID
			testSubnet1.ID(), // subnet ID
			[]*secp256k1.PrivateKey{testSubnet1ControlKeys[0], testSubnet1ControlKeys[1]},
			ids.ShortEmpty, // change addr
			nil,
		)
		require.NoError(err)

		addSubnetValTx := subnetTx.Unsigned.(*txs.AddSubnetValidatorTx)
		staker, err = state.NewCurrentStaker(
			subnetTx.ID(),
			addSubnetValTx,
			defaultValidateStartTime,
			0,
		)
		require.NoError(err)

		env.state.PutCurrentValidator(staker)
		env.state.AddTx(tx, status.Committed)
		env.state.SetHeight(dummyHeight)
		require.NoError(env.state.Commit())

		onAcceptState, err := state.NewDiff(lastAcceptedID, env)
		require.NoError(err)

		feeCfg := env.config.GetDynamicFeesConfig(env.state.GetTimestamp())
		executor := StandardTxExecutor{
			Backend:       &env.backend,
			BlkFeeManager: fees.NewManager(fees.Empty, fees.EmptyWindows),
			UnitCaps:      feeCfg.BlockUnitsCap,
			State:         onAcceptState,
			Tx:            tx,
		}
		err = tx.Unsigned.Visit(&executor)
		require.ErrorIs(err, ErrDuplicateValidator)
	}
}

func TestBanffStandardTxExecutorAddValidator(t *testing.T) {
	require := require.New(t)
	env := newEnvironment(t, banff)
	env.ctx.Lock.Lock()
	defer env.ctx.Lock.Unlock()

	nodeID := ids.GenerateTestNodeID()

	{
		// Case: Validator's start time too early
		tx, err := env.txBuilder.NewAddValidatorTx(
			env.config.MinValidatorStake,
			uint64(defaultValidateStartTime.Unix())-1,
			uint64(defaultValidateEndTime.Unix()),
			nodeID,
			ids.ShortEmpty,
			reward.PercentDenominator,
			[]*secp256k1.PrivateKey{preFundedKeys[0]},
			ids.ShortEmpty, // change addr
			nil,
		)
		require.NoError(err)

		onAcceptState, err := state.NewDiff(lastAcceptedID, env)
		require.NoError(err)

		feeCfg := env.config.GetDynamicFeesConfig(env.state.GetTimestamp())
		executor := StandardTxExecutor{
			Backend:       &env.backend,
			BlkFeeManager: fees.NewManager(fees.Empty, fees.EmptyWindows),
			UnitCaps:      feeCfg.BlockUnitsCap,
			State:         onAcceptState,
			Tx:            tx,
		}
		err = tx.Unsigned.Visit(&executor)
		require.ErrorIs(err, ErrTimestampNotBeforeStartTime)
	}

	{
<<<<<<< HEAD
		// Case: Validator's start time too far in the future
		tx, err := env.txBuilder.NewAddValidatorTx(
			env.config.MinValidatorStake,
			uint64(defaultValidateStartTime.Add(MaxFutureStartTime).Unix()+1),
			uint64(defaultValidateStartTime.Add(MaxFutureStartTime).Add(defaultMinStakingDuration).Unix()+1),
			nodeID,
			ids.ShortEmpty,
			reward.PercentDenominator,
			[]*secp256k1.PrivateKey{preFundedKeys[0]},
			ids.ShortEmpty, // change addr
			nil,
		)
		require.NoError(err)

		onAcceptState, err := state.NewDiff(lastAcceptedID, env)
		require.NoError(err)

		feeCfg := env.config.GetDynamicFeesConfig(env.state.GetTimestamp())
		executor := StandardTxExecutor{
			Backend:       &env.backend,
			BlkFeeManager: fees.NewManager(fees.Empty, fees.EmptyWindows),
			UnitCaps:      feeCfg.BlockUnitsCap,
			State:         onAcceptState,
			Tx:            tx,
		}
		err = tx.Unsigned.Visit(&executor)
		require.ErrorIs(err, ErrFutureStakeTime)
	}

	{
=======
>>>>>>> 04c0b365
		// Case: Validator in current validator set of primary network
		startTime := defaultValidateStartTime.Add(1 * time.Second)
		tx, err := env.txBuilder.NewAddValidatorTx(
			env.config.MinValidatorStake,                            // stake amount
			uint64(startTime.Unix()),                                // start time
			uint64(startTime.Add(defaultMinStakingDuration).Unix()), // end time
			nodeID,
			ids.ShortEmpty,
			reward.PercentDenominator, // shares
			[]*secp256k1.PrivateKey{preFundedKeys[0]},
			ids.ShortEmpty, // change addr
			nil,
		)
		require.NoError(err)

		addValTx := tx.Unsigned.(*txs.AddValidatorTx)
		staker, err := state.NewCurrentStaker(
			tx.ID(),
			addValTx,
			startTime,
			0,
		)
		require.NoError(err)

		onAcceptState, err := state.NewDiff(lastAcceptedID, env)
		require.NoError(err)

		onAcceptState.PutCurrentValidator(staker)
		onAcceptState.AddTx(tx, status.Committed)

		feeCfg := env.config.GetDynamicFeesConfig(env.state.GetTimestamp())
		executor := StandardTxExecutor{
			Backend:       &env.backend,
			BlkFeeManager: fees.NewManager(fees.Empty, fees.EmptyWindows),
			UnitCaps:      feeCfg.BlockUnitsCap,
			State:         onAcceptState,
			Tx:            tx,
		}
		err = tx.Unsigned.Visit(&executor)
		require.ErrorIs(err, ErrAlreadyValidator)
	}

	{
		// Case: Validator in pending validator set of primary network
		startTime := defaultValidateStartTime.Add(1 * time.Second)
		tx, err := env.txBuilder.NewAddValidatorTx(
			env.config.MinValidatorStake,                            // stake amount
			uint64(startTime.Unix()),                                // start time
			uint64(startTime.Add(defaultMinStakingDuration).Unix()), // end time
			nodeID,
			ids.ShortEmpty,
			reward.PercentDenominator, // shares
			[]*secp256k1.PrivateKey{preFundedKeys[0]},
			ids.ShortEmpty, // change addr
			nil,
		)
		require.NoError(err)

		staker, err := state.NewPendingStaker(
			tx.ID(),
			tx.Unsigned.(*txs.AddValidatorTx),
		)
		require.NoError(err)

		onAcceptState, err := state.NewDiff(lastAcceptedID, env)
		require.NoError(err)

		onAcceptState.PutPendingValidator(staker)
		onAcceptState.AddTx(tx, status.Committed)

		feeCfg := env.config.GetDynamicFeesConfig(env.state.GetTimestamp())
		executor := StandardTxExecutor{
			Backend:       &env.backend,
			BlkFeeManager: fees.NewManager(fees.Empty, fees.EmptyWindows),
			UnitCaps:      feeCfg.BlockUnitsCap,
			State:         onAcceptState,
			Tx:            tx,
		}
		err = tx.Unsigned.Visit(&executor)
		require.ErrorIs(err, ErrAlreadyValidator)
	}

	{
		// Case: Validator doesn't have enough tokens to cover stake amount
		startTime := defaultValidateStartTime.Add(1 * time.Second)
		tx, err := env.txBuilder.NewAddValidatorTx( // create the tx
			env.config.MinValidatorStake,
			uint64(startTime.Unix()),
			uint64(startTime.Add(defaultMinStakingDuration).Unix()),
			nodeID,
			ids.ShortEmpty,
			reward.PercentDenominator,
			[]*secp256k1.PrivateKey{preFundedKeys[0]},
			ids.ShortEmpty, // change addr
			nil,
		)
		require.NoError(err)

		// Remove all UTXOs owned by preFundedKeys[0]
		utxoIDs, err := env.state.UTXOIDs(preFundedKeys[0].PublicKey().Address().Bytes(), ids.Empty, math.MaxInt32)
		require.NoError(err)

		onAcceptState, err := state.NewDiff(lastAcceptedID, env)
		require.NoError(err)

		for _, utxoID := range utxoIDs {
			onAcceptState.DeleteUTXO(utxoID)
		}

		feeCfg := env.config.GetDynamicFeesConfig(env.state.GetTimestamp())
		executor := StandardTxExecutor{
			Backend:       &env.backend,
			BlkFeeManager: fees.NewManager(fees.Empty, fees.EmptyWindows),
			UnitCaps:      feeCfg.BlockUnitsCap,
			State:         onAcceptState,
			Tx:            tx,
		}
		err = tx.Unsigned.Visit(&executor)
		require.ErrorIs(err, ErrFlowCheckFailed)
	}
}

// Verifies that [AddValidatorTx] and [AddDelegatorTx] are disabled post-Durango
func TestDurangoDisabledTransactions(t *testing.T) {
	type test struct {
		name        string
		buildTx     func(*environment) *txs.Tx
		expectedErr error
	}

	tests := []test{
		{
			name: "AddValidatorTx",
			buildTx: func(env *environment) *txs.Tx {
				var (
					nodeID    = ids.GenerateTestNodeID()
					chainTime = env.state.GetTimestamp()
					endTime   = chainTime.Add(defaultMaxStakingDuration)
				)

				tx, err := env.txBuilder.NewAddValidatorTx(
					defaultMinValidatorStake,
					0, // startTime
					uint64(endTime.Unix()),
					nodeID,
					ids.ShortEmpty,            // reward address,
					reward.PercentDenominator, // shares
					preFundedKeys,
					ids.ShortEmpty, // change address
					nil,            // memo
				)
				require.NoError(t, err)

				return tx
			},
			expectedErr: ErrAddValidatorTxPostDurango,
		},
		{
			name: "AddDelegatorTx",
			buildTx: func(env *environment) *txs.Tx {
				var primaryValidator *state.Staker
				it, err := env.state.GetCurrentStakerIterator()
				require.NoError(t, err)
				for it.Next() {
					staker := it.Value()
					if staker.Priority != txs.PrimaryNetworkValidatorCurrentPriority {
						continue
					}
					primaryValidator = staker
					break
				}
				it.Release()

				tx, err := env.txBuilder.NewAddDelegatorTx(
					defaultMinValidatorStake,
					0, // startTime
					uint64(primaryValidator.EndTime.Unix()),
					primaryValidator.NodeID,
					ids.ShortEmpty, // reward address,
					preFundedKeys,
					ids.ShortEmpty, // change address
					nil,            // memo
				)
				require.NoError(t, err)

				return tx
			},
			expectedErr: ErrAddDelegatorTxPostDurango,
		},
	}

	for _, tt := range tests {
		t.Run(tt.name, func(t *testing.T) {
			require := require.New(t)

			env := newEnvironment(t, durango)
			env.ctx.Lock.Lock()
			defer env.ctx.Lock.Unlock()

			onAcceptState, err := state.NewDiff(env.state.GetLastAccepted(), env)
			require.NoError(err)

			tx := tt.buildTx(env)

			err = tx.Unsigned.Visit(&StandardTxExecutor{
				Backend: &env.backend,
				State:   onAcceptState,
				Tx:      tx,
			})
			require.ErrorIs(err, tt.expectedErr)
		})
	}
}

// Verifies that the Memo field is required to be empty post-Durango
func TestDurangoMemoField(t *testing.T) {
	type test struct {
		name      string
		setupTest func(env *environment, memoField []byte) (*txs.Tx, state.Diff)
	}

	tests := []test{
		{
			name: "AddSubnetValidatorTx",
			setupTest: func(env *environment, memoField []byte) (*txs.Tx, state.Diff) {
				var primaryValidator *state.Staker
				it, err := env.state.GetCurrentStakerIterator()
				require.NoError(t, err)
				for it.Next() {
					staker := it.Value()
					if staker.Priority != txs.PrimaryNetworkValidatorCurrentPriority {
						continue
					}
					primaryValidator = staker
					break
				}
				it.Release()

				tx, err := env.txBuilder.NewAddSubnetValidatorTx(
					defaultMinValidatorStake,
					0, // startTime
					uint64(primaryValidator.EndTime.Unix()),
					primaryValidator.NodeID,
					testSubnet1.TxID,
					preFundedKeys,
					ids.ShortEmpty,
					memoField,
				)
				require.NoError(t, err)

				onAcceptState, err := state.NewDiff(env.state.GetLastAccepted(), env)
				require.NoError(t, err)
				return tx, onAcceptState
			},
		},
		{
			name: "CreateChainTx",
			setupTest: func(env *environment, memoField []byte) (*txs.Tx, state.Diff) {
				tx, err := env.txBuilder.NewCreateChainTx(
					testSubnet1.TxID,
					[]byte{},             // genesisData
					ids.GenerateTestID(), // vmID
					[]ids.ID{},           // fxIDs
					"aaa",                // chain name
					preFundedKeys,
					ids.ShortEmpty,
					memoField,
				)
				require.NoError(t, err)

				onAcceptState, err := state.NewDiff(env.state.GetLastAccepted(), env)
				require.NoError(t, err)

				return tx, onAcceptState
			},
		},
		{
			name: "CreateSubnetTx",
			setupTest: func(env *environment, memoField []byte) (*txs.Tx, state.Diff) {
				tx, err := env.txBuilder.NewCreateSubnetTx(
					1,
					[]ids.ShortID{ids.GenerateTestShortID()},
					preFundedKeys,
					ids.ShortEmpty,
					memoField,
				)
				require.NoError(t, err)

				onAcceptState, err := state.NewDiff(env.state.GetLastAccepted(), env)
				require.NoError(t, err)

				return tx, onAcceptState
			},
		},
		{
			name: "ImportTx",
			setupTest: func(env *environment, memoField []byte) (*txs.Tx, state.Diff) {
				// Skip shared memory checks
				env.backend.Bootstrapped.Set(false)

				var (
					sourceChain  = env.ctx.XChainID
					sourceKey    = preFundedKeys[1]
					sourceAmount = 10 * units.Avax
				)

				sharedMemory := fundedSharedMemory(
					t,
					env,
					sourceKey,
					sourceChain,
					map[ids.ID]uint64{
						env.ctx.AVAXAssetID: sourceAmount,
					},
				)
				env.msm.SharedMemory = sharedMemory

				tx, err := env.txBuilder.NewImportTx(
					sourceChain,
					sourceKey.PublicKey().Address(),
					preFundedKeys,
					ids.ShortEmpty, // change address
					memoField,
				)
				require.NoError(t, err)

				onAcceptState, err := state.NewDiff(env.state.GetLastAccepted(), env)
				require.NoError(t, err)

				return tx, onAcceptState
			},
		},
		{
			name: "ExportTx",
			setupTest: func(env *environment, memoField []byte) (*txs.Tx, state.Diff) {
				tx, err := env.txBuilder.NewExportTx(
					units.Avax,                // amount
					env.ctx.XChainID,          // destination chain
					ids.GenerateTestShortID(), // destination address
					preFundedKeys,
					ids.ShortEmpty, // change address
					memoField,
				)
				require.NoError(t, err)

				onAcceptState, err := state.NewDiff(env.state.GetLastAccepted(), env)
				require.NoError(t, err)

				return tx, onAcceptState
			},
		},
		{
			name: "RemoveSubnetValidatorTx",
			setupTest: func(env *environment, memoField []byte) (*txs.Tx, state.Diff) {
				var primaryValidator *state.Staker
				it, err := env.state.GetCurrentStakerIterator()
				require.NoError(t, err)
				for it.Next() {
					staker := it.Value()
					if staker.Priority != txs.PrimaryNetworkValidatorCurrentPriority {
						continue
					}
					primaryValidator = staker
					break
				}
				it.Release()

				endTime := primaryValidator.EndTime
				subnetValTx, err := env.txBuilder.NewAddSubnetValidatorTx(
					defaultWeight,
					0,
					uint64(endTime.Unix()),
					primaryValidator.NodeID,
					testSubnet1.ID(),
					[]*secp256k1.PrivateKey{testSubnet1ControlKeys[0], testSubnet1ControlKeys[1]},
					ids.ShortEmpty,
					nil,
				)
				require.NoError(t, err)

				onAcceptState, err := state.NewDiff(env.state.GetLastAccepted(), env)
				require.NoError(t, err)

				require.NoError(t, subnetValTx.Unsigned.Visit(&StandardTxExecutor{
					Backend: &env.backend,
					State:   onAcceptState,
					Tx:      subnetValTx,
				}))

				tx, err := env.txBuilder.NewRemoveSubnetValidatorTx(
					primaryValidator.NodeID,
					testSubnet1.ID(),
					preFundedKeys,
					ids.ShortEmpty,
					memoField,
				)
				require.NoError(t, err)
				return tx, onAcceptState
			},
		},
		{
			name: "TransformSubnetTx",
			setupTest: func(env *environment, memoField []byte) (*txs.Tx, state.Diff) {
				tx, err := env.txBuilder.NewTransformSubnetTx(
					testSubnet1.TxID,          // subnetID
					ids.GenerateTestID(),      // assetID
					10,                        // initial supply
					10,                        // max supply
					0,                         // min consumption rate
					reward.PercentDenominator, // max consumption rate
					2,                         // min validator stake
					10,                        // max validator stake
					time.Minute,               // min stake duration
					time.Hour,                 // max stake duration
					1,                         // min delegation fees
					10,                        // min delegator stake
					1,                         // max validator weight factor
					80,                        // uptime requirement
					preFundedKeys,
					ids.ShortEmpty, // change address
					memoField,
				)
				require.NoError(t, err)

				onAcceptState, err := state.NewDiff(env.state.GetLastAccepted(), env)
				require.NoError(t, err)

				return tx, onAcceptState
			},
		},
		{
			name: "AddPermissionlessValidatorTx",
			setupTest: func(env *environment, memoField []byte) (*txs.Tx, state.Diff) {
				var (
					nodeID    = ids.GenerateTestNodeID()
					chainTime = env.state.GetTimestamp()
					endTime   = chainTime.Add(defaultMaxStakingDuration)
				)
				sk, err := bls.NewSecretKey()
				require.NoError(t, err)

				tx, err := env.txBuilder.NewAddPermissionlessValidatorTx(
					env.config.MinValidatorStake,
					0, // start Time
					uint64(endTime.Unix()),
					nodeID,
					signer.NewProofOfPossession(sk),
					ids.ShortEmpty,            // reward address
					reward.PercentDenominator, // shares
					preFundedKeys,
					ids.ShortEmpty, // change address
					memoField,
				)
				require.NoError(t, err)

				onAcceptState, err := state.NewDiff(env.state.GetLastAccepted(), env)
				require.NoError(t, err)

				return tx, onAcceptState
			},
		},
		{
			name: "AddPermissionlessDelegatorTx",
			setupTest: func(env *environment, memoField []byte) (*txs.Tx, state.Diff) {
				var primaryValidator *state.Staker
				it, err := env.state.GetCurrentStakerIterator()
				require.NoError(t, err)
				for it.Next() {
					staker := it.Value()
					if staker.Priority != txs.PrimaryNetworkValidatorCurrentPriority {
						continue
					}
					primaryValidator = staker
					break
				}
				it.Release()

				tx, err := env.txBuilder.NewAddPermissionlessDelegatorTx(
					defaultMinValidatorStake,
					0, // start Time
					uint64(primaryValidator.EndTime.Unix()),
					primaryValidator.NodeID,
					ids.ShortEmpty, // reward address
					preFundedKeys,
					ids.ShortEmpty, // change address
					memoField,
				)
				require.NoError(t, err)

				onAcceptState, err := state.NewDiff(env.state.GetLastAccepted(), env)
				require.NoError(t, err)

				return tx, onAcceptState
			},
		},
		{
			name: "TransferSubnetOwnershipTx",
			setupTest: func(env *environment, memoField []byte) (*txs.Tx, state.Diff) {
				tx, err := env.txBuilder.NewTransferSubnetOwnershipTx(
					testSubnet1.TxID,
					1,
					[]ids.ShortID{ids.ShortEmpty},
					preFundedKeys,
					ids.ShortEmpty, // change address
					memoField,
				)
				require.NoError(t, err)

				onAcceptState, err := state.NewDiff(env.state.GetLastAccepted(), env)
				require.NoError(t, err)

				return tx, onAcceptState
			},
		},
		{
			name: "BaseTx",
			setupTest: func(env *environment, memoField []byte) (*txs.Tx, state.Diff) {
				tx, err := env.txBuilder.NewBaseTx(
					1,
					secp256k1fx.OutputOwners{
						Threshold: 1,
						Addrs:     []ids.ShortID{ids.ShortEmpty},
					},
					preFundedKeys,
					ids.ShortEmpty,
					memoField,
				)
				require.NoError(t, err)

				onAcceptState, err := state.NewDiff(env.state.GetLastAccepted(), env)
				require.NoError(t, err)

				return tx, onAcceptState
			},
		},
	}

	for _, tt := range tests {
		t.Run(tt.name, func(t *testing.T) {
			require := require.New(t)

			env := newEnvironment(t, durango)
			env.ctx.Lock.Lock()
			defer env.ctx.Lock.Unlock()

			// Populated memo field should error
			tx, onAcceptState := tt.setupTest(env, []byte{'m', 'e', 'm', 'o'})
			err := tx.Unsigned.Visit(&StandardTxExecutor{
				Backend: &env.backend,
				State:   onAcceptState,
				Tx:      tx,
			})
			require.ErrorIs(err, avax.ErrMemoTooLarge)

			// Empty memo field should not error
			tx, onAcceptState = tt.setupTest(env, []byte{})
			require.NoError(tx.Unsigned.Visit(&StandardTxExecutor{
				Backend: &env.backend,
				State:   onAcceptState,
				Tx:      tx,
			}))
		})
	}
}

// Returns a RemoveSubnetValidatorTx that passes syntactic verification.
// Memo field is empty as required post Durango activation
func newRemoveSubnetValidatorTx(t *testing.T) (*txs.RemoveSubnetValidatorTx, *txs.Tx) {
	t.Helper()

	creds := []verify.Verifiable{
		&secp256k1fx.Credential{
			Sigs: make([][65]byte, 1),
		},
		&secp256k1fx.Credential{
			Sigs: make([][65]byte, 1),
		},
	}
	unsignedTx := &txs.RemoveSubnetValidatorTx{
		BaseTx: txs.BaseTx{
			BaseTx: avax.BaseTx{
				Ins: []*avax.TransferableInput{{
					UTXOID: avax.UTXOID{
						TxID: ids.GenerateTestID(),
					},
					Asset: avax.Asset{
						ID: ids.GenerateTestID(),
					},
					In: &secp256k1fx.TransferInput{
						Amt: 1,
						Input: secp256k1fx.Input{
							SigIndices: []uint32{0, 1},
						},
					},
				}},
				Outs: []*avax.TransferableOutput{
					{
						Asset: avax.Asset{
							ID: ids.GenerateTestID(),
						},
						Out: &secp256k1fx.TransferOutput{
							Amt: 1,
							OutputOwners: secp256k1fx.OutputOwners{
								Threshold: 1,
								Addrs:     []ids.ShortID{ids.GenerateTestShortID()},
							},
						},
					},
				},
			},
		},
		Subnet: ids.GenerateTestID(),
		NodeID: ids.GenerateTestNodeID(),
		SubnetAuth: &secp256k1fx.Credential{
			Sigs: make([][65]byte, 1),
		},
	}
	tx := &txs.Tx{
		Unsigned: unsignedTx,
		Creds:    creds,
	}
	require.NoError(t, tx.Initialize(txs.Codec))
	return unsignedTx, tx
}

// mock implementations that can be used in tests
// for verifying RemoveSubnetValidatorTx.
type removeSubnetValidatorTxVerifyEnv struct {
	latestForkTime time.Time
	fx             *fx.MockFx
	flowChecker    *utxo.MockVerifier
	unsignedTx     *txs.RemoveSubnetValidatorTx
	tx             *txs.Tx
	state          *state.MockDiff
	staker         *state.Staker
}

// Returns mock implementations that can be used in tests
// for verifying RemoveSubnetValidatorTx.
func newValidRemoveSubnetValidatorTxVerifyEnv(t *testing.T, ctrl *gomock.Controller) removeSubnetValidatorTxVerifyEnv {
	t.Helper()

	now := time.Now()
	mockFx := fx.NewMockFx(ctrl)
	mockFlowChecker := utxo.NewMockVerifier(ctrl)
	unsignedTx, tx := newRemoveSubnetValidatorTx(t)
	mockState := state.NewMockDiff(ctrl)
	return removeSubnetValidatorTxVerifyEnv{
		latestForkTime: now,
		fx:             mockFx,
		flowChecker:    mockFlowChecker,
		unsignedTx:     unsignedTx,
		tx:             tx,
		state:          mockState,
		staker: &state.Staker{
			TxID:     ids.GenerateTestID(),
			NodeID:   ids.GenerateTestNodeID(),
			Priority: txs.SubnetPermissionedValidatorCurrentPriority,
		},
	}
}

func TestStandardExecutorRemoveSubnetValidatorTx(t *testing.T) {
	type test struct {
		name        string
		newExecutor func(*gomock.Controller) (*txs.RemoveSubnetValidatorTx, *StandardTxExecutor)
		expectedErr error
	}

	tests := []test{
		{
			name: "valid tx",
			newExecutor: func(ctrl *gomock.Controller) (*txs.RemoveSubnetValidatorTx, *StandardTxExecutor) {
				env := newValidRemoveSubnetValidatorTxVerifyEnv(t, ctrl)

				// Set dependency expectations.
				env.state.EXPECT().GetTimestamp().Return(env.latestForkTime).AnyTimes().AnyTimes()
				env.state.EXPECT().GetCurrentValidator(env.unsignedTx.Subnet, env.unsignedTx.NodeID).Return(env.staker, nil).Times(1)
				subnetOwner := fx.NewMockOwner(ctrl)
				env.state.EXPECT().GetSubnetOwner(env.unsignedTx.Subnet).Return(subnetOwner, nil).Times(1)
				env.fx.EXPECT().VerifyPermission(env.unsignedTx, env.unsignedTx.SubnetAuth, env.tx.Creds[len(env.tx.Creds)-1], subnetOwner).Return(nil).Times(1)
				env.flowChecker.EXPECT().VerifySpend(
					env.unsignedTx, env.state, env.unsignedTx.Ins, env.unsignedTx.Outs, env.tx.Creds[:len(env.tx.Creds)-1], gomock.Any(),
				).Return(nil).Times(1)
				env.state.EXPECT().DeleteCurrentValidator(env.staker)
				env.state.EXPECT().DeleteUTXO(gomock.Any()).Times(len(env.unsignedTx.Ins))
				env.state.EXPECT().AddUTXO(gomock.Any()).Times(len(env.unsignedTx.Outs))

				cfg := defaultTestConfig(env.latestForkTime)
				feeCfg := cfg.GetDynamicFeesConfig(env.state.GetTimestamp())
				e := &StandardTxExecutor{
					Backend: &Backend{
						Config:       cfg,
						Bootstrapped: &utils.Atomic[bool]{},
						Fx:           env.fx,
						FlowChecker:  env.flowChecker,
						Ctx:          &snow.Context{},
					},
					BlkFeeManager: fees.NewManager(fees.Empty, fees.EmptyWindows),
					UnitCaps:      feeCfg.BlockUnitsCap,
					Tx:            env.tx,
					State:         env.state,
				}
				e.Bootstrapped.Set(true)
				return env.unsignedTx, e
			},
			expectedErr: nil,
		},
		{
			name: "tx fails syntactic verification",
			newExecutor: func(ctrl *gomock.Controller) (*txs.RemoveSubnetValidatorTx, *StandardTxExecutor) {
				env := newValidRemoveSubnetValidatorTxVerifyEnv(t, ctrl)
				// Setting the subnet ID to the Primary Network ID makes the tx fail syntactic verification
				env.tx.Unsigned.(*txs.RemoveSubnetValidatorTx).Subnet = constants.PrimaryNetworkID
				env.state = state.NewMockDiff(ctrl)

				cfg := defaultTestConfig(env.latestForkTime)
				feeCfg := cfg.GetDynamicFeesConfig(time.Time{}) // pre E upgrade
				e := &StandardTxExecutor{
					Backend: &Backend{
						Config:       cfg,
						Bootstrapped: &utils.Atomic[bool]{},
						Fx:           env.fx,
						FlowChecker:  env.flowChecker,
						Ctx:          &snow.Context{},
					},
					BlkFeeManager: fees.NewManager(fees.Empty, fees.EmptyWindows),
					UnitCaps:      feeCfg.BlockUnitsCap,
					Tx:            env.tx,
					State:         env.state,
				}
				e.Bootstrapped.Set(true)
				return env.unsignedTx, e
			},
			expectedErr: txs.ErrRemovePrimaryNetworkValidator,
		},
		{
			name: "node isn't a validator of the subnet",
			newExecutor: func(ctrl *gomock.Controller) (*txs.RemoveSubnetValidatorTx, *StandardTxExecutor) {
				env := newValidRemoveSubnetValidatorTxVerifyEnv(t, ctrl)
				env.state = state.NewMockDiff(ctrl)
				env.state.EXPECT().GetTimestamp().Return(env.latestForkTime).AnyTimes()
				env.state.EXPECT().GetCurrentValidator(env.unsignedTx.Subnet, env.unsignedTx.NodeID).Return(nil, database.ErrNotFound)
				env.state.EXPECT().GetPendingValidator(env.unsignedTx.Subnet, env.unsignedTx.NodeID).Return(nil, database.ErrNotFound)

				cfg := defaultTestConfig(env.latestForkTime)
				feeCfg := cfg.GetDynamicFeesConfig(env.state.GetTimestamp())
				e := &StandardTxExecutor{
					Backend: &Backend{
						Config:       cfg,
						Bootstrapped: &utils.Atomic[bool]{},
						Fx:           env.fx,
						FlowChecker:  env.flowChecker,
						Ctx:          &snow.Context{},
					},
					BlkFeeManager: fees.NewManager(fees.Empty, fees.EmptyWindows),
					UnitCaps:      feeCfg.BlockUnitsCap,
					Tx:            env.tx,
					State:         env.state,
				}
				e.Bootstrapped.Set(true)
				return env.unsignedTx, e
			},
			expectedErr: ErrNotValidator,
		},
		{
			name: "validator is permissionless",
			newExecutor: func(ctrl *gomock.Controller) (*txs.RemoveSubnetValidatorTx, *StandardTxExecutor) {
				env := newValidRemoveSubnetValidatorTxVerifyEnv(t, ctrl)

				staker := *env.staker
				staker.Priority = txs.SubnetPermissionlessValidatorCurrentPriority

				// Set dependency expectations.
				env.state.EXPECT().GetTimestamp().Return(env.latestForkTime).AnyTimes()
				env.state.EXPECT().GetCurrentValidator(env.unsignedTx.Subnet, env.unsignedTx.NodeID).Return(&staker, nil).Times(1)

				cfg := defaultTestConfig(env.latestForkTime)
				feeCfg := cfg.GetDynamicFeesConfig(env.state.GetTimestamp())
				e := &StandardTxExecutor{
					Backend: &Backend{
						Config:       cfg,
						Bootstrapped: &utils.Atomic[bool]{},
						Fx:           env.fx,
						FlowChecker:  env.flowChecker,
						Ctx:          &snow.Context{},
					},
					BlkFeeManager: fees.NewManager(fees.Empty, fees.EmptyWindows),
					UnitCaps:      feeCfg.BlockUnitsCap,
					Tx:            env.tx,
					State:         env.state,
				}
				e.Bootstrapped.Set(true)
				return env.unsignedTx, e
			},
			expectedErr: ErrRemovePermissionlessValidator,
		},
		{
			name: "tx has no credentials",
			newExecutor: func(ctrl *gomock.Controller) (*txs.RemoveSubnetValidatorTx, *StandardTxExecutor) {
				env := newValidRemoveSubnetValidatorTxVerifyEnv(t, ctrl)
				// Remove credentials
				env.tx.Creds = nil
				env.state = state.NewMockDiff(ctrl)
				env.state.EXPECT().GetTimestamp().Return(env.latestForkTime).AnyTimes()
				env.state.EXPECT().GetCurrentValidator(env.unsignedTx.Subnet, env.unsignedTx.NodeID).Return(env.staker, nil)

				cfg := defaultTestConfig(env.latestForkTime)
				feeCfg := cfg.GetDynamicFeesConfig(env.state.GetTimestamp())
				e := &StandardTxExecutor{
					Backend: &Backend{
						Config:       cfg,
						Bootstrapped: &utils.Atomic[bool]{},
						Fx:           env.fx,
						FlowChecker:  env.flowChecker,
						Ctx:          &snow.Context{},
					},
					BlkFeeManager: fees.NewManager(fees.Empty, fees.EmptyWindows),
					UnitCaps:      feeCfg.BlockUnitsCap,
					Tx:            env.tx,
					State:         env.state,
				}
				e.Bootstrapped.Set(true)
				return env.unsignedTx, e
			},
			expectedErr: errWrongNumberOfCredentials,
		},
		{
			name: "can't find subnet",
			newExecutor: func(ctrl *gomock.Controller) (*txs.RemoveSubnetValidatorTx, *StandardTxExecutor) {
				env := newValidRemoveSubnetValidatorTxVerifyEnv(t, ctrl)
				env.state = state.NewMockDiff(ctrl)
				env.state.EXPECT().GetTimestamp().Return(env.latestForkTime).AnyTimes()
				env.state.EXPECT().GetCurrentValidator(env.unsignedTx.Subnet, env.unsignedTx.NodeID).Return(env.staker, nil)
				env.state.EXPECT().GetSubnetOwner(env.unsignedTx.Subnet).Return(nil, database.ErrNotFound)

				cfg := defaultTestConfig(env.latestForkTime)
				feeCfg := cfg.GetDynamicFeesConfig(env.state.GetTimestamp())
				e := &StandardTxExecutor{
					Backend: &Backend{
						Config:       cfg,
						Bootstrapped: &utils.Atomic[bool]{},
						Fx:           env.fx,
						FlowChecker:  env.flowChecker,
						Ctx:          &snow.Context{},
					},
					BlkFeeManager: fees.NewManager(fees.Empty, fees.EmptyWindows),
					UnitCaps:      feeCfg.BlockUnitsCap,
					Tx:            env.tx,
					State:         env.state,
				}
				e.Bootstrapped.Set(true)
				return env.unsignedTx, e
			},
			expectedErr: database.ErrNotFound,
		},
		{
			name: "no permission to remove validator",
			newExecutor: func(ctrl *gomock.Controller) (*txs.RemoveSubnetValidatorTx, *StandardTxExecutor) {
				env := newValidRemoveSubnetValidatorTxVerifyEnv(t, ctrl)
				env.state = state.NewMockDiff(ctrl)
				env.state.EXPECT().GetTimestamp().Return(env.latestForkTime).AnyTimes()
				env.state.EXPECT().GetCurrentValidator(env.unsignedTx.Subnet, env.unsignedTx.NodeID).Return(env.staker, nil)
				subnetOwner := fx.NewMockOwner(ctrl)
				env.state.EXPECT().GetSubnetOwner(env.unsignedTx.Subnet).Return(subnetOwner, nil)
				env.fx.EXPECT().VerifyPermission(gomock.Any(), env.unsignedTx.SubnetAuth, env.tx.Creds[len(env.tx.Creds)-1], subnetOwner).Return(errTest)

				cfg := defaultTestConfig(env.latestForkTime)
				feeCfg := cfg.GetDynamicFeesConfig(env.state.GetTimestamp())
				e := &StandardTxExecutor{
					Backend: &Backend{
						Config:       cfg,
						Bootstrapped: &utils.Atomic[bool]{},
						Fx:           env.fx,
						FlowChecker:  env.flowChecker,
						Ctx:          &snow.Context{},
					},
					BlkFeeManager: fees.NewManager(fees.Empty, fees.EmptyWindows),
					UnitCaps:      feeCfg.BlockUnitsCap,
					Tx:            env.tx,
					State:         env.state,
				}
				e.Bootstrapped.Set(true)
				return env.unsignedTx, e
			},
			expectedErr: errUnauthorizedSubnetModification,
		},
		{
			name: "flow checker failed",
			newExecutor: func(ctrl *gomock.Controller) (*txs.RemoveSubnetValidatorTx, *StandardTxExecutor) {
				env := newValidRemoveSubnetValidatorTxVerifyEnv(t, ctrl)
				env.state = state.NewMockDiff(ctrl)
				env.state.EXPECT().GetTimestamp().Return(env.latestForkTime).AnyTimes()
				env.state.EXPECT().GetCurrentValidator(env.unsignedTx.Subnet, env.unsignedTx.NodeID).Return(env.staker, nil)
				subnetOwner := fx.NewMockOwner(ctrl)
				env.state.EXPECT().GetSubnetOwner(env.unsignedTx.Subnet).Return(subnetOwner, nil)
				env.fx.EXPECT().VerifyPermission(gomock.Any(), env.unsignedTx.SubnetAuth, env.tx.Creds[len(env.tx.Creds)-1], subnetOwner).Return(nil)
				env.flowChecker.EXPECT().VerifySpend(
					gomock.Any(), gomock.Any(), gomock.Any(), gomock.Any(), gomock.Any(), gomock.Any(),
				).Return(errTest)

				cfg := defaultTestConfig(env.latestForkTime)
				feeCfg := cfg.GetDynamicFeesConfig(env.state.GetTimestamp())
				e := &StandardTxExecutor{
					Backend: &Backend{
						Config:       cfg,
						Bootstrapped: &utils.Atomic[bool]{},
						Fx:           env.fx,
						FlowChecker:  env.flowChecker,
						Ctx:          &snow.Context{},
					},
					BlkFeeManager: fees.NewManager(fees.Empty, fees.EmptyWindows),
					UnitCaps:      feeCfg.BlockUnitsCap,
					Tx:            env.tx,
					State:         env.state,
				}
				e.Bootstrapped.Set(true)
				return env.unsignedTx, e
			},
			expectedErr: ErrFlowCheckFailed,
		},
	}

	for _, tt := range tests {
		t.Run(tt.name, func(t *testing.T) {
			require := require.New(t)
			ctrl := gomock.NewController(t)

			unsignedTx, executor := tt.newExecutor(ctrl)
			err := executor.RemoveSubnetValidatorTx(unsignedTx)
			require.ErrorIs(err, tt.expectedErr)
		})
	}
}

// Returns a TransformSubnetTx that passes syntactic verification.
// Memo field is empty as required post Durango activation
func newTransformSubnetTx(t *testing.T) (*txs.TransformSubnetTx, *txs.Tx) {
	t.Helper()

	creds := []verify.Verifiable{
		&secp256k1fx.Credential{
			Sigs: make([][65]byte, 1),
		},
		&secp256k1fx.Credential{
			Sigs: make([][65]byte, 1),
		},
	}
	unsignedTx := &txs.TransformSubnetTx{
		BaseTx: txs.BaseTx{
			BaseTx: avax.BaseTx{
				Ins: []*avax.TransferableInput{{
					UTXOID: avax.UTXOID{
						TxID: ids.GenerateTestID(),
					},
					Asset: avax.Asset{
						ID: ids.GenerateTestID(),
					},
					In: &secp256k1fx.TransferInput{
						Amt: 1,
						Input: secp256k1fx.Input{
							SigIndices: []uint32{0, 1},
						},
					},
				}},
				Outs: []*avax.TransferableOutput{
					{
						Asset: avax.Asset{
							ID: ids.GenerateTestID(),
						},
						Out: &secp256k1fx.TransferOutput{
							Amt: 1,
							OutputOwners: secp256k1fx.OutputOwners{
								Threshold: 1,
								Addrs:     []ids.ShortID{ids.GenerateTestShortID()},
							},
						},
					},
				},
			},
		},
		Subnet:                   ids.GenerateTestID(),
		AssetID:                  ids.GenerateTestID(),
		InitialSupply:            10,
		MaximumSupply:            10,
		MinConsumptionRate:       0,
		MaxConsumptionRate:       reward.PercentDenominator,
		MinValidatorStake:        2,
		MaxValidatorStake:        10,
		MinStakeDuration:         1,
		MaxStakeDuration:         2,
		MinDelegationFee:         reward.PercentDenominator,
		MinDelegatorStake:        1,
		MaxValidatorWeightFactor: 1,
		UptimeRequirement:        reward.PercentDenominator,
		SubnetAuth: &secp256k1fx.Credential{
			Sigs: make([][65]byte, 1),
		},
	}
	tx := &txs.Tx{
		Unsigned: unsignedTx,
		Creds:    creds,
	}
	require.NoError(t, tx.Initialize(txs.Codec))
	return unsignedTx, tx
}

// mock implementations that can be used in tests
// for verifying TransformSubnetTx.
type transformSubnetTxVerifyEnv struct {
	latestForkTime time.Time
	fx             *fx.MockFx
	flowChecker    *utxo.MockVerifier
	unsignedTx     *txs.TransformSubnetTx
	tx             *txs.Tx
	state          *state.MockDiff
	staker         *state.Staker
}

// Returns mock implementations that can be used in tests
// for verifying TransformSubnetTx.
func newValidTransformSubnetTxVerifyEnv(t *testing.T, ctrl *gomock.Controller) transformSubnetTxVerifyEnv {
	t.Helper()

	now := time.Now()
	mockFx := fx.NewMockFx(ctrl)
	mockFlowChecker := utxo.NewMockVerifier(ctrl)
	unsignedTx, tx := newTransformSubnetTx(t)
	mockState := state.NewMockDiff(ctrl)
	return transformSubnetTxVerifyEnv{
		latestForkTime: now,
		fx:             mockFx,
		flowChecker:    mockFlowChecker,
		unsignedTx:     unsignedTx,
		tx:             tx,
		state:          mockState,
		staker: &state.Staker{
			TxID:   ids.GenerateTestID(),
			NodeID: ids.GenerateTestNodeID(),
		},
	}
}

func TestStandardExecutorTransformSubnetTx(t *testing.T) {
	type test struct {
		name        string
		newExecutor func(*gomock.Controller) (*txs.TransformSubnetTx, *StandardTxExecutor)
		err         error
	}

	tests := []test{
		{
			name: "tx fails syntactic verification",
			newExecutor: func(ctrl *gomock.Controller) (*txs.TransformSubnetTx, *StandardTxExecutor) {
				env := newValidTransformSubnetTxVerifyEnv(t, ctrl)
				// Setting the tx to nil makes the tx fail syntactic verification
				env.tx.Unsigned = (*txs.TransformSubnetTx)(nil)
				env.state = state.NewMockDiff(ctrl)

				cfg := defaultTestConfig(env.latestForkTime)
				feeCfg := cfg.GetDynamicFeesConfig(time.Time{}) // pre E-upgrade
				e := &StandardTxExecutor{
					Backend: &Backend{
						Config:       defaultTestConfig(env.latestForkTime),
						Bootstrapped: &utils.Atomic[bool]{},
						Fx:           env.fx,
						FlowChecker:  env.flowChecker,
						Ctx:          &snow.Context{},
					},
					BlkFeeManager: fees.NewManager(fees.Empty, fees.EmptyWindows),
					UnitCaps:      feeCfg.BlockUnitsCap,
					Tx:            env.tx,
					State:         env.state,
				}
				e.Bootstrapped.Set(true)
				return env.unsignedTx, e
			},
			err: txs.ErrNilTx,
		},
		{
			name: "max stake duration too large",
			newExecutor: func(ctrl *gomock.Controller) (*txs.TransformSubnetTx, *StandardTxExecutor) {
				env := newValidTransformSubnetTxVerifyEnv(t, ctrl)
				env.unsignedTx.MaxStakeDuration = math.MaxUint32
				env.state = state.NewMockDiff(ctrl)

				cfg := defaultTestConfig(env.latestForkTime)
				env.state.EXPECT().GetTimestamp().Return(env.latestForkTime).AnyTimes()
				feeCfg := cfg.GetDynamicFeesConfig(env.state.GetTimestamp())
				e := &StandardTxExecutor{
					Backend: &Backend{
						Config:       cfg,
						Bootstrapped: &utils.Atomic[bool]{},
						Fx:           env.fx,
						FlowChecker:  env.flowChecker,
						Ctx:          &snow.Context{},
					},
					BlkFeeManager: fees.NewManager(fees.Empty, fees.EmptyWindows),
					UnitCaps:      feeCfg.BlockUnitsCap,
					Tx:            env.tx,
					State:         env.state,
				}
				e.Bootstrapped.Set(true)
				return env.unsignedTx, e
			},
			err: errMaxStakeDurationTooLarge,
		},
		{
			name: "fail subnet authorization",
			newExecutor: func(ctrl *gomock.Controller) (*txs.TransformSubnetTx, *StandardTxExecutor) {
				env := newValidTransformSubnetTxVerifyEnv(t, ctrl)
				// Remove credentials
				env.tx.Creds = nil
				env.state = state.NewMockDiff(ctrl)

				cfg := defaultTestConfig(env.latestForkTime)
				cfg.MaxStakeDuration = math.MaxInt64
				env.state.EXPECT().GetTimestamp().Return(env.latestForkTime).AnyTimes()
				feeCfg := cfg.GetDynamicFeesConfig(env.state.GetTimestamp())
				e := &StandardTxExecutor{
					Backend: &Backend{
						Config:       cfg,
						Bootstrapped: &utils.Atomic[bool]{},
						Fx:           env.fx,
						FlowChecker:  env.flowChecker,
						Ctx:          &snow.Context{},
					},
					BlkFeeManager: fees.NewManager(fees.Empty, fees.EmptyWindows),
					UnitCaps:      feeCfg.BlockUnitsCap,
					Tx:            env.tx,
					State:         env.state,
				}
				e.Bootstrapped.Set(true)
				return env.unsignedTx, e
			},
			err: errWrongNumberOfCredentials,
		},
		{
			name: "flow checker failed",
			newExecutor: func(ctrl *gomock.Controller) (*txs.TransformSubnetTx, *StandardTxExecutor) {
				env := newValidTransformSubnetTxVerifyEnv(t, ctrl)
				env.state = state.NewMockDiff(ctrl)
				subnetOwner := fx.NewMockOwner(ctrl)
				env.state.EXPECT().GetTimestamp().Return(env.latestForkTime).AnyTimes()
				env.state.EXPECT().GetSubnetOwner(env.unsignedTx.Subnet).Return(subnetOwner, nil)
				env.state.EXPECT().GetSubnetTransformation(env.unsignedTx.Subnet).Return(nil, database.ErrNotFound).Times(1)
				env.fx.EXPECT().VerifyPermission(gomock.Any(), env.unsignedTx.SubnetAuth, env.tx.Creds[len(env.tx.Creds)-1], subnetOwner).Return(nil)
				env.flowChecker.EXPECT().VerifySpend(
					gomock.Any(), gomock.Any(), gomock.Any(), gomock.Any(), gomock.Any(), gomock.Any(),
				).Return(ErrFlowCheckFailed)

				cfg := defaultTestConfig(env.latestForkTime)
				cfg.MaxStakeDuration = math.MaxInt64
				feeCfg := cfg.GetDynamicFeesConfig(env.state.GetTimestamp())
				e := &StandardTxExecutor{
					Backend: &Backend{
						Config:       cfg,
						Bootstrapped: &utils.Atomic[bool]{},
						Fx:           env.fx,
						FlowChecker:  env.flowChecker,
						Ctx:          &snow.Context{},
					},
					BlkFeeManager: fees.NewManager(fees.Empty, fees.EmptyWindows),
					UnitCaps:      feeCfg.BlockUnitsCap,
					Tx:            env.tx,
					State:         env.state,
				}
				e.Bootstrapped.Set(true)
				return env.unsignedTx, e
			},
			err: ErrFlowCheckFailed,
		},
		{
			name: "valid tx",
			newExecutor: func(ctrl *gomock.Controller) (*txs.TransformSubnetTx, *StandardTxExecutor) {
				env := newValidTransformSubnetTxVerifyEnv(t, ctrl)

				// Set dependency expectations.
				subnetOwner := fx.NewMockOwner(ctrl)
				env.state.EXPECT().GetTimestamp().Return(env.latestForkTime).AnyTimes()
				env.state.EXPECT().GetSubnetOwner(env.unsignedTx.Subnet).Return(subnetOwner, nil).Times(1)
				env.state.EXPECT().GetSubnetTransformation(env.unsignedTx.Subnet).Return(nil, database.ErrNotFound).Times(1)
				env.fx.EXPECT().VerifyPermission(env.unsignedTx, env.unsignedTx.SubnetAuth, env.tx.Creds[len(env.tx.Creds)-1], subnetOwner).Return(nil).Times(1)
				env.flowChecker.EXPECT().VerifySpend(
					env.unsignedTx, env.state, env.unsignedTx.Ins, env.unsignedTx.Outs, env.tx.Creds[:len(env.tx.Creds)-1], gomock.Any(),
				).Return(nil).Times(1)
				env.state.EXPECT().AddSubnetTransformation(env.tx)
				env.state.EXPECT().SetCurrentSupply(env.unsignedTx.Subnet, env.unsignedTx.InitialSupply)
				env.state.EXPECT().DeleteUTXO(gomock.Any()).Times(len(env.unsignedTx.Ins))
				env.state.EXPECT().AddUTXO(gomock.Any()).Times(len(env.unsignedTx.Outs))

				cfg := defaultTestConfig(env.latestForkTime)
				cfg.MaxStakeDuration = math.MaxInt64
				feeCfg := cfg.GetDynamicFeesConfig(env.state.GetTimestamp())
				e := &StandardTxExecutor{
					Backend: &Backend{
						Config:       cfg,
						Bootstrapped: &utils.Atomic[bool]{},
						Fx:           env.fx,
						FlowChecker:  env.flowChecker,
						Ctx:          &snow.Context{},
					},
					BlkFeeManager: fees.NewManager(fees.Empty, fees.EmptyWindows),
					UnitCaps:      feeCfg.BlockUnitsCap,
					Tx:            env.tx,
					State:         env.state,
				}
				e.Bootstrapped.Set(true)
				return env.unsignedTx, e
			},
			err: nil,
		},
	}

	for _, tt := range tests {
		t.Run(tt.name, func(t *testing.T) {
			ctrl := gomock.NewController(t)

			unsignedTx, executor := tt.newExecutor(ctrl)
			err := executor.TransformSubnetTx(unsignedTx)
			require.ErrorIs(t, err, tt.err)
		})
	}
}

func defaultTestConfig(latestForkTime time.Time) *config.Config {
	return &config.Config{
		BanffTime:    latestForkTime,
		CortinaTime:  latestForkTime,
		DurangoTime:  latestForkTime,
		EUpgradeTime: mockable.MaxTime,
	}
}<|MERGE_RESOLUTION|>--- conflicted
+++ resolved
@@ -869,39 +869,6 @@
 	}
 
 	{
-<<<<<<< HEAD
-		// Case: Validator's start time too far in the future
-		tx, err := env.txBuilder.NewAddValidatorTx(
-			env.config.MinValidatorStake,
-			uint64(defaultValidateStartTime.Add(MaxFutureStartTime).Unix()+1),
-			uint64(defaultValidateStartTime.Add(MaxFutureStartTime).Add(defaultMinStakingDuration).Unix()+1),
-			nodeID,
-			ids.ShortEmpty,
-			reward.PercentDenominator,
-			[]*secp256k1.PrivateKey{preFundedKeys[0]},
-			ids.ShortEmpty, // change addr
-			nil,
-		)
-		require.NoError(err)
-
-		onAcceptState, err := state.NewDiff(lastAcceptedID, env)
-		require.NoError(err)
-
-		feeCfg := env.config.GetDynamicFeesConfig(env.state.GetTimestamp())
-		executor := StandardTxExecutor{
-			Backend:       &env.backend,
-			BlkFeeManager: fees.NewManager(fees.Empty, fees.EmptyWindows),
-			UnitCaps:      feeCfg.BlockUnitsCap,
-			State:         onAcceptState,
-			Tx:            tx,
-		}
-		err = tx.Unsigned.Visit(&executor)
-		require.ErrorIs(err, ErrFutureStakeTime)
-	}
-
-	{
-=======
->>>>>>> 04c0b365
 		// Case: Validator in current validator set of primary network
 		startTime := defaultValidateStartTime.Add(1 * time.Second)
 		tx, err := env.txBuilder.NewAddValidatorTx(
