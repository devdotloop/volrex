--- conflicted
+++ resolved
@@ -25,7 +25,6 @@
 	"github.com/ava-labs/avalanchego/utils/timer/mockable"
 	"github.com/ava-labs/avalanchego/utils/units"
 	"github.com/ava-labs/avalanchego/vms/components/avax"
-	"github.com/ava-labs/avalanchego/vms/components/fees"
 	"github.com/ava-labs/avalanchego/vms/components/verify"
 	"github.com/ava-labs/avalanchego/vms/platformvm/config"
 	"github.com/ava-labs/avalanchego/vms/platformvm/fx"
@@ -91,11 +90,9 @@
 		require.NoError(err)
 
 		executor := StandardTxExecutor{
-			Backend:       &env.backend,
-			BlkFeeManager: fees.NewManager(fees.Empty, fees.EmptyWindows),
-			UnitCaps:      fees.Empty,
-			State:         stateDiff,
-			Tx:            tx,
+			Backend: &env.backend,
+			State:   stateDiff,
+			Tx:      tx,
 		}
 		err = tx.Unsigned.Visit(&executor)
 		require.ErrorIs(err, test.expectedError)
@@ -349,11 +346,9 @@
 			freshTH.config.BanffTime = onAcceptState.GetTimestamp()
 
 			executor := StandardTxExecutor{
-				Backend:       &freshTH.backend,
-				BlkFeeManager: fees.NewManager(fees.Empty, fees.EmptyWindows),
-				UnitCaps:      fees.Empty,
-				State:         onAcceptState,
-				Tx:            tx,
+				Backend: &freshTH.backend,
+				State:   onAcceptState,
+				Tx:      tx,
 			}
 			err = tx.Unsigned.Visit(&executor)
 			require.ErrorIs(err, tt.expectedExecutionErr)
@@ -389,11 +384,9 @@
 		require.NoError(err)
 
 		executor := StandardTxExecutor{
-			Backend:       &env.backend,
-			BlkFeeManager: fees.NewManager(fees.Empty, fees.EmptyWindows),
-			UnitCaps:      fees.Empty,
-			State:         onAcceptState,
-			Tx:            tx,
+			Backend: &env.backend,
+			State:   onAcceptState,
+			Tx:      tx,
 		}
 		err = tx.Unsigned.Visit(&executor)
 		require.ErrorIs(err, ErrPeriodMismatch)
@@ -419,11 +412,9 @@
 		require.NoError(err)
 
 		executor := StandardTxExecutor{
-			Backend:       &env.backend,
-			BlkFeeManager: fees.NewManager(fees.Empty, fees.EmptyWindows),
-			UnitCaps:      fees.Empty,
-			State:         onAcceptState,
-			Tx:            tx,
+			Backend: &env.backend,
+			State:   onAcceptState,
+			Tx:      tx,
 		}
 		require.NoError(tx.Unsigned.Visit(&executor))
 	}
@@ -463,11 +454,9 @@
 		require.NoError(err)
 
 		executor := StandardTxExecutor{
-			Backend:       &env.backend,
-			BlkFeeManager: fees.NewManager(fees.Empty, fees.EmptyWindows),
-			UnitCaps:      fees.Empty,
-			State:         onAcceptState,
-			Tx:            tx,
+			Backend: &env.backend,
+			State:   onAcceptState,
+			Tx:      tx,
 		}
 		err = tx.Unsigned.Visit(&executor)
 		require.ErrorIs(err, ErrNotValidator)
@@ -508,11 +497,9 @@
 		require.NoError(err)
 
 		executor := StandardTxExecutor{
-			Backend:       &env.backend,
-			BlkFeeManager: fees.NewManager(fees.Empty, fees.EmptyWindows),
-			UnitCaps:      fees.Empty,
-			State:         onAcceptState,
-			Tx:            tx,
+			Backend: &env.backend,
+			State:   onAcceptState,
+			Tx:      tx,
 		}
 		err = tx.Unsigned.Visit(&executor)
 		require.ErrorIs(err, ErrPeriodMismatch)
@@ -536,11 +523,9 @@
 		require.NoError(err)
 
 		executor := StandardTxExecutor{
-			Backend:       &env.backend,
-			BlkFeeManager: fees.NewManager(fees.Empty, fees.EmptyWindows),
-			UnitCaps:      fees.Empty,
-			State:         onAcceptState,
-			Tx:            tx,
+			Backend: &env.backend,
+			State:   onAcceptState,
+			Tx:      tx,
 		}
 		err = tx.Unsigned.Visit(&executor)
 		require.ErrorIs(err, ErrPeriodMismatch)
@@ -563,11 +548,9 @@
 		onAcceptState, err := state.NewDiff(lastAcceptedID, env)
 		require.NoError(err)
 		executor := StandardTxExecutor{
-			Backend:       &env.backend,
-			BlkFeeManager: fees.NewManager(fees.Empty, fees.EmptyWindows),
-			UnitCaps:      fees.Empty,
-			State:         onAcceptState,
-			Tx:            tx,
+			Backend: &env.backend,
+			State:   onAcceptState,
+			Tx:      tx,
 		}
 		require.NoError(tx.Unsigned.Visit(&executor))
 	}
@@ -593,11 +576,9 @@
 		require.NoError(err)
 
 		executor := StandardTxExecutor{
-			Backend:       &env.backend,
-			BlkFeeManager: fees.NewManager(fees.Empty, fees.EmptyWindows),
-			UnitCaps:      fees.Empty,
-			State:         onAcceptState,
-			Tx:            tx,
+			Backend: &env.backend,
+			State:   onAcceptState,
+			Tx:      tx,
 		}
 		err = tx.Unsigned.Visit(&executor)
 		require.ErrorIs(err, ErrTimestampNotBeforeStartTime)
@@ -651,11 +632,9 @@
 		require.NoError(err)
 
 		executor := StandardTxExecutor{
-			Backend:       &env.backend,
-			BlkFeeManager: fees.NewManager(fees.Empty, fees.EmptyWindows),
-			UnitCaps:      fees.Empty,
-			State:         onAcceptState,
-			Tx:            duplicateSubnetTx,
+			Backend: &env.backend,
+			State:   onAcceptState,
+			Tx:      duplicateSubnetTx,
 		}
 		err = duplicateSubnetTx.Unsigned.Visit(&executor)
 		require.ErrorIs(err, ErrDuplicateValidator)
@@ -690,11 +669,9 @@
 		require.NoError(err)
 
 		executor := StandardTxExecutor{
-			Backend:       &env.backend,
-			BlkFeeManager: fees.NewManager(fees.Empty, fees.EmptyWindows),
-			UnitCaps:      fees.Empty,
-			State:         onAcceptState,
-			Tx:            tx,
+			Backend: &env.backend,
+			State:   onAcceptState,
+			Tx:      tx,
 		}
 		err = tx.Unsigned.Visit(&executor)
 		require.ErrorIs(err, secp256k1fx.ErrInputIndicesNotSortedUnique)
@@ -725,11 +702,9 @@
 		require.NoError(err)
 
 		executor := StandardTxExecutor{
-			Backend:       &env.backend,
-			BlkFeeManager: fees.NewManager(fees.Empty, fees.EmptyWindows),
-			UnitCaps:      fees.Empty,
-			State:         onAcceptState,
-			Tx:            tx,
+			Backend: &env.backend,
+			State:   onAcceptState,
+			Tx:      tx,
 		}
 		err = tx.Unsigned.Visit(&executor)
 		require.ErrorIs(err, errUnauthorizedSubnetModification)
@@ -758,11 +733,9 @@
 		require.NoError(err)
 
 		executor := StandardTxExecutor{
-			Backend:       &env.backend,
-			BlkFeeManager: fees.NewManager(fees.Empty, fees.EmptyWindows),
-			UnitCaps:      fees.Empty,
-			State:         onAcceptState,
-			Tx:            tx,
+			Backend: &env.backend,
+			State:   onAcceptState,
+			Tx:      tx,
 		}
 		err = tx.Unsigned.Visit(&executor)
 		require.ErrorIs(err, errUnauthorizedSubnetModification)
@@ -801,11 +774,9 @@
 		require.NoError(err)
 
 		executor := StandardTxExecutor{
-			Backend:       &env.backend,
-			BlkFeeManager: fees.NewManager(fees.Empty, fees.EmptyWindows),
-			UnitCaps:      fees.Empty,
-			State:         onAcceptState,
-			Tx:            tx,
+			Backend: &env.backend,
+			State:   onAcceptState,
+			Tx:      tx,
 		}
 		err = tx.Unsigned.Visit(&executor)
 		require.ErrorIs(err, ErrDuplicateValidator)
@@ -838,11 +809,9 @@
 		require.NoError(err)
 
 		executor := StandardTxExecutor{
-			Backend:       &env.backend,
-			BlkFeeManager: fees.NewManager(fees.Empty, fees.EmptyWindows),
-			UnitCaps:      fees.Empty,
-			State:         onAcceptState,
-			Tx:            tx,
+			Backend: &env.backend,
+			State:   onAcceptState,
+			Tx:      tx,
 		}
 		err = tx.Unsigned.Visit(&executor)
 		require.ErrorIs(err, ErrTimestampNotBeforeStartTime)
@@ -866,11 +835,9 @@
 		require.NoError(err)
 
 		executor := StandardTxExecutor{
-			Backend:       &env.backend,
-			BlkFeeManager: fees.NewManager(fees.Empty, fees.EmptyWindows),
-			UnitCaps:      fees.Empty,
-			State:         onAcceptState,
-			Tx:            tx,
+			Backend: &env.backend,
+			State:   onAcceptState,
+			Tx:      tx,
 		}
 		err = tx.Unsigned.Visit(&executor)
 		require.ErrorIs(err, ErrFutureStakeTime)
@@ -907,11 +874,9 @@
 		onAcceptState.AddTx(tx, status.Committed)
 
 		executor := StandardTxExecutor{
-			Backend:       &env.backend,
-			BlkFeeManager: fees.NewManager(fees.Empty, fees.EmptyWindows),
-			UnitCaps:      fees.Empty,
-			State:         onAcceptState,
-			Tx:            tx,
+			Backend: &env.backend,
+			State:   onAcceptState,
+			Tx:      tx,
 		}
 		err = tx.Unsigned.Visit(&executor)
 		require.ErrorIs(err, ErrAlreadyValidator)
@@ -945,11 +910,9 @@
 		onAcceptState.AddTx(tx, status.Committed)
 
 		executor := StandardTxExecutor{
-			Backend:       &env.backend,
-			BlkFeeManager: fees.NewManager(fees.Empty, fees.EmptyWindows),
-			UnitCaps:      fees.Empty,
-			State:         onAcceptState,
-			Tx:            tx,
+			Backend: &env.backend,
+			State:   onAcceptState,
+			Tx:      tx,
 		}
 		err = tx.Unsigned.Visit(&executor)
 		require.ErrorIs(err, ErrAlreadyValidator)
@@ -982,11 +945,9 @@
 		}
 
 		executor := StandardTxExecutor{
-			Backend:       &env.backend,
-			BlkFeeManager: fees.NewManager(fees.Empty, fees.EmptyWindows),
-			UnitCaps:      fees.Empty,
-			State:         onAcceptState,
-			Tx:            tx,
+			Backend: &env.backend,
+			State:   onAcceptState,
+			Tx:      tx,
 		}
 		err = tx.Unsigned.Visit(&executor)
 		require.ErrorIs(err, ErrFlowCheckFailed)
@@ -1785,34 +1746,21 @@
 				env.state.EXPECT().DeleteCurrentValidator(env.staker)
 				env.state.EXPECT().DeleteUTXO(gomock.Any()).Times(len(env.unsignedTx.Ins))
 				env.state.EXPECT().AddUTXO(gomock.Any()).Times(len(env.unsignedTx.Outs))
-
-				cfg := &config.Config{
-					BanffTime:   env.latestForkTime,
-					CortinaTime: env.latestForkTime,
-					DurangoTime: env.latestForkTime,
-					EForkTime:   mockable.MaxTime,
-				}
 				e := &StandardTxExecutor{
 					Backend: &Backend{
-<<<<<<< HEAD
-						Config:       cfg,
-=======
 						Config: &config.Config{
 							BanffTime:    env.latestForkTime,
 							CortinaTime:  env.latestForkTime,
 							DurangoTime:  env.latestForkTime,
 							EUpgradeTime: mockable.MaxTime,
 						},
->>>>>>> 9631ec83
 						Bootstrapped: &utils.Atomic[bool]{},
 						Fx:           env.fx,
 						FlowChecker:  env.flowChecker,
 						Ctx:          &snow.Context{},
 					},
-					BlkFeeManager: fees.NewManager(fees.Empty, fees.EmptyWindows),
-					UnitCaps:      fees.Empty,
-					Tx:            env.tx,
-					State:         env.state,
+					Tx:    env.tx,
+					State: env.state,
 				}
 				e.Bootstrapped.Set(true)
 				return env.unsignedTx, e
@@ -1826,34 +1774,21 @@
 				// Setting the subnet ID to the Primary Network ID makes the tx fail syntactic verification
 				env.tx.Unsigned.(*txs.RemoveSubnetValidatorTx).Subnet = constants.PrimaryNetworkID
 				env.state = state.NewMockDiff(ctrl)
-
-				cfg := &config.Config{
-					BanffTime:   env.latestForkTime,
-					CortinaTime: env.latestForkTime,
-					DurangoTime: env.latestForkTime,
-					EForkTime:   mockable.MaxTime,
-				}
 				e := &StandardTxExecutor{
 					Backend: &Backend{
-<<<<<<< HEAD
-						Config:       cfg,
-=======
 						Config: &config.Config{
 							BanffTime:    env.latestForkTime,
 							CortinaTime:  env.latestForkTime,
 							DurangoTime:  env.latestForkTime,
 							EUpgradeTime: mockable.MaxTime,
 						},
->>>>>>> 9631ec83
 						Bootstrapped: &utils.Atomic[bool]{},
 						Fx:           env.fx,
 						FlowChecker:  env.flowChecker,
 						Ctx:          &snow.Context{},
 					},
-					BlkFeeManager: fees.NewManager(fees.Empty, fees.EmptyWindows),
-					UnitCaps:      fees.Empty,
-					Tx:            env.tx,
-					State:         env.state,
+					Tx:    env.tx,
+					State: env.state,
 				}
 				e.Bootstrapped.Set(true)
 				return env.unsignedTx, e
@@ -1868,34 +1803,21 @@
 				env.state.EXPECT().GetTimestamp().Return(env.latestForkTime)
 				env.state.EXPECT().GetCurrentValidator(env.unsignedTx.Subnet, env.unsignedTx.NodeID).Return(nil, database.ErrNotFound)
 				env.state.EXPECT().GetPendingValidator(env.unsignedTx.Subnet, env.unsignedTx.NodeID).Return(nil, database.ErrNotFound)
-
-				cfg := &config.Config{
-					BanffTime:   env.latestForkTime,
-					CortinaTime: env.latestForkTime,
-					DurangoTime: env.latestForkTime,
-					EForkTime:   mockable.MaxTime,
-				}
 				e := &StandardTxExecutor{
 					Backend: &Backend{
-<<<<<<< HEAD
-						Config:       cfg,
-=======
 						Config: &config.Config{
 							BanffTime:    env.latestForkTime,
 							CortinaTime:  env.latestForkTime,
 							DurangoTime:  env.latestForkTime,
 							EUpgradeTime: mockable.MaxTime,
 						},
->>>>>>> 9631ec83
 						Bootstrapped: &utils.Atomic[bool]{},
 						Fx:           env.fx,
 						FlowChecker:  env.flowChecker,
 						Ctx:          &snow.Context{},
 					},
-					BlkFeeManager: fees.NewManager(fees.Empty, fees.EmptyWindows),
-					UnitCaps:      fees.Empty,
-					Tx:            env.tx,
-					State:         env.state,
+					Tx:    env.tx,
+					State: env.state,
 				}
 				e.Bootstrapped.Set(true)
 				return env.unsignedTx, e
@@ -1913,34 +1835,21 @@
 				// Set dependency expectations.
 				env.state.EXPECT().GetTimestamp().Return(env.latestForkTime)
 				env.state.EXPECT().GetCurrentValidator(env.unsignedTx.Subnet, env.unsignedTx.NodeID).Return(&staker, nil).Times(1)
-
-				cfg := &config.Config{
-					BanffTime:   env.latestForkTime,
-					CortinaTime: env.latestForkTime,
-					DurangoTime: env.latestForkTime,
-					EForkTime:   mockable.MaxTime,
-				}
 				e := &StandardTxExecutor{
 					Backend: &Backend{
-<<<<<<< HEAD
-						Config:       cfg,
-=======
 						Config: &config.Config{
 							BanffTime:    env.latestForkTime,
 							CortinaTime:  env.latestForkTime,
 							DurangoTime:  env.latestForkTime,
 							EUpgradeTime: mockable.MaxTime,
 						},
->>>>>>> 9631ec83
 						Bootstrapped: &utils.Atomic[bool]{},
 						Fx:           env.fx,
 						FlowChecker:  env.flowChecker,
 						Ctx:          &snow.Context{},
 					},
-					BlkFeeManager: fees.NewManager(fees.Empty, fees.EmptyWindows),
-					UnitCaps:      fees.Empty,
-					Tx:            env.tx,
-					State:         env.state,
+					Tx:    env.tx,
+					State: env.state,
 				}
 				e.Bootstrapped.Set(true)
 				return env.unsignedTx, e
@@ -1956,34 +1865,21 @@
 				env.state = state.NewMockDiff(ctrl)
 				env.state.EXPECT().GetTimestamp().Return(env.latestForkTime)
 				env.state.EXPECT().GetCurrentValidator(env.unsignedTx.Subnet, env.unsignedTx.NodeID).Return(env.staker, nil)
-
-				cfg := &config.Config{
-					BanffTime:   env.latestForkTime,
-					CortinaTime: env.latestForkTime,
-					DurangoTime: env.latestForkTime,
-					EForkTime:   mockable.MaxTime,
-				}
 				e := &StandardTxExecutor{
 					Backend: &Backend{
-<<<<<<< HEAD
-						Config:       cfg,
-=======
 						Config: &config.Config{
 							BanffTime:    env.latestForkTime,
 							CortinaTime:  env.latestForkTime,
 							DurangoTime:  env.latestForkTime,
 							EUpgradeTime: mockable.MaxTime,
 						},
->>>>>>> 9631ec83
 						Bootstrapped: &utils.Atomic[bool]{},
 						Fx:           env.fx,
 						FlowChecker:  env.flowChecker,
 						Ctx:          &snow.Context{},
 					},
-					BlkFeeManager: fees.NewManager(fees.Empty, fees.EmptyWindows),
-					UnitCaps:      fees.Empty,
-					Tx:            env.tx,
-					State:         env.state,
+					Tx:    env.tx,
+					State: env.state,
 				}
 				e.Bootstrapped.Set(true)
 				return env.unsignedTx, e
@@ -1998,34 +1894,21 @@
 				env.state.EXPECT().GetTimestamp().Return(env.latestForkTime)
 				env.state.EXPECT().GetCurrentValidator(env.unsignedTx.Subnet, env.unsignedTx.NodeID).Return(env.staker, nil)
 				env.state.EXPECT().GetSubnetOwner(env.unsignedTx.Subnet).Return(nil, database.ErrNotFound)
-
-				cfg := &config.Config{
-					BanffTime:   env.latestForkTime,
-					CortinaTime: env.latestForkTime,
-					DurangoTime: env.latestForkTime,
-					EForkTime:   mockable.MaxTime,
-				}
 				e := &StandardTxExecutor{
 					Backend: &Backend{
-<<<<<<< HEAD
-						Config:       cfg,
-=======
 						Config: &config.Config{
 							BanffTime:    env.latestForkTime,
 							CortinaTime:  env.latestForkTime,
 							DurangoTime:  env.latestForkTime,
 							EUpgradeTime: mockable.MaxTime,
 						},
->>>>>>> 9631ec83
 						Bootstrapped: &utils.Atomic[bool]{},
 						Fx:           env.fx,
 						FlowChecker:  env.flowChecker,
 						Ctx:          &snow.Context{},
 					},
-					BlkFeeManager: fees.NewManager(fees.Empty, fees.EmptyWindows),
-					UnitCaps:      fees.Empty,
-					Tx:            env.tx,
-					State:         env.state,
+					Tx:    env.tx,
+					State: env.state,
 				}
 				e.Bootstrapped.Set(true)
 				return env.unsignedTx, e
@@ -2042,34 +1925,21 @@
 				subnetOwner := fx.NewMockOwner(ctrl)
 				env.state.EXPECT().GetSubnetOwner(env.unsignedTx.Subnet).Return(subnetOwner, nil)
 				env.fx.EXPECT().VerifyPermission(gomock.Any(), env.unsignedTx.SubnetAuth, env.tx.Creds[len(env.tx.Creds)-1], subnetOwner).Return(errTest)
-
-				cfg := &config.Config{
-					BanffTime:   env.latestForkTime,
-					CortinaTime: env.latestForkTime,
-					DurangoTime: env.latestForkTime,
-					EForkTime:   mockable.MaxTime,
-				}
 				e := &StandardTxExecutor{
 					Backend: &Backend{
-<<<<<<< HEAD
-						Config:       cfg,
-=======
 						Config: &config.Config{
 							BanffTime:    env.latestForkTime,
 							CortinaTime:  env.latestForkTime,
 							DurangoTime:  env.latestForkTime,
 							EUpgradeTime: mockable.MaxTime,
 						},
->>>>>>> 9631ec83
 						Bootstrapped: &utils.Atomic[bool]{},
 						Fx:           env.fx,
 						FlowChecker:  env.flowChecker,
 						Ctx:          &snow.Context{},
 					},
-					BlkFeeManager: fees.NewManager(fees.Empty, fees.EmptyWindows),
-					UnitCaps:      fees.Empty,
-					Tx:            env.tx,
-					State:         env.state,
+					Tx:    env.tx,
+					State: env.state,
 				}
 				e.Bootstrapped.Set(true)
 				return env.unsignedTx, e
@@ -2089,34 +1959,21 @@
 				env.flowChecker.EXPECT().VerifySpend(
 					gomock.Any(), gomock.Any(), gomock.Any(), gomock.Any(), gomock.Any(), gomock.Any(),
 				).Return(errTest)
-
-				cfg := &config.Config{
-					BanffTime:   env.latestForkTime,
-					CortinaTime: env.latestForkTime,
-					DurangoTime: env.latestForkTime,
-					EForkTime:   mockable.MaxTime,
-				}
 				e := &StandardTxExecutor{
 					Backend: &Backend{
-<<<<<<< HEAD
-						Config:       cfg,
-=======
 						Config: &config.Config{
 							BanffTime:    env.latestForkTime,
 							CortinaTime:  env.latestForkTime,
 							DurangoTime:  env.latestForkTime,
 							EUpgradeTime: mockable.MaxTime,
 						},
->>>>>>> 9631ec83
 						Bootstrapped: &utils.Atomic[bool]{},
 						Fx:           env.fx,
 						FlowChecker:  env.flowChecker,
 						Ctx:          &snow.Context{},
 					},
-					BlkFeeManager: fees.NewManager(fees.Empty, fees.EmptyWindows),
-					UnitCaps:      fees.Empty,
-					Tx:            env.tx,
-					State:         env.state,
+					Tx:    env.tx,
+					State: env.state,
 				}
 				e.Bootstrapped.Set(true)
 				return env.unsignedTx, e
@@ -2260,34 +2117,21 @@
 				// Setting the tx to nil makes the tx fail syntactic verification
 				env.tx.Unsigned = (*txs.TransformSubnetTx)(nil)
 				env.state = state.NewMockDiff(ctrl)
-
-				cfg := &config.Config{
-					BanffTime:   env.latestForkTime,
-					CortinaTime: env.latestForkTime,
-					DurangoTime: env.latestForkTime,
-					EForkTime:   mockable.MaxTime,
-				}
 				e := &StandardTxExecutor{
 					Backend: &Backend{
-<<<<<<< HEAD
-						Config:       cfg,
-=======
 						Config: &config.Config{
 							BanffTime:    env.latestForkTime,
 							CortinaTime:  env.latestForkTime,
 							DurangoTime:  env.latestForkTime,
 							EUpgradeTime: mockable.MaxTime,
 						},
->>>>>>> 9631ec83
 						Bootstrapped: &utils.Atomic[bool]{},
 						Fx:           env.fx,
 						FlowChecker:  env.flowChecker,
 						Ctx:          &snow.Context{},
 					},
-					BlkFeeManager: fees.NewManager(fees.Empty, fees.EmptyWindows),
-					UnitCaps:      fees.Empty,
-					Tx:            env.tx,
-					State:         env.state,
+					Tx:    env.tx,
+					State: env.state,
 				}
 				e.Bootstrapped.Set(true)
 				return env.unsignedTx, e
@@ -2300,35 +2144,22 @@
 				env := newValidTransformSubnetTxVerifyEnv(t, ctrl)
 				env.unsignedTx.MaxStakeDuration = math.MaxUint32
 				env.state = state.NewMockDiff(ctrl)
-
-				cfg := &config.Config{
-					BanffTime:   env.latestForkTime,
-					CortinaTime: env.latestForkTime,
-					DurangoTime: env.latestForkTime,
-					EForkTime:   mockable.MaxTime,
-				}
 				env.state.EXPECT().GetTimestamp().Return(env.latestForkTime)
 				e := &StandardTxExecutor{
 					Backend: &Backend{
-<<<<<<< HEAD
-						Config:       cfg,
-=======
 						Config: &config.Config{
 							BanffTime:    env.latestForkTime,
 							CortinaTime:  env.latestForkTime,
 							DurangoTime:  env.latestForkTime,
 							EUpgradeTime: mockable.MaxTime,
 						},
->>>>>>> 9631ec83
 						Bootstrapped: &utils.Atomic[bool]{},
 						Fx:           env.fx,
 						FlowChecker:  env.flowChecker,
 						Ctx:          &snow.Context{},
 					},
-					BlkFeeManager: fees.NewManager(fees.Empty, fees.EmptyWindows),
-					UnitCaps:      fees.Empty,
-					Tx:            env.tx,
-					State:         env.state,
+					Tx:    env.tx,
+					State: env.state,
 				}
 				e.Bootstrapped.Set(true)
 				return env.unsignedTx, e
@@ -2342,20 +2173,9 @@
 				// Remove credentials
 				env.tx.Creds = nil
 				env.state = state.NewMockDiff(ctrl)
-
-				cfg := &config.Config{
-					BanffTime:        env.latestForkTime,
-					CortinaTime:      env.latestForkTime,
-					DurangoTime:      env.latestForkTime,
-					EForkTime:        mockable.MaxTime,
-					MaxStakeDuration: math.MaxInt64,
-				}
 				env.state.EXPECT().GetTimestamp().Return(env.latestForkTime)
 				e := &StandardTxExecutor{
 					Backend: &Backend{
-<<<<<<< HEAD
-						Config:       cfg,
-=======
 						Config: &config.Config{
 							BanffTime:        env.latestForkTime,
 							CortinaTime:      env.latestForkTime,
@@ -2363,16 +2183,13 @@
 							MaxStakeDuration: math.MaxInt64,
 							EUpgradeTime:     mockable.MaxTime,
 						},
->>>>>>> 9631ec83
 						Bootstrapped: &utils.Atomic[bool]{},
 						Fx:           env.fx,
 						FlowChecker:  env.flowChecker,
 						Ctx:          &snow.Context{},
 					},
-					BlkFeeManager: fees.NewManager(fees.Empty, fees.EmptyWindows),
-					UnitCaps:      fees.Empty,
-					Tx:            env.tx,
-					State:         env.state,
+					Tx:    env.tx,
+					State: env.state,
 				}
 				e.Bootstrapped.Set(true)
 				return env.unsignedTx, e
@@ -2392,19 +2209,8 @@
 				env.flowChecker.EXPECT().VerifySpend(
 					gomock.Any(), gomock.Any(), gomock.Any(), gomock.Any(), gomock.Any(), gomock.Any(),
 				).Return(ErrFlowCheckFailed)
-
-				cfg := &config.Config{
-					BanffTime:        env.latestForkTime,
-					CortinaTime:      env.latestForkTime,
-					DurangoTime:      env.latestForkTime,
-					EForkTime:        mockable.MaxTime,
-					MaxStakeDuration: math.MaxInt64,
-				}
 				e := &StandardTxExecutor{
 					Backend: &Backend{
-<<<<<<< HEAD
-						Config:       cfg,
-=======
 						Config: &config.Config{
 							BanffTime:        env.latestForkTime,
 							CortinaTime:      env.latestForkTime,
@@ -2412,16 +2218,13 @@
 							EUpgradeTime:     mockable.MaxTime,
 							MaxStakeDuration: math.MaxInt64,
 						},
->>>>>>> 9631ec83
 						Bootstrapped: &utils.Atomic[bool]{},
 						Fx:           env.fx,
 						FlowChecker:  env.flowChecker,
 						Ctx:          &snow.Context{},
 					},
-					BlkFeeManager: fees.NewManager(fees.Empty, fees.EmptyWindows),
-					UnitCaps:      fees.Empty,
-					Tx:            env.tx,
-					State:         env.state,
+					Tx:    env.tx,
+					State: env.state,
 				}
 				e.Bootstrapped.Set(true)
 				return env.unsignedTx, e
@@ -2446,19 +2249,8 @@
 				env.state.EXPECT().SetCurrentSupply(env.unsignedTx.Subnet, env.unsignedTx.InitialSupply)
 				env.state.EXPECT().DeleteUTXO(gomock.Any()).Times(len(env.unsignedTx.Ins))
 				env.state.EXPECT().AddUTXO(gomock.Any()).Times(len(env.unsignedTx.Outs))
-
-				cfg := &config.Config{
-					BanffTime:        env.latestForkTime,
-					CortinaTime:      env.latestForkTime,
-					DurangoTime:      env.latestForkTime,
-					EForkTime:        mockable.MaxTime,
-					MaxStakeDuration: math.MaxInt64,
-				}
 				e := &StandardTxExecutor{
 					Backend: &Backend{
-<<<<<<< HEAD
-						Config:       cfg,
-=======
 						Config: &config.Config{
 							BanffTime:        env.latestForkTime,
 							CortinaTime:      env.latestForkTime,
@@ -2466,16 +2258,13 @@
 							EUpgradeTime:     mockable.MaxTime,
 							MaxStakeDuration: math.MaxInt64,
 						},
->>>>>>> 9631ec83
 						Bootstrapped: &utils.Atomic[bool]{},
 						Fx:           env.fx,
 						FlowChecker:  env.flowChecker,
 						Ctx:          &snow.Context{},
 					},
-					BlkFeeManager: fees.NewManager(fees.Empty, fees.EmptyWindows),
-					UnitCaps:      fees.Empty,
-					Tx:            env.tx,
-					State:         env.state,
+					Tx:    env.tx,
+					State: env.state,
 				}
 				e.Bootstrapped.Set(true)
 				return env.unsignedTx, e
