--- conflicted
+++ resolved
@@ -1440,10 +1440,6 @@
 				endTime := primaryValidator.EndTime
 				builder, signer, feeCalc, err := env.factory.NewWallet(testSubnet1ControlKeys[0], testSubnet1ControlKeys[1])
 				require.NoError(t, err)
-<<<<<<< HEAD
-
-=======
->>>>>>> de921162
 				utx, err := builder.NewAddSubnetValidatorTx(
 					&txs.SubnetValidator{
 						Validator: txs.Validator{
@@ -1474,10 +1470,6 @@
 
 				builder, signer, feeCalc, err = env.factory.NewWallet(preFundedKeys...)
 				require.NoError(t, err)
-<<<<<<< HEAD
-
-=======
->>>>>>> de921162
 				utx2, err := builder.NewRemoveSubnetValidatorTx(
 					primaryValidator.NodeID,
 					testSubnet1.ID(),
@@ -1537,10 +1529,6 @@
 
 				builder, txSigner, feeCalc, err := env.factory.NewWallet(preFundedKeys...)
 				require.NoError(t, err)
-<<<<<<< HEAD
-
-=======
->>>>>>> de921162
 				utx, err := builder.NewAddPermissionlessValidatorTx(
 					&txs.SubnetValidator{
 						Validator: txs.Validator{
