// Copyright (C) 2019-2021, Ava Labs, Inc. All rights reserved.
// See the file LICENSE for licensing terms.

package executor

import (
	"errors"
	"fmt"
	"time"

	"github.com/ava-labs/avalanchego/database"
	"github.com/ava-labs/avalanchego/ids"
	"github.com/ava-labs/avalanchego/utils/constants"
	"github.com/ava-labs/avalanchego/utils/math"
	"github.com/ava-labs/avalanchego/vms/components/avax"
	"github.com/ava-labs/avalanchego/vms/components/verify"
	"github.com/ava-labs/avalanchego/vms/platformvm/reward"
	"github.com/ava-labs/avalanchego/vms/platformvm/state"
	"github.com/ava-labs/avalanchego/vms/platformvm/txs"
	"github.com/ava-labs/avalanchego/vms/platformvm/utxo"
)

const (
	// Maximum future start time for staking/delegating
	MaxFutureStartTime = 24 * 7 * 2 * time.Hour

	// SyncBound is the synchrony bound used for safe decision making
	SyncBound = 10 * time.Second

	MaxValidatorWeightFactor = 5
)

var (
	_ txs.Visitor = &ProposalTxExecutor{}

	errChildBlockNotAfterParent          = errors.New("proposed timestamp not after current chain time")
	errInvalidState                      = errors.New("generated output isn't valid state")
	errShouldBeDSValidator               = errors.New("expected validator to be in the primary network")
	errWrongTxType                       = errors.New("wrong transaction type")
	errInvalidID                         = errors.New("invalid ID")
	errProposedAddStakerTxAfterBlueberry = errors.New("staker transaction proposed after Blueberry")
	errAdvanceTimeTxIssuedAfterBlueberry = errors.New("AdvanceTimeTx issued after Blueberry")
)

type ProposalTxExecutor struct {
	// inputs, to be filled before visitor methods are called
	*Backend
	Tx *txs.Tx
	// [OnCommitState] is the state used for validation.
	// In practice, both [OnCommitState] and [onAbortState] are
	// identical when passed into this struct, so we could use either.
	// [OnCommitState] is modified by this struct's methods to
	// reflect changes made to the state if the proposal is committed.
	OnCommitState state.Diff
	// [OnAbortState] is modified by this struct's methods to
	// reflect changes made to the state if the proposal is aborted.
	OnAbortState state.Diff

	// outputs populated by this struct's methods:
	//
	// [PrefersCommit] is true iff this node initially prefers to
	// commit this block transaction.
	PrefersCommit bool
}

<<<<<<< HEAD
func (*ProposalTxExecutor) CreateChainTx(*txs.CreateChainTx) error         { return errWrongTxType }
func (*ProposalTxExecutor) CreateSubnetTx(*txs.CreateSubnetTx) error       { return errWrongTxType }
func (*ProposalTxExecutor) ImportTx(*txs.ImportTx) error                   { return errWrongTxType }
func (*ProposalTxExecutor) ExportTx(*txs.ExportTx) error                   { return errWrongTxType }
func (*ProposalTxExecutor) TransformSubnetTx(*txs.TransformSubnetTx) error { return errWrongTxType }
=======
func (*ProposalTxExecutor) CreateChainTx(*txs.CreateChainTx) error   { return errWrongTxType }
func (*ProposalTxExecutor) CreateSubnetTx(*txs.CreateSubnetTx) error { return errWrongTxType }
func (*ProposalTxExecutor) ImportTx(*txs.ImportTx) error             { return errWrongTxType }
func (*ProposalTxExecutor) ExportTx(*txs.ExportTx) error             { return errWrongTxType }
func (*ProposalTxExecutor) RemoveSubnetValidatorTx(*txs.RemoveSubnetValidatorTx) error {
	return errWrongTxType
}
>>>>>>> 5e5f6926

func (e *ProposalTxExecutor) AddValidatorTx(tx *txs.AddValidatorTx) error {
	// AddValidatorTx is a proposal transaction until the Blueberry fork
	// activation. Following the activation, AddValidatorTxs must be issued into
	// StandardBlocks.
	currentTimestamp := e.OnCommitState.GetTimestamp()
	if e.Config.IsBlueberryActivated(currentTimestamp) {
		return fmt.Errorf(
			"%w: timestamp (%s) >= Blueberry fork time (%s)",
			errProposedAddStakerTxAfterBlueberry,
			currentTimestamp,
			e.Config.BlueberryTime,
		)
	}

	onAbortOuts, err := verifyAddValidatorTx(
		e.Backend,
		e.OnCommitState,
		e.Tx,
		tx,
	)
	if err != nil {
		return err
	}

	txID := e.Tx.ID()

	// Set up the state if this tx is committed
	// Consume the UTXOs
	utxo.Consume(e.OnCommitState, tx.Ins)
	// Produce the UTXOs
	utxo.Produce(e.OnCommitState, txID, tx.Outs)

	newStaker := state.NewPrimaryNetworkStaker(txID, &tx.Validator)
	newStaker.NextTime = newStaker.StartTime
	newStaker.Priority = state.PrimaryNetworkValidatorPendingPriority
	e.OnCommitState.PutPendingValidator(newStaker)

	// Set up the state if this tx is aborted
	// Consume the UTXOs
	utxo.Consume(e.OnAbortState, tx.Ins)
	// Produce the UTXOs
	utxo.Produce(e.OnAbortState, txID, onAbortOuts)

	e.PrefersCommit = tx.StartTime().After(e.Clk.Time())
	return nil
}

func (e *ProposalTxExecutor) AddSubnetValidatorTx(tx *txs.AddSubnetValidatorTx) error {
	// AddSubnetValidatorTx is a proposal transaction until the Blueberry fork
	// activation. Following the activation, AddSubnetValidatorTxs must be
	// issued into StandardBlocks.
	currentTimestamp := e.OnCommitState.GetTimestamp()
	if e.Config.IsBlueberryActivated(currentTimestamp) {
		return fmt.Errorf(
			"%w: timestamp (%s) >= Blueberry fork time (%s)",
			errProposedAddStakerTxAfterBlueberry,
			currentTimestamp,
			e.Config.BlueberryTime,
		)
	}

<<<<<<< HEAD
	if e.Bootstrapped.GetValue() {
		currentTimestamp := parentState.GetTimestamp()
		// Ensure the proposed validator starts after the current timestamp
		validatorStartTime := tx.StartTime()
		if !currentTimestamp.Before(validatorStartTime) {
			return fmt.Errorf(
				"validator's start time (%s) is at or after current chain timestamp (%s)",
				currentTimestamp,
				validatorStartTime,
			)
		}

		_, err := parentState.GetSubnetTransformation(tx.Validator.Subnet)
		if err == nil {
			return fmt.Errorf("%s is immutable", tx.Validator.Subnet)
		}
		if err != database.ErrNotFound {
			return err
		}

		_, err = GetValidator(parentState, tx.Validator.Subnet, tx.Validator.NodeID)
		if err == nil {
			return fmt.Errorf(
				"attempted to issue duplicate subnet validation for %s",
				tx.Validator.NodeID,
			)
		}
		if err != database.ErrNotFound {
			return fmt.Errorf(
				"failed to find whether %s is a subnet validator: %w",
				tx.Validator.NodeID,
				err,
			)
		}

		primaryNetworkValidator, err := GetValidator(parentState, constants.PrimaryNetworkID, tx.Validator.NodeID)
		if err != nil {
			return fmt.Errorf(
				"failed to fetch the primary network validator for %s: %w",
				tx.Validator.NodeID,
				err,
			)
		}

		// Ensure that the period this validator validates the specified subnet
		// is a subset of the time they validate the primary network.
		if !tx.Validator.BoundedBy(primaryNetworkValidator.StartTime, primaryNetworkValidator.EndTime) {
			return errValidatorSubset
		}

		baseTxCredsLen := len(e.Tx.Creds) - 1
		baseTxCreds := e.Tx.Creds[:baseTxCredsLen]
		subnetCred := e.Tx.Creds[baseTxCredsLen]

		subnetIntf, _, err := parentState.GetTx(tx.Validator.Subnet)
		if err != nil {
			return fmt.Errorf(
				"couldn't find subnet %q: %w",
				tx.Validator.Subnet,
				err,
			)
		}

		subnet, ok := subnetIntf.Unsigned.(*txs.CreateSubnetTx)
		if !ok {
			return fmt.Errorf(
				"%s is not a subnet",
				tx.Validator.Subnet,
			)
		}

		if err := e.Fx.VerifyPermission(tx, tx.SubnetAuth, subnetCred, subnet.Owner); err != nil {
			return err
		}

		// Verify the flowcheck
		if err := e.FlowChecker.VerifySpend(
			tx,
			parentState,
			tx.Ins,
			tx.Outs,
			baseTxCreds,
			map[ids.ID]uint64{
				e.Ctx.AVAXAssetID: e.Config.TxFee,
			},
		); err != nil {
			return err
		}

		// Make sure the tx doesn't start too far in the future. This is done
		// last to allow the verifier visitor to explicitly check for this
		// error.
		maxStartTime := currentTimestamp.Add(MaxFutureStartTime)
		if validatorStartTime.After(maxStartTime) {
			return errFutureStakeTime
		}
=======
	if err := verifyAddSubnetValidatorTx(
		e.Backend,
		e.OnCommitState,
		e.Tx,
		tx,
	); err != nil {
		return err
>>>>>>> 5e5f6926
	}

	txID := e.Tx.ID()

	// Set up the state if this tx is committed
	// Consume the UTXOs
	utxo.Consume(e.OnCommitState, tx.Ins)
	// Produce the UTXOs
	utxo.Produce(e.OnCommitState, txID, tx.Outs)

	newStaker := state.NewSubnetStaker(txID, &tx.Validator)
	newStaker.NextTime = newStaker.StartTime
	newStaker.Priority = state.SubnetValidatorPendingPriority
	e.OnCommitState.PutPendingValidator(newStaker)

	// Set up the state if this tx is aborted
	// Consume the UTXOs
	utxo.Consume(e.OnAbortState, tx.Ins)
	// Produce the UTXOs
	utxo.Produce(e.OnAbortState, txID, tx.Outs)

	e.PrefersCommit = tx.StartTime().After(e.Clk.Time())
	return nil
}

func (e *ProposalTxExecutor) AddDelegatorTx(tx *txs.AddDelegatorTx) error {
	// AddDelegatorTx is a proposal transaction until the Blueberry fork
	// activation. Following the activation, AddDelegatorTxs must be issued into
	// StandardBlocks.
	currentTimestamp := e.OnCommitState.GetTimestamp()
	if e.Config.IsBlueberryActivated(currentTimestamp) {
		return fmt.Errorf(
			"%w: timestamp (%s) >= Blueberry fork time (%s)",
			errProposedAddStakerTxAfterBlueberry,
			currentTimestamp,
			e.Config.BlueberryTime,
		)
	}

	onAbortOuts, err := verifyAddDelegatorTx(
		e.Backend,
		e.OnCommitState,
		e.Tx,
		tx,
	)
	if err != nil {
		return err
	}

	txID := e.Tx.ID()

	// Set up the state if this tx is committed
	// Consume the UTXOs
	utxo.Consume(e.OnCommitState, tx.Ins)
	// Produce the UTXOs
	utxo.Produce(e.OnCommitState, txID, tx.Outs)

	newStaker := state.NewPrimaryNetworkStaker(txID, &tx.Validator)
	newStaker.NextTime = newStaker.StartTime
	newStaker.Priority = state.PrimaryNetworkDelegatorPendingPriority
	e.OnCommitState.PutPendingDelegator(newStaker)

	// Set up the state if this tx is aborted
	// Consume the UTXOs
	utxo.Consume(e.OnAbortState, tx.Ins)
	// Produce the UTXOs
	utxo.Produce(e.OnAbortState, txID, onAbortOuts)

	e.PrefersCommit = tx.StartTime().After(e.Clk.Time())
	return nil
}

func (e *ProposalTxExecutor) AdvanceTimeTx(tx *txs.AdvanceTimeTx) error {
	switch {
	case tx == nil:
		return txs.ErrNilTx
	case len(e.Tx.Creds) != 0:
		return errWrongNumberOfCredentials
	}

	// Validate [newChainTime]
	newChainTime := tx.Timestamp()
	if e.Config.IsBlueberryActivated(newChainTime) {
		return fmt.Errorf(
			"%w: proposed timestamp (%s) >= Blueberry fork time (%s)",
			errAdvanceTimeTxIssuedAfterBlueberry,
			newChainTime,
			e.Config.BlueberryTime,
		)
	}

	parentChainTime := e.OnCommitState.GetTimestamp()
	if !newChainTime.After(parentChainTime) {
		return fmt.Errorf(
			"%w, proposed timestamp (%s), chain time (%s)",
			errChildBlockNotAfterParent,
			parentChainTime,
			parentChainTime,
		)
	}

	// Only allow timestamp to move forward as far as the time of next staker
	// set change time
	nextStakerChangeTime, err := GetNextStakerChangeTime(e.OnCommitState)
	if err != nil {
		return err
	}

	now := e.Clk.Time()
	if err := VerifyNewChainTime(
		newChainTime,
		nextStakerChangeTime,
		now,
	); err != nil {
		return err
	}

	changes, err := AdvanceTimeTo(e.OnCommitState, newChainTime, e.Backend.Rewards)
	if err != nil {
		return err
	}

	// Update the state if this tx is committed
	e.OnCommitState.SetTimestamp(newChainTime)
	changes.Apply(e.OnCommitState)

	e.PrefersCommit = !newChainTime.After(now.Add(SyncBound))

	// Note that state doesn't change if this proposal is aborted
	return nil
}

func (e *ProposalTxExecutor) RewardValidatorTx(tx *txs.RewardValidatorTx) error {
	switch {
	case tx == nil:
		return txs.ErrNilTx
	case tx.TxID == ids.Empty:
		return errInvalidID
	case len(e.Tx.Creds) != 0:
		return errWrongNumberOfCredentials
	}

	currentStakerIterator, err := e.OnCommitState.GetCurrentStakerIterator()
	if err != nil {
		return err
	}
	if !currentStakerIterator.Next() {
		return fmt.Errorf("failed to get next staker to remove: %w", database.ErrNotFound)
	}
	stakerToRemove := currentStakerIterator.Value()
	currentStakerIterator.Release()

	if stakerToRemove.TxID != tx.TxID {
		return fmt.Errorf(
			"attempting to remove TxID: %s. Should be removing %s",
			tx.TxID,
			stakerToRemove.TxID,
		)
	}

	// Verify that the chain's timestamp is the validator's end time
	currentChainTime := e.OnCommitState.GetTimestamp()
	if !stakerToRemove.EndTime.Equal(currentChainTime) {
		return fmt.Errorf(
			"attempting to remove TxID: %s before their end time %s",
			tx.TxID,
			stakerToRemove.EndTime,
		)
	}

	stakerTx, _, err := e.OnCommitState.GetTx(stakerToRemove.TxID)
	if err != nil {
		return fmt.Errorf("failed to get next removed staker tx: %w", err)
	}

	// If the reward is aborted, then the current supply should be decreased.
	currentSupply := e.OnAbortState.GetCurrentSupply()
	newSupply, err := math.Sub64(currentSupply, stakerToRemove.PotentialReward)
	if err != nil {
		return err
	}
	e.OnAbortState.SetCurrentSupply(newSupply)

	var (
		nodeID    ids.NodeID
		startTime time.Time
	)
	switch uStakerTx := stakerTx.Unsigned.(type) {
	case *txs.AddValidatorTx:
		e.OnCommitState.DeleteCurrentValidator(stakerToRemove)
		e.OnAbortState.DeleteCurrentValidator(stakerToRemove)

		// Refund the stake here
		for i, out := range uStakerTx.Stake {
			utxo := &avax.UTXO{
				UTXOID: avax.UTXOID{
					TxID:        tx.TxID,
					OutputIndex: uint32(len(uStakerTx.Outs) + i),
				},
				Asset: avax.Asset{ID: e.Ctx.AVAXAssetID},
				Out:   out.Output(),
			}
			e.OnCommitState.AddUTXO(utxo)
			e.OnAbortState.AddUTXO(utxo)
		}

		// Provide the reward here
		if stakerToRemove.PotentialReward > 0 {
			outIntf, err := e.Fx.CreateOutput(stakerToRemove.PotentialReward, uStakerTx.RewardsOwner)
			if err != nil {
				return fmt.Errorf("failed to create output: %w", err)
			}
			out, ok := outIntf.(verify.State)
			if !ok {
				return errInvalidState
			}

			utxo := &avax.UTXO{
				UTXOID: avax.UTXOID{
					TxID:        tx.TxID,
					OutputIndex: uint32(len(uStakerTx.Outs) + len(uStakerTx.Stake)),
				},
				Asset: avax.Asset{ID: e.Ctx.AVAXAssetID},
				Out:   out,
			}

			e.OnCommitState.AddUTXO(utxo)
			e.OnCommitState.AddRewardUTXO(tx.TxID, utxo)
		}

		// Handle reward preferences
		nodeID = uStakerTx.Validator.ID()
		startTime = uStakerTx.StartTime()
	case *txs.AddDelegatorTx:
		e.OnCommitState.DeleteCurrentDelegator(stakerToRemove)
		e.OnAbortState.DeleteCurrentDelegator(stakerToRemove)

		// Refund the stake here
		for i, out := range uStakerTx.Stake {
			utxo := &avax.UTXO{
				UTXOID: avax.UTXOID{
					TxID:        tx.TxID,
					OutputIndex: uint32(len(uStakerTx.Outs) + i),
				},
				Asset: avax.Asset{ID: e.Ctx.AVAXAssetID},
				Out:   out.Output(),
			}
			e.OnCommitState.AddUTXO(utxo)
			e.OnAbortState.AddUTXO(utxo)
		}

		// We're removing a delegator, so we need to fetch the validator they
		// are delegated to.
		vdrStaker, err := e.OnCommitState.GetCurrentValidator(constants.PrimaryNetworkID, uStakerTx.Validator.NodeID)
		if err != nil {
			return fmt.Errorf(
				"failed to get whether %s is a validator: %w",
				uStakerTx.Validator.NodeID,
				err,
			)
		}

		vdrTxIntf, _, err := e.OnCommitState.GetTx(vdrStaker.TxID)
		if err != nil {
			return fmt.Errorf(
				"failed to get whether %s is a validator: %w",
				uStakerTx.Validator.NodeID,
				err,
			)
		}

		vdrTx, ok := vdrTxIntf.Unsigned.(*txs.AddValidatorTx)
		if !ok {
			return errWrongTxType
		}

		// Calculate split of reward between delegator/delegatee
		// The delegator gives stake to the validatee
		delegatorShares := reward.PercentDenominator - uint64(vdrTx.Shares)                               // parentTx.Shares <= reward.PercentDenominator so no underflow
		delegatorReward := delegatorShares * (stakerToRemove.PotentialReward / reward.PercentDenominator) // delegatorShares <= reward.PercentDenominator so no overflow
		// Delay rounding as long as possible for small numbers
		if optimisticReward, err := math.Mul64(delegatorShares, stakerToRemove.PotentialReward); err == nil {
			delegatorReward = optimisticReward / reward.PercentDenominator
		}
		delegateeReward := stakerToRemove.PotentialReward - delegatorReward // delegatorReward <= reward so no underflow

		offset := 0

		// Reward the delegator here
		if delegatorReward > 0 {
			outIntf, err := e.Fx.CreateOutput(delegatorReward, uStakerTx.RewardsOwner)
			if err != nil {
				return fmt.Errorf("failed to create output: %w", err)
			}
			out, ok := outIntf.(verify.State)
			if !ok {
				return errInvalidState
			}
			utxo := &avax.UTXO{
				UTXOID: avax.UTXOID{
					TxID:        tx.TxID,
					OutputIndex: uint32(len(uStakerTx.Outs) + len(uStakerTx.Stake)),
				},
				Asset: avax.Asset{ID: e.Ctx.AVAXAssetID},
				Out:   out,
			}

			e.OnCommitState.AddUTXO(utxo)
			e.OnCommitState.AddRewardUTXO(tx.TxID, utxo)

			offset++
		}

		// Reward the delegatee here
		if delegateeReward > 0 {
			outIntf, err := e.Fx.CreateOutput(delegateeReward, vdrTx.RewardsOwner)
			if err != nil {
				return fmt.Errorf("failed to create output: %w", err)
			}
			out, ok := outIntf.(verify.State)
			if !ok {
				return errInvalidState
			}
			utxo := &avax.UTXO{
				UTXOID: avax.UTXOID{
					TxID:        tx.TxID,
					OutputIndex: uint32(len(uStakerTx.Outs) + len(uStakerTx.Stake) + offset),
				},
				Asset: avax.Asset{ID: e.Ctx.AVAXAssetID},
				Out:   out,
			}

			e.OnCommitState.AddUTXO(utxo)
			e.OnCommitState.AddRewardUTXO(tx.TxID, utxo)
		}

		nodeID = uStakerTx.Validator.ID()
		startTime = vdrTx.StartTime()
	default:
		return errShouldBeDSValidator
	}

	uptime, err := e.Uptimes.CalculateUptimePercentFrom(nodeID, startTime)
	if err != nil {
		return fmt.Errorf("failed to calculate uptime: %w", err)
	}

	e.PrefersCommit = uptime >= e.Config.UptimePercentage
	return nil
}

// GetNextStakerChangeTime returns the next time a staker will be either added
// or removed to/from the current validator set.
func GetNextStakerChangeTime(state state.Chain) (time.Time, error) {
	currentStakerIterator, err := state.GetCurrentStakerIterator()
	if err != nil {
		return time.Time{}, err
	}
	defer currentStakerIterator.Release()

	pendingStakerIterator, err := state.GetPendingStakerIterator()
	if err != nil {
		return time.Time{}, err
	}
	defer pendingStakerIterator.Release()

	hasCurrentStaker := currentStakerIterator.Next()
	hasPendingStaker := pendingStakerIterator.Next()
	switch {
	case hasCurrentStaker && hasPendingStaker:
		nextCurrentTime := currentStakerIterator.Value().NextTime
		nextPendingTime := pendingStakerIterator.Value().NextTime
		if nextCurrentTime.Before(nextPendingTime) {
			return nextCurrentTime, nil
		}
		return nextPendingTime, nil
	case hasCurrentStaker:
		return currentStakerIterator.Value().NextTime, nil
	case hasPendingStaker:
		return pendingStakerIterator.Value().NextTime, nil
	default:
		return time.Time{}, database.ErrNotFound
	}
}

// GetValidator returns information about the given validator, which may be a
// current validator or pending validator.
func GetValidator(state state.Chain, subnetID ids.ID, nodeID ids.NodeID) (*state.Staker, error) {
	validator, err := state.GetCurrentValidator(subnetID, nodeID)
	if err == nil {
		// This node is currently validating the subnet.
		return validator, nil
	}
	if err != database.ErrNotFound {
		// Unexpected error occurred.
		return nil, err
	}
	return state.GetPendingValidator(subnetID, nodeID)
}

// canDelegate returns true if [delegator] can be added as a delegator of
// [validator].
//
// A [delegator] can be added if:
// - [delegator]'s start time is not before [validator]'s start time
// - [delegator]'s end time is not after [validator]'s end time
// - the maximum total weight on [validator] will not exceed [weightLimit]
func canDelegate(
	state state.Chain,
	validator *state.Staker,
	weightLimit uint64,
	delegator *state.Staker,
) (bool, error) {
	if delegator.StartTime.Before(validator.StartTime) {
		return false, nil
	}
	if delegator.EndTime.After(validator.EndTime) {
		return false, nil
	}

	maxWeight, err := GetMaxWeight(state, validator, delegator.StartTime, delegator.EndTime)
	if err != nil {
		return false, err
	}
	newMaxWeight, err := math.Add64(maxWeight, delegator.Weight)
	if err != nil {
		return false, err
	}
	return newMaxWeight <= weightLimit, nil
}

// GetMaxWeight returns the maximum total weight of the [validator], including
// its own weight, between [startTime] and [endTime].
// The weight changes are applied in the order they will be applied as chain
// time advances.
// Invariant:
// - [validator.StartTime] <= [startTime] < [endTime] <= [validator.EndTime]
func GetMaxWeight(
	chainState state.Chain,
	validator *state.Staker,
	startTime time.Time,
	endTime time.Time,
) (uint64, error) {
	currentDelegatorIterator, err := chainState.GetCurrentDelegatorIterator(validator.SubnetID, validator.NodeID)
	if err != nil {
		return 0, err
	}

	// TODO: We can optimize this by moving the current total weight to be
	//       stored in the validator state.
	//
	// Calculate the current total weight on this validator, including the
	// weight of the actual validator and the sum of the weights of all of the
	// currently active delegators.
	currentWeight := validator.Weight
	for currentDelegatorIterator.Next() {
		currentDelegator := currentDelegatorIterator.Value()

		currentWeight, err = math.Add64(currentWeight, currentDelegator.Weight)
		if err != nil {
			currentDelegatorIterator.Release()
			return 0, err
		}
	}
	currentDelegatorIterator.Release()

	currentDelegatorIterator, err = chainState.GetCurrentDelegatorIterator(validator.SubnetID, validator.NodeID)
	if err != nil {
		return 0, err
	}
	pendingDelegatorIterator, err := chainState.GetPendingDelegatorIterator(validator.SubnetID, validator.NodeID)
	if err != nil {
		currentDelegatorIterator.Release()
		return 0, err
	}
	delegatorChangesIterator := state.NewStakerDiffIterator(currentDelegatorIterator, pendingDelegatorIterator)
	defer delegatorChangesIterator.Release()

	// Iterate over the future stake weight changes and calculate the maximum
	// total weight on the validator, only including the points in the time
	// range [startTime, endTime].
	var currentMax uint64
	for delegatorChangesIterator.Next() {
		delegator, isAdded := delegatorChangesIterator.Value()
		// [delegator.NextTime] > [endTime]
		if delegator.NextTime.After(endTime) {
			// This delegation change (and all following changes) occurs after
			// [endTime]. Since we're calculating the max amount staked in
			// [startTime, endTime], we can stop.
			break
		}

		// [delegator.NextTime] >= [startTime]
		if !delegator.NextTime.Before(startTime) {
			// We have advanced time to be at the inside of the delegation
			// window. Make sure that the max weight is updated accordingly.
			currentMax = math.Max64(currentMax, currentWeight)
		}

		var op func(uint64, uint64) (uint64, error)
		if isAdded {
			op = math.Add64
		} else {
			op = math.Sub64
		}
		currentWeight, err = op(currentWeight, delegator.Weight)
		if err != nil {
			return 0, err
		}
	}
	// Because we assume [startTime] < [endTime], we have advanced time to
	// be at the end of the delegation window. Make sure that the max weight is
	// updated accordingly.
	return math.Max64(currentMax, currentWeight), nil
}<|MERGE_RESOLUTION|>--- conflicted
+++ resolved
@@ -63,13 +63,6 @@
 	PrefersCommit bool
 }
 
-<<<<<<< HEAD
-func (*ProposalTxExecutor) CreateChainTx(*txs.CreateChainTx) error         { return errWrongTxType }
-func (*ProposalTxExecutor) CreateSubnetTx(*txs.CreateSubnetTx) error       { return errWrongTxType }
-func (*ProposalTxExecutor) ImportTx(*txs.ImportTx) error                   { return errWrongTxType }
-func (*ProposalTxExecutor) ExportTx(*txs.ExportTx) error                   { return errWrongTxType }
-func (*ProposalTxExecutor) TransformSubnetTx(*txs.TransformSubnetTx) error { return errWrongTxType }
-=======
 func (*ProposalTxExecutor) CreateChainTx(*txs.CreateChainTx) error   { return errWrongTxType }
 func (*ProposalTxExecutor) CreateSubnetTx(*txs.CreateSubnetTx) error { return errWrongTxType }
 func (*ProposalTxExecutor) ImportTx(*txs.ImportTx) error             { return errWrongTxType }
@@ -77,7 +70,7 @@
 func (*ProposalTxExecutor) RemoveSubnetValidatorTx(*txs.RemoveSubnetValidatorTx) error {
 	return errWrongTxType
 }
->>>>>>> 5e5f6926
+func (*ProposalTxExecutor) TransformSubnetTx(*txs.TransformSubnetTx) error { return errWrongTxType }
 
 func (e *ProposalTxExecutor) AddValidatorTx(tx *txs.AddValidatorTx) error {
 	// AddValidatorTx is a proposal transaction until the Blueberry fork
@@ -140,104 +133,6 @@
 		)
 	}
 
-<<<<<<< HEAD
-	if e.Bootstrapped.GetValue() {
-		currentTimestamp := parentState.GetTimestamp()
-		// Ensure the proposed validator starts after the current timestamp
-		validatorStartTime := tx.StartTime()
-		if !currentTimestamp.Before(validatorStartTime) {
-			return fmt.Errorf(
-				"validator's start time (%s) is at or after current chain timestamp (%s)",
-				currentTimestamp,
-				validatorStartTime,
-			)
-		}
-
-		_, err := parentState.GetSubnetTransformation(tx.Validator.Subnet)
-		if err == nil {
-			return fmt.Errorf("%s is immutable", tx.Validator.Subnet)
-		}
-		if err != database.ErrNotFound {
-			return err
-		}
-
-		_, err = GetValidator(parentState, tx.Validator.Subnet, tx.Validator.NodeID)
-		if err == nil {
-			return fmt.Errorf(
-				"attempted to issue duplicate subnet validation for %s",
-				tx.Validator.NodeID,
-			)
-		}
-		if err != database.ErrNotFound {
-			return fmt.Errorf(
-				"failed to find whether %s is a subnet validator: %w",
-				tx.Validator.NodeID,
-				err,
-			)
-		}
-
-		primaryNetworkValidator, err := GetValidator(parentState, constants.PrimaryNetworkID, tx.Validator.NodeID)
-		if err != nil {
-			return fmt.Errorf(
-				"failed to fetch the primary network validator for %s: %w",
-				tx.Validator.NodeID,
-				err,
-			)
-		}
-
-		// Ensure that the period this validator validates the specified subnet
-		// is a subset of the time they validate the primary network.
-		if !tx.Validator.BoundedBy(primaryNetworkValidator.StartTime, primaryNetworkValidator.EndTime) {
-			return errValidatorSubset
-		}
-
-		baseTxCredsLen := len(e.Tx.Creds) - 1
-		baseTxCreds := e.Tx.Creds[:baseTxCredsLen]
-		subnetCred := e.Tx.Creds[baseTxCredsLen]
-
-		subnetIntf, _, err := parentState.GetTx(tx.Validator.Subnet)
-		if err != nil {
-			return fmt.Errorf(
-				"couldn't find subnet %q: %w",
-				tx.Validator.Subnet,
-				err,
-			)
-		}
-
-		subnet, ok := subnetIntf.Unsigned.(*txs.CreateSubnetTx)
-		if !ok {
-			return fmt.Errorf(
-				"%s is not a subnet",
-				tx.Validator.Subnet,
-			)
-		}
-
-		if err := e.Fx.VerifyPermission(tx, tx.SubnetAuth, subnetCred, subnet.Owner); err != nil {
-			return err
-		}
-
-		// Verify the flowcheck
-		if err := e.FlowChecker.VerifySpend(
-			tx,
-			parentState,
-			tx.Ins,
-			tx.Outs,
-			baseTxCreds,
-			map[ids.ID]uint64{
-				e.Ctx.AVAXAssetID: e.Config.TxFee,
-			},
-		); err != nil {
-			return err
-		}
-
-		// Make sure the tx doesn't start too far in the future. This is done
-		// last to allow the verifier visitor to explicitly check for this
-		// error.
-		maxStartTime := currentTimestamp.Add(MaxFutureStartTime)
-		if validatorStartTime.After(maxStartTime) {
-			return errFutureStakeTime
-		}
-=======
 	if err := verifyAddSubnetValidatorTx(
 		e.Backend,
 		e.OnCommitState,
@@ -245,7 +140,6 @@
 		tx,
 	); err != nil {
 		return err
->>>>>>> 5e5f6926
 	}
 
 	txID := e.Tx.ID()
