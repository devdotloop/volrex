--- conflicted
+++ resolved
@@ -53,16 +53,12 @@
 
 const (
 	testNetworkID = 10 // To be used in tests
-<<<<<<< HEAD
-	defaultWeight = 10000
+	defaultWeight = 5 * units.MilliAvax
 
 	ApricotFork           activeFork = 0
 	BanffFork             activeFork = 1
 	CortinaFork           activeFork = 2
 	ContinuousStakingFork activeFork = 3
-=======
-	defaultWeight = 5 * units.MilliAvax
->>>>>>> f08d928f
 )
 
 var (
