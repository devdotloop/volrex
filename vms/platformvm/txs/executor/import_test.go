--- conflicted
+++ resolved
@@ -22,11 +22,7 @@
 )
 
 func TestNewImportTx(t *testing.T) {
-<<<<<<< HEAD
-	env := newEnvironment(latestFork)
-=======
-	env := newEnvironment(t, false /*=postBanff*/, false /*=postCortina*/)
->>>>>>> 0e2ad851
+	env := newEnvironment(t, latestFork)
 	defer func() {
 		require.NoError(t, shutdownEnvironment(env))
 	}()
