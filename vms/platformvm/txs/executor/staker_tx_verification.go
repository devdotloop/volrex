--- conflicted
+++ resolved
@@ -309,16 +309,11 @@
 
 	if backend.Config.UpgradeConfig.IsEtnaActivated(currentTimestamp) {
 		_, _, err := chainState.GetSubnetManager(tx.Subnet)
-<<<<<<< HEAD
-		if err != database.ErrNotFound {
-			return nil, false, ErrRemoveValidatorManagedSubnet
-=======
 		if err == nil {
 			return nil, false, fmt.Errorf("%w: %q", ErrRemoveValidatorManagedSubnet, tx.Subnet)
 		}
 		if err != database.ErrNotFound {
 			return nil, false, err
->>>>>>> ac878713
 		}
 	}
 
