--- conflicted
+++ resolved
@@ -787,10 +787,6 @@
 	}
 
 	// Verify the flowcheck
-<<<<<<< HEAD
-=======
-	feeCalculator := fee.NewStaticCalculator(backend.Config.StaticFeeConfig, upgrades, currentTimestamp)
->>>>>>> 0a2715f2
 	fee, err := feeCalculator.CalculateFee(sTx)
 	if err != nil {
 		return err
