--- conflicted
+++ resolved
@@ -93,11 +93,7 @@
 		require.NoError(t, target.state.Commit())
 	}
 
-<<<<<<< HEAD
 	dummyH := newEnvironment(t, ts.ApricotPhase5Fork)
-=======
-	dummyH := newEnvironment(t, false /*=postBanff*/, false /*=postCortina*/, false /*=postDurango*/)
->>>>>>> 089779ff
 	currentTimestamp := dummyH.state.GetTimestamp()
 
 	type test struct {
@@ -251,11 +247,7 @@
 	for _, tt := range tests {
 		t.Run(tt.description, func(t *testing.T) {
 			require := require.New(t)
-<<<<<<< HEAD
 			freshTH := newEnvironment(t, ts.ApricotPhase5Fork)
-=======
-			freshTH := newEnvironment(t, false /*=postBanff*/, false /*=postCortina*/, false /*=postDurango*/)
->>>>>>> 089779ff
 			freshTH.config.ApricotPhase3Time = tt.AP3Time
 			defer func() {
 				require.NoError(shutdownEnvironment(freshTH))
@@ -296,11 +288,7 @@
 
 func TestProposalTxExecuteAddSubnetValidator(t *testing.T) {
 	require := require.New(t)
-<<<<<<< HEAD
 	env := newEnvironment(t, ts.ApricotPhase5Fork)
-=======
-	env := newEnvironment(t, false /*=postBanff*/, false /*=postCortina*/, false /*=postDurango*/)
->>>>>>> 089779ff
 	env.ctx.Lock.Lock()
 	defer func() {
 		require.NoError(shutdownEnvironment(env))
@@ -621,15 +609,9 @@
 	{
 		// Case: Too few signatures
 		tx, err := env.txBuilder.NewAddSubnetValidatorTx(
-<<<<<<< HEAD
-			ts.GenesisValidatorWeight,                                  // weight
-			uint64(ts.GenesisTime.Unix())+1,                            // start time
-			uint64(ts.GenesisTime.Add(ts.MinStakingDuration).Unix())+1, // end time
-=======
-			ts.Weight,                             // weight
-			uint64(ts.ValidateStartTime.Unix())+1, // start time
+			ts.GenesisValidatorWeight,                                        // weight
+			uint64(ts.ValidateStartTime.Unix())+1,                            // start time
 			uint64(ts.ValidateStartTime.Add(ts.MinStakingDuration).Unix())+1, // end time
->>>>>>> 089779ff
 			nodeID,           // node ID
 			testSubnet1.ID(), // subnet ID
 			[]*secp256k1.PrivateKey{testSubnet1ControlKeys[0], testSubnet1ControlKeys[2]},
@@ -663,15 +645,9 @@
 	{
 		// Case: Control Signature from invalid key (keys[3] is not a control key)
 		tx, err := env.txBuilder.NewAddSubnetValidatorTx(
-<<<<<<< HEAD
-			ts.GenesisValidatorWeight,                                  // weight
-			uint64(ts.GenesisTime.Unix())+1,                            // start time
-			uint64(ts.GenesisTime.Add(ts.MinStakingDuration).Unix())+1, // end time
-=======
-			ts.Weight,                             // weight
-			uint64(ts.ValidateStartTime.Unix())+1, // start time
+			ts.GenesisValidatorWeight,                                        // weight
+			uint64(ts.ValidateStartTime.Unix())+1,                            // start time
 			uint64(ts.ValidateStartTime.Add(ts.MinStakingDuration).Unix())+1, // end time
->>>>>>> 089779ff
 			nodeID,           // node ID
 			testSubnet1.ID(), // subnet ID
 			[]*secp256k1.PrivateKey{testSubnet1ControlKeys[0], ts.Keys[1]},
@@ -704,15 +680,9 @@
 		// Case: Proposed validator in pending validator set for subnet
 		// First, add validator to pending validator set of subnet
 		tx, err := env.txBuilder.NewAddSubnetValidatorTx(
-<<<<<<< HEAD
-			ts.GenesisValidatorWeight,                                  // weight
-			uint64(ts.GenesisTime.Unix())+1,                            // start time
-			uint64(ts.GenesisTime.Add(ts.MinStakingDuration).Unix())+1, // end time
-=======
-			ts.Weight,                             // weight
-			uint64(ts.ValidateStartTime.Unix())+1, // start time
+			ts.GenesisValidatorWeight,                                        // weight
+			uint64(ts.ValidateStartTime.Unix())+1,                            // start time
 			uint64(ts.ValidateStartTime.Add(ts.MinStakingDuration).Unix())+1, // end time
->>>>>>> 089779ff
 			nodeID,           // node ID
 			testSubnet1.ID(), // subnet ID
 			[]*secp256k1.PrivateKey{testSubnet1ControlKeys[0], testSubnet1ControlKeys[1]},
@@ -753,11 +723,7 @@
 
 func TestProposalTxExecuteAddValidator(t *testing.T) {
 	require := require.New(t)
-<<<<<<< HEAD
 	env := newEnvironment(t, ts.ApricotPhase5Fork)
-=======
-	env := newEnvironment(t, false /*=postBanff*/, false /*=postCortina*/, false /*=postDurango*/)
->>>>>>> 089779ff
 	env.ctx.Lock.Lock()
 	defer func() {
 		require.NoError(shutdownEnvironment(env))
