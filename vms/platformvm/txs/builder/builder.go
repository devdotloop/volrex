// Copyright (C) 2019-2021, Ava Labs, Inc. All rights reserved.
// See the file LICENSE for licensing terms.

package builder

import (
	"errors"
	"fmt"
	"time"

	"github.com/ava-labs/avalanchego/ids"
	"github.com/ava-labs/avalanchego/snow"
	"github.com/ava-labs/avalanchego/utils/crypto"
	"github.com/ava-labs/avalanchego/utils/math"
	"github.com/ava-labs/avalanchego/utils/timer/mockable"
	"github.com/ava-labs/avalanchego/vms/components/avax"
	"github.com/ava-labs/avalanchego/vms/platformvm/config"
	"github.com/ava-labs/avalanchego/vms/platformvm/fx"
	"github.com/ava-labs/avalanchego/vms/platformvm/state"
	"github.com/ava-labs/avalanchego/vms/platformvm/txs"
	"github.com/ava-labs/avalanchego/vms/platformvm/utxo"
	"github.com/ava-labs/avalanchego/vms/platformvm/validator"
	"github.com/ava-labs/avalanchego/vms/secp256k1fx"
)

// Max number of items allowed in a page
const MaxPageSize = 1024

var (
	_ Builder = &builder{}

	errNoFunds = errors.New("no spendable funds were found")
)

<<<<<<< HEAD
// Max number of items allowed in a page
const MaxPageSize = 1024

type Builder interface {
=======
// TODO: TxBuilder should be replaced by the P-chain wallet
type TxBuilder interface {
>>>>>>> 018a5cc2
	AtomicTxBuilder
	DecisionTxBuilder
	ProposalTxBuilder
}

type AtomicTxBuilder interface {
	// chainID: chain to import UTXOs from
	// to: address of recipient
	// keys: keys to import the funds
	// changeAddr: address to send change to, if there is any
	NewImportTx(
		chainID ids.ID,
		to ids.ShortID,
		keys []*crypto.PrivateKeySECP256K1R,
		changeAddr ids.ShortID,
	) (*txs.Tx, error)

	// amount: amount of tokens to export
	// chainID: chain to send the UTXOs to
	// to: address of recipient
	// keys: keys to pay the fee and provide the tokens
	// changeAddr: address to send change to, if there is any
	NewExportTx(
		amount uint64,
		chainID ids.ID,
		to ids.ShortID,
		keys []*crypto.PrivateKeySECP256K1R,
		changeAddr ids.ShortID,
	) (*txs.Tx, error)
}

type DecisionTxBuilder interface {
	// subnetID: ID of the subnet that validates the new chain
	// genesisData: byte repr. of genesis state of the new chain
	// vmID: ID of VM this chain runs
	// fxIDs: ids of features extensions this chain supports
	// chainName: name of the chain
	// keys: keys to sign the tx
	// changeAddr: address to send change to, if there is any
	NewCreateChainTx(
		subnetID ids.ID,
		genesisData []byte,
		vmID ids.ID,
		fxIDs []ids.ID,
		chainName string,
		keys []*crypto.PrivateKeySECP256K1R,
		changeAddr ids.ShortID,
	) (*txs.Tx, error)

	// threshold: [threshold] of [ownerAddrs] needed to manage this subnet
	// ownerAddrs: control addresses for the new subnet
	// keys: keys to pay the fee
	// changeAddr: address to send change to, if there is any
	NewCreateSubnetTx(
		threshold uint32,
		ownerAddrs []ids.ShortID,
		keys []*crypto.PrivateKeySECP256K1R,
		changeAddr ids.ShortID,
	) (*txs.Tx, error)
}

type ProposalTxBuilder interface {
	// stakeAmount: amount the validator stakes
	// startTime: unix time they start validating
	// endTime: unix time they stop validating
	// nodeID: ID of the node we want to validate with
	// rewardAddress: address to send reward to, if applicable
	// shares: 10,000 times percentage of reward taken from delegators
	// keys: Keys providing the staked tokens
	// changeAddr: Address to send change to, if there is any
	NewAddValidatorTx(
		stakeAmount,
		startTime,
		endTime uint64,
		nodeID ids.NodeID,
		rewardAddress ids.ShortID,
		shares uint32,
		keys []*crypto.PrivateKeySECP256K1R,
		changeAddr ids.ShortID,
	) (*txs.Tx, error)

	// stakeAmount: amount the delegator stakes
	// startTime: unix time they start delegating
	// endTime: unix time they stop delegating
	// nodeID: ID of the node we are delegating to
	// rewardAddress: address to send reward to, if applicable
	// keys: keys providing the staked tokens
	// changeAddr: address to send change to, if there is any
	NewAddDelegatorTx(
		stakeAmount,
		startTime,
		endTime uint64,
		nodeID ids.NodeID,
		rewardAddress ids.ShortID,
		keys []*crypto.PrivateKeySECP256K1R,
		changeAddr ids.ShortID,
	) (*txs.Tx, error)

	// weight: sampling weight of the new validator
	// startTime: unix time they start delegating
	// endTime:  unix time they top delegating
	// nodeID: ID of the node validating
	// subnetID: ID of the subnet the validator will validate
	// keys: keys to use for adding the validator
	// changeAddr: address to send change to, if there is any
	NewAddSubnetValidatorTx(
		weight,
		startTime,
		endTime uint64,
		nodeID ids.NodeID,
		subnetID ids.ID,
		keys []*crypto.PrivateKeySECP256K1R,
		changeAddr ids.ShortID,
	) (*txs.Tx, error)

	// newAdvanceTimeTx creates a new tx that, if it is accepted and followed by a
	// Commit block, will set the chain's timestamp to [timestamp].
	NewAdvanceTimeTx(timestamp time.Time) (*txs.Tx, error)

	// RewardStakerTx creates a new transaction that proposes to remove the staker
	// [validatorID] from the default validator set.
	NewRewardValidatorTx(txID ids.ID) (*txs.Tx, error)
}

func New(
	ctx *snow.Context,
	cfg config.Config,
	clk *mockable.Clock,
	fx fx.Fx,
	state state.Chain,
<<<<<<< HEAD
	atoUtxosMan avax.AtomicUTXOManager,
	spendingOps utxos.SpendingOps,
	rewards reward.Calculator,
) Builder {
=======
	atomicUTXOManager avax.AtomicUTXOManager,
	utxoSpender utxo.Spender,
) TxBuilder {
>>>>>>> 018a5cc2
	return &builder{
		AtomicUTXOManager: atomicUTXOManager,
		Spender:           utxoSpender,
		state:             state,
		cfg:               cfg,
		ctx:               ctx,
		clk:               clk,
		fx:                fx,
	}
}

type builder struct {
	avax.AtomicUTXOManager
	utxo.Spender
	state state.Chain

	cfg config.Config
	ctx *snow.Context
	clk *mockable.Clock
	fx  fx.Fx
}

func (b *builder) NewImportTx(
	from ids.ID,
	to ids.ShortID,
	keys []*crypto.PrivateKeySECP256K1R,
	changeAddr ids.ShortID,
) (*txs.Tx, error) {
	kc := secp256k1fx.NewKeychain(keys...)

	atomicUTXOs, _, _, err := b.GetAtomicUTXOs(from, kc.Addresses(), ids.ShortEmpty, ids.Empty, MaxPageSize)
	if err != nil {
		return nil, fmt.Errorf("problem retrieving atomic UTXOs: %w", err)
	}

	importedInputs := []*avax.TransferableInput{}
	signers := [][]*crypto.PrivateKeySECP256K1R{}

	importedAmount := uint64(0)
	now := b.clk.Unix()
	for _, utxo := range atomicUTXOs {
		if utxo.AssetID() != b.ctx.AVAXAssetID {
			continue
		}
		inputIntf, utxoSigners, err := kc.Spend(utxo.Out, now)
		if err != nil {
			continue
		}
		input, ok := inputIntf.(avax.TransferableIn)
		if !ok {
			continue
		}
		importedAmount, err = math.Add64(importedAmount, input.Amount())
		if err != nil {
			return nil, err
		}
		importedInputs = append(importedInputs, &avax.TransferableInput{
			UTXOID: utxo.UTXOID,
			Asset:  utxo.Asset,
			In:     input,
		})
		signers = append(signers, utxoSigners)
	}
	avax.SortTransferableInputsWithSigners(importedInputs, signers)

	if importedAmount == 0 {
		return nil, errNoFunds // No imported UTXOs were spendable
	}

	ins := []*avax.TransferableInput{}
	outs := []*avax.TransferableOutput{}
	if importedAmount < b.cfg.TxFee { // imported amount goes toward paying tx fee
		var baseSigners [][]*crypto.PrivateKeySECP256K1R
		ins, outs, _, baseSigners, err = b.Stake(keys, 0, b.cfg.TxFee-importedAmount, changeAddr)
		if err != nil {
			return nil, fmt.Errorf("couldn't generate tx inputs/outputs: %w", err)
		}
		signers = append(baseSigners, signers...)
	} else if importedAmount > b.cfg.TxFee {
		outs = append(outs, &avax.TransferableOutput{
			Asset: avax.Asset{ID: b.ctx.AVAXAssetID},
			Out: &secp256k1fx.TransferOutput{
				Amt: importedAmount - b.cfg.TxFee,
				OutputOwners: secp256k1fx.OutputOwners{
					Locktime:  0,
					Threshold: 1,
					Addrs:     []ids.ShortID{to},
				},
			},
		})
	}

	// Create the transaction
	utx := &txs.ImportTx{
		BaseTx: txs.BaseTx{BaseTx: avax.BaseTx{
			NetworkID:    b.ctx.NetworkID,
			BlockchainID: b.ctx.ChainID,
			Outs:         outs,
			Ins:          ins,
		}},
		SourceChain:    from,
		ImportedInputs: importedInputs,
	}
	tx, err := txs.NewSigned(utx, txs.Codec, signers)
	if err != nil {
		return nil, err
	}
	return tx, tx.SyntacticVerify(b.ctx)
}

func (b *builder) NewExportTx(
	amount uint64,
	chainID ids.ID,
	to ids.ShortID,
	keys []*crypto.PrivateKeySECP256K1R,
	changeAddr ids.ShortID,
) (*txs.Tx, error) {
	toBurn, err := math.Add64(amount, b.cfg.TxFee)
	if err != nil {
		return nil, fmt.Errorf("amount (%d) + tx fee(%d) overflows", amount, b.cfg.TxFee)
	}
	ins, outs, _, signers, err := b.Stake(keys, 0, toBurn, changeAddr)
	if err != nil {
		return nil, fmt.Errorf("couldn't generate tx inputs/outputs: %w", err)
	}

	// Create the transaction
	utx := &txs.ExportTx{
		BaseTx: txs.BaseTx{BaseTx: avax.BaseTx{
			NetworkID:    b.ctx.NetworkID,
			BlockchainID: b.ctx.ChainID,
			Ins:          ins,
			Outs:         outs, // Non-exported outputs
		}},
		DestinationChain: chainID,
		ExportedOutputs: []*avax.TransferableOutput{{ // Exported to X-Chain
			Asset: avax.Asset{ID: b.ctx.AVAXAssetID},
			Out: &secp256k1fx.TransferOutput{
				Amt: amount,
				OutputOwners: secp256k1fx.OutputOwners{
					Locktime:  0,
					Threshold: 1,
					Addrs:     []ids.ShortID{to},
				},
			},
		}},
	}
	tx, err := txs.NewSigned(utx, txs.Codec, signers)
	if err != nil {
		return nil, err
	}
	return tx, tx.SyntacticVerify(b.ctx)
}

func (b *builder) NewCreateChainTx(
	subnetID ids.ID,
	genesisData []byte,
	vmID ids.ID,
	fxIDs []ids.ID,
	chainName string,
	keys []*crypto.PrivateKeySECP256K1R,
	changeAddr ids.ShortID,
) (*txs.Tx, error) {
	timestamp := b.state.GetTimestamp()
	createBlockchainTxFee := b.cfg.GetCreateBlockchainTxFee(timestamp)
	ins, outs, _, signers, err := b.Stake(keys, 0, createBlockchainTxFee, changeAddr)
	if err != nil {
		return nil, fmt.Errorf("couldn't generate tx inputs/outputs: %w", err)
	}

	subnetAuth, subnetSigners, err := b.Authorize(b.state, subnetID, keys)
	if err != nil {
		return nil, fmt.Errorf("couldn't authorize tx's subnet restrictions: %w", err)
	}
	signers = append(signers, subnetSigners)

	// Sort the provided fxIDs
	ids.SortIDs(fxIDs)

	// Create the tx
	utx := &txs.CreateChainTx{
		BaseTx: txs.BaseTx{BaseTx: avax.BaseTx{
			NetworkID:    b.ctx.NetworkID,
			BlockchainID: b.ctx.ChainID,
			Ins:          ins,
			Outs:         outs,
		}},
		SubnetID:    subnetID,
		ChainName:   chainName,
		VMID:        vmID,
		FxIDs:       fxIDs,
		GenesisData: genesisData,
		SubnetAuth:  subnetAuth,
	}
	tx, err := txs.NewSigned(utx, txs.Codec, signers)
	if err != nil {
		return nil, err
	}
	return tx, tx.SyntacticVerify(b.ctx)
}

func (b *builder) NewCreateSubnetTx(
	threshold uint32,
	ownerAddrs []ids.ShortID,
	keys []*crypto.PrivateKeySECP256K1R,
	changeAddr ids.ShortID,
) (*txs.Tx, error) {
	timestamp := b.state.GetTimestamp()
	createSubnetTxFee := b.cfg.GetCreateSubnetTxFee(timestamp)
	ins, outs, _, signers, err := b.Stake(keys, 0, createSubnetTxFee, changeAddr)
	if err != nil {
		return nil, fmt.Errorf("couldn't generate tx inputs/outputs: %w", err)
	}

	// Sort control addresses
	ids.SortShortIDs(ownerAddrs)

	// Create the tx
	utx := &txs.CreateSubnetTx{
		BaseTx: txs.BaseTx{BaseTx: avax.BaseTx{
			NetworkID:    b.ctx.NetworkID,
			BlockchainID: b.ctx.ChainID,
			Ins:          ins,
			Outs:         outs,
		}},
		Owner: &secp256k1fx.OutputOwners{
			Threshold: threshold,
			Addrs:     ownerAddrs,
		},
	}
	tx, err := txs.NewSigned(utx, txs.Codec, signers)
	if err != nil {
		return nil, err
	}
	return tx, tx.SyntacticVerify(b.ctx)
}

func (b *builder) NewAddValidatorTx(
	stakeAmount,
	startTime,
	endTime uint64,
	nodeID ids.NodeID,
	rewardAddress ids.ShortID,
	shares uint32,
	keys []*crypto.PrivateKeySECP256K1R,
	changeAddr ids.ShortID,
) (*txs.Tx, error) {
	ins, unlockedOuts, lockedOuts, signers, err := b.Stake(keys, stakeAmount, b.cfg.AddStakerTxFee, changeAddr)
	if err != nil {
		return nil, fmt.Errorf("couldn't generate tx inputs/outputs: %w", err)
	}
	// Create the tx
	utx := &txs.AddValidatorTx{
		BaseTx: txs.BaseTx{BaseTx: avax.BaseTx{
			NetworkID:    b.ctx.NetworkID,
			BlockchainID: b.ctx.ChainID,
			Ins:          ins,
			Outs:         unlockedOuts,
		}},
		Validator: validator.Validator{
			NodeID: nodeID,
			Start:  startTime,
			End:    endTime,
			Wght:   stakeAmount,
		},
		Stake: lockedOuts,
		RewardsOwner: &secp256k1fx.OutputOwners{
			Locktime:  0,
			Threshold: 1,
			Addrs:     []ids.ShortID{rewardAddress},
		},
		Shares: shares,
	}
	tx, err := txs.NewSigned(utx, txs.Codec, signers)
	if err != nil {
		return nil, err
	}
	return tx, tx.SyntacticVerify(b.ctx)
}

func (b *builder) NewAddDelegatorTx(
	stakeAmount,
	startTime,
	endTime uint64,
	nodeID ids.NodeID,
	rewardAddress ids.ShortID,
	keys []*crypto.PrivateKeySECP256K1R,
	changeAddr ids.ShortID,
) (*txs.Tx, error) {
	ins, unlockedOuts, lockedOuts, signers, err := b.Stake(keys, stakeAmount, b.cfg.AddStakerTxFee, changeAddr)
	if err != nil {
		return nil, fmt.Errorf("couldn't generate tx inputs/outputs: %w", err)
	}
	// Create the tx
	utx := &txs.AddDelegatorTx{
		BaseTx: txs.BaseTx{BaseTx: avax.BaseTx{
			NetworkID:    b.ctx.NetworkID,
			BlockchainID: b.ctx.ChainID,
			Ins:          ins,
			Outs:         unlockedOuts,
		}},
		Validator: validator.Validator{
			NodeID: nodeID,
			Start:  startTime,
			End:    endTime,
			Wght:   stakeAmount,
		},
		Stake: lockedOuts,
		RewardsOwner: &secp256k1fx.OutputOwners{
			Locktime:  0,
			Threshold: 1,
			Addrs:     []ids.ShortID{rewardAddress},
		},
	}
	tx, err := txs.NewSigned(utx, txs.Codec, signers)
	if err != nil {
		return nil, err
	}
	return tx, tx.SyntacticVerify(b.ctx)
}

func (b *builder) NewAddSubnetValidatorTx(
	weight,
	startTime,
	endTime uint64,
	nodeID ids.NodeID,
	subnetID ids.ID,
	keys []*crypto.PrivateKeySECP256K1R,
	changeAddr ids.ShortID,
) (*txs.Tx, error) {
	ins, outs, _, signers, err := b.Stake(keys, 0, b.cfg.TxFee, changeAddr)
	if err != nil {
		return nil, fmt.Errorf("couldn't generate tx inputs/outputs: %w", err)
	}

	subnetAuth, subnetSigners, err := b.Authorize(b.state, subnetID, keys)
	if err != nil {
		return nil, fmt.Errorf("couldn't authorize tx's subnet restrictions: %w", err)
	}
	signers = append(signers, subnetSigners)

	// Create the tx
	utx := &txs.AddSubnetValidatorTx{
		BaseTx: txs.BaseTx{BaseTx: avax.BaseTx{
			NetworkID:    b.ctx.NetworkID,
			BlockchainID: b.ctx.ChainID,
			Ins:          ins,
			Outs:         outs,
		}},
		Validator: validator.SubnetValidator{
			Validator: validator.Validator{
				NodeID: nodeID,
				Start:  startTime,
				End:    endTime,
				Wght:   weight,
			},
			Subnet: subnetID,
		},
		SubnetAuth: subnetAuth,
	}
	tx, err := txs.NewSigned(utx, txs.Codec, signers)
	if err != nil {
		return nil, err
	}
	return tx, tx.SyntacticVerify(b.ctx)
}

func (b *builder) NewAdvanceTimeTx(timestamp time.Time) (*txs.Tx, error) {
	utx := &txs.AdvanceTimeTx{Time: uint64(timestamp.Unix())}
	tx, err := txs.NewSigned(utx, txs.Codec, nil)
	if err != nil {
		return nil, err
	}
	return tx, tx.SyntacticVerify(b.ctx)
}

func (b *builder) NewRewardValidatorTx(txID ids.ID) (*txs.Tx, error) {
	utx := &txs.RewardValidatorTx{TxID: txID}
	tx, err := txs.NewSigned(utx, txs.Codec, nil)
	if err != nil {
		return nil, err
	}

	return tx, tx.SyntacticVerify(b.ctx)
}<|MERGE_RESOLUTION|>--- conflicted
+++ resolved
@@ -23,24 +23,16 @@
 	"github.com/ava-labs/avalanchego/vms/secp256k1fx"
 )
 
+var (
+	_ Builder = &builder{}
+
+	errNoFunds = errors.New("no spendable funds were found")
+)
+
 // Max number of items allowed in a page
 const MaxPageSize = 1024
 
-var (
-	_ Builder = &builder{}
-
-	errNoFunds = errors.New("no spendable funds were found")
-)
-
-<<<<<<< HEAD
-// Max number of items allowed in a page
-const MaxPageSize = 1024
-
 type Builder interface {
-=======
-// TODO: TxBuilder should be replaced by the P-chain wallet
-type TxBuilder interface {
->>>>>>> 018a5cc2
 	AtomicTxBuilder
 	DecisionTxBuilder
 	ProposalTxBuilder
@@ -171,16 +163,9 @@
 	clk *mockable.Clock,
 	fx fx.Fx,
 	state state.Chain,
-<<<<<<< HEAD
-	atoUtxosMan avax.AtomicUTXOManager,
-	spendingOps utxos.SpendingOps,
-	rewards reward.Calculator,
-) Builder {
-=======
 	atomicUTXOManager avax.AtomicUTXOManager,
 	utxoSpender utxo.Spender,
-) TxBuilder {
->>>>>>> 018a5cc2
+) Builder {
 	return &builder{
 		AtomicUTXOManager: atomicUTXOManager,
 		Spender:           utxoSpender,
