--- conflicted
+++ resolved
@@ -869,18 +869,11 @@
 	)
 
 	return &fees.Calculator{
-<<<<<<< HEAD
-		IsEUpgradeActive: isEUpgradeActive,
-		Config:           b.cfg,
-		ChainTime:        chainTime,
-		FeeManager:       commonfees.NewManager(feeRates),
+		IsEActive:  isEActive,
+		Config:     b.cfg,
+		ChainTime:  chainTime,
+		FeeManager: commonfees.NewManager(feeRates),
 		// TipPercentage is added via options
-=======
-		IsEActive:          isEActive,
-		Config:             b.cfg,
-		ChainTime:          chainTime,
-		FeeManager:         commonfees.NewManager(feeRates),
->>>>>>> 3971b7f9
 		BlockMaxComplexity: feeCfg.BlockMaxComplexity,
 	}, nil
 }
