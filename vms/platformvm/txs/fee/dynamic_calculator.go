--- conflicted
+++ resolved
@@ -22,16 +22,11 @@
 	errFailedFeeCalculation = errors.New("failed fee calculation")
 )
 
-func NewDynamicCalculator(feeManager *fee.Calculator) *Calculator {
+func NewDynamicCalculator(fc *fee.Calculator) *Calculator {
 	return &Calculator{
 		b: &dynamicCalculator{
-<<<<<<< HEAD
-			feeManager: feeManager,
-			// credentials are set when CalculateFee is called
-=======
-			fc: fee.NewCalculator(gasPrice, gasCap),
+			fc: fc,
 			// credentials are set when computeFee is called
->>>>>>> 99e9574c
 		},
 	}
 }
@@ -317,21 +312,13 @@
 	return c.fee, err
 }
 
-<<<<<<< HEAD
-func (c *dynamicCalculator) getGasPrice() fee.GasPrice { return c.feeManager.GetGasPrice() }
-
-func (c *dynamicCalculator) getBlockGas() fee.Gas { return c.feeManager.GetBlockGas() }
-
-func (c *dynamicCalculator) getExcessGas() fee.Gas { return c.feeManager.GetExcessGas() }
-
-func (c *dynamicCalculator) getGasCap() fee.Gas { return c.feeManager.GetGasCap() }
-=======
 func (c *dynamicCalculator) getGasPrice() fee.GasPrice { return c.fc.GetGasPrice() }
 
 func (c *dynamicCalculator) getBlockGas() fee.Gas { return c.fc.GetBlockGas() }
 
+func (c *dynamicCalculator) getExcessGas() fee.Gas { return c.fc.GetExcessGas() }
+
 func (c *dynamicCalculator) getGasCap() fee.Gas { return c.fc.GetGasCap() }
->>>>>>> 99e9574c
 
 func (c *dynamicCalculator) setCredentials(creds []verify.Verifiable) {
 	c.cred = creds
