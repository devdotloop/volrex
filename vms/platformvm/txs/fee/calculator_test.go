// Copyright (C) 2019-2024, Ava Labs, Inc. All rights reserved.
// See the file LICENSE for licensing terms.

package fee

import (
	"errors"
	"testing"
	"time"

	"github.com/stretchr/testify/require"

	"github.com/ava-labs/avalanchego/ids"
	"github.com/ava-labs/avalanchego/snow"
	"github.com/ava-labs/avalanchego/snow/snowtest"
	"github.com/ava-labs/avalanchego/utils/constants"
	"github.com/ava-labs/avalanchego/utils/crypto/bls"
	"github.com/ava-labs/avalanchego/utils/crypto/secp256k1"
	"github.com/ava-labs/avalanchego/utils/units"
	"github.com/ava-labs/avalanchego/vms/components/avax"
	"github.com/ava-labs/avalanchego/vms/components/fees"
	"github.com/ava-labs/avalanchego/vms/components/verify"
	"github.com/ava-labs/avalanchego/vms/platformvm/reward"
	"github.com/ava-labs/avalanchego/vms/platformvm/signer"
	"github.com/ava-labs/avalanchego/vms/platformvm/stakeable"
	"github.com/ava-labs/avalanchego/vms/platformvm/txs"
	"github.com/ava-labs/avalanchego/vms/platformvm/upgrade"
	"github.com/ava-labs/avalanchego/vms/secp256k1fx"
)

var (
	testGasPrice = fees.GasPrice(10 * units.NanoAvax)

	testBlockMaxGas = fees.Gas(100_000)

	preFundedKeys             = secp256k1.TestKeys()
	feeTestSigners            = [][]*secp256k1.PrivateKey{preFundedKeys}
	feeTestDefaultStakeWeight = uint64(2024)

	errFailedComplexityCumulation = errors.New("failed cumulating complexity")
)

func TestAddAndRemoveFees(t *testing.T) {
	r := require.New(t)

	fc := &Calculator{
		c: &calculator{
			isEActive:  true,
			feeManager: fees.NewManager(testGasPrice),
			maxGas:     testBlockMaxGas,
		},
	}

	var (
		units     = fees.Dimensions{1, 2, 3, 4}
		gas       = fees.Gas(10)
		doubleGas = fees.Gas(20)
	)

	feeDelta, err := fc.AddFeesFor(units)
	r.NoError(err)
<<<<<<< HEAD
	r.Equal(units, fc.c.feeManager.GetCurrentExcessComplexity())
=======
	r.Equal(gas, fc.c.feeManager.GetGas())
>>>>>>> bb4c5918
	r.NotZero(feeDelta)
	r.Equal(feeDelta, fc.c.fee)

	feeDelta2, err := fc.AddFeesFor(units)
	r.NoError(err)
<<<<<<< HEAD
	r.Equal(doubleUnits, fc.c.feeManager.GetCurrentExcessComplexity())
=======
	r.Equal(doubleGas, fc.c.feeManager.GetGas())
>>>>>>> bb4c5918
	r.Equal(feeDelta, feeDelta2)
	r.Equal(feeDelta+feeDelta2, fc.c.fee)

	feeDelta3, err := fc.RemoveFeesFor(units)
	r.NoError(err)
<<<<<<< HEAD
	r.Equal(units, fc.c.feeManager.GetCurrentExcessComplexity())
=======
	r.Equal(gas, fc.c.feeManager.GetGas())
>>>>>>> bb4c5918
	r.Equal(feeDelta, feeDelta3)
	r.Equal(feeDelta, fc.c.fee)

	feeDelta4, err := fc.RemoveFeesFor(units)
	r.NoError(err)
<<<<<<< HEAD
	r.Zero(fc.c.feeManager.GetCurrentExcessComplexity())
=======
	r.Zero(fc.c.feeManager.GetGas())
>>>>>>> bb4c5918
	r.Equal(feeDelta, feeDelta4)
	r.Zero(fc.c.fee)
}

func TestTxFees(t *testing.T) {
	feeTestsDefaultCfg := StaticConfig{
		TxFee:                         1 * units.Avax,
		CreateAssetTxFee:              2 * units.Avax,
		CreateSubnetTxFee:             3 * units.Avax,
		TransformSubnetTxFee:          4 * units.Avax,
		CreateBlockchainTxFee:         5 * units.Avax,
		AddPrimaryNetworkValidatorFee: 6 * units.Avax,
		AddPrimaryNetworkDelegatorFee: 7 * units.Avax,
		AddSubnetValidatorFee:         8 * units.Avax,
		AddSubnetDelegatorFee:         9 * units.Avax,
	}

	latestForkTime := time.Unix(1713945427, 0)
	upgrades := upgrade.Config{
		EUpgradeTime:      latestForkTime,
		DurangoTime:       latestForkTime.Add(-1 * time.Hour),
		CortinaTime:       latestForkTime.Add(-2 * time.Hour),
		BanffTime:         latestForkTime.Add(-3 * time.Hour),
		ApricotPhase5Time: latestForkTime.Add(-4 * time.Hour),
		ApricotPhase3Time: latestForkTime.Add(-5 * time.Hour),
	}

	// chain times needed to have specific upgrades active
	postEUpgradeTime := upgrades.EUpgradeTime.Add(time.Second)
	preEUpgradeTime := upgrades.EUpgradeTime.Add(-1 * time.Second)
	preApricotPhase3Time := upgrades.ApricotPhase3Time.Add(-1 * time.Second)

	tests := []struct {
		name                string
		chainTime           time.Time
		unsignedAndSignedTx func(t *testing.T) (txs.UnsignedTx, *txs.Tx)
		maxGasF             func() fees.Gas
		expectedError       error
		checksF             func(*testing.T, *calculator)
	}{
		{
			name:                "AddValidatorTx pre EUpgrade",
			chainTime:           preEUpgradeTime,
			unsignedAndSignedTx: addValidatorTx,
			checksF: func(t *testing.T, fc *calculator) {
				require.Equal(t, fc.staticCfg.AddPrimaryNetworkValidatorFee, fc.fee)
			},
		},
		{
			name:                "AddSubnetValidatorTx pre EUpgrade",
			chainTime:           preEUpgradeTime,
			unsignedAndSignedTx: addSubnetValidatorTx,
			checksF: func(t *testing.T, fc *calculator) {
				require.Equal(t, fc.staticCfg.AddSubnetValidatorFee, fc.fee)
			},
		},
		{
			name:                "AddSubnetValidatorTx post EUpgrade, success",
			chainTime:           postEUpgradeTime,
			expectedError:       nil,
			unsignedAndSignedTx: addSubnetValidatorTx,
			checksF: func(t *testing.T, fc *calculator) {
<<<<<<< HEAD
				require.Equal(t, 5345*units.MicroAvax, fc.fee)
				require.Equal(t,
					fees.Dimensions{
						649,
						90,
						172,
						1000,
					},
					fc.feeManager.GetCurrentExcessComplexity(),
				)
=======
				require.Equal(t, 19_110*units.NanoAvax, fc.fee)
				require.Equal(t, fees.Gas(1911), fc.feeManager.GetGas())
>>>>>>> bb4c5918
			},
		},
		{
			name:      "AddSubnetValidatorTx post EUpgrade, utxos read cap breached",
			chainTime: postEUpgradeTime,
			maxGasF: func() fees.Gas {
				return testBlockMaxGas - 1
			},
			unsignedAndSignedTx: addSubnetValidatorTx,
			expectedError:       errFailedComplexityCumulation,
			checksF:             func(*testing.T, *calculator) {},
		},
		{
			name:                "AddDelegatorTx pre EUpgrade",
			chainTime:           preEUpgradeTime,
			unsignedAndSignedTx: addDelegatorTx,
			checksF: func(t *testing.T, fc *calculator) {
				require.Equal(t, fc.staticCfg.AddPrimaryNetworkDelegatorFee, fc.fee)
			},
		},
		{
			name:                "CreateChainTx pre ApricotPhase3",
			chainTime:           preApricotPhase3Time,
			unsignedAndSignedTx: createChainTx,
			checksF: func(t *testing.T, fc *calculator) {
				require.Equal(t, fc.staticCfg.CreateAssetTxFee, fc.fee)
			},
		},
		{
			name:                "CreateChainTx pre EUpgrade",
			chainTime:           preEUpgradeTime,
			unsignedAndSignedTx: createChainTx,
			checksF: func(t *testing.T, fc *calculator) {
				require.Equal(t, fc.staticCfg.CreateBlockchainTxFee, fc.fee)
			},
		},
		{
			name:                "CreateChainTx post EUpgrade, success",
			chainTime:           postEUpgradeTime,
			unsignedAndSignedTx: createChainTx,
			expectedError:       nil,
			checksF: func(t *testing.T, fc *calculator) {
<<<<<<< HEAD
				require.Equal(t, 5388*units.MicroAvax, fc.fee)
				require.Equal(t,
					fees.Dimensions{
						692,
						90,
						172,
						1000,
					},
					fc.feeManager.GetCurrentExcessComplexity(),
				)
=======
				require.Equal(t, 19_540*units.NanoAvax, fc.fee)
				require.Equal(t, fees.Gas(1_954), fc.feeManager.GetGas())
>>>>>>> bb4c5918
			},
		},
		{
			name:                "CreateChainTx post EUpgrade, utxos read cap breached",
			chainTime:           postEUpgradeTime,
			unsignedAndSignedTx: createChainTx,
			maxGasF: func() fees.Gas {
				return testBlockMaxGas - 1
			},
			expectedError: errFailedComplexityCumulation,
			checksF:       func(*testing.T, *calculator) {},
		},
		{
			name:                "CreateSubnetTx pre ApricotPhase3",
			chainTime:           preApricotPhase3Time,
			unsignedAndSignedTx: createSubnetTx,
			checksF: func(t *testing.T, fc *calculator) {
				require.Equal(t, fc.staticCfg.CreateAssetTxFee, fc.fee)
			},
		},
		{
			name:                "CreateSubnetTx pre EUpgrade",
			chainTime:           preEUpgradeTime,
			unsignedAndSignedTx: createSubnetTx,
			checksF: func(t *testing.T, fc *calculator) {
				require.Equal(t, fc.staticCfg.CreateSubnetTxFee, fc.fee)
			},
		},
		{
			name:                "CreateSubnetTx post EUpgrade, success",
			chainTime:           postEUpgradeTime,
			unsignedAndSignedTx: createSubnetTx,
			expectedError:       nil,
			checksF: func(t *testing.T, fc *calculator) {
<<<<<<< HEAD
				require.Equal(t, 5293*units.MicroAvax, fc.fee)
				require.Equal(t,
					fees.Dimensions{
						597,
						90,
						172,
						1000,
					},
					fc.feeManager.GetCurrentExcessComplexity(),
				)
=======
				require.Equal(t, 18_590*units.NanoAvax, fc.fee)
				require.Equal(t, fees.Gas(1_859), fc.feeManager.GetGas())
>>>>>>> bb4c5918
			},
		},
		{
			name:                "CreateSubnetTx post EUpgrade, utxos read cap breached",
			chainTime:           postEUpgradeTime,
			unsignedAndSignedTx: createSubnetTx,
			maxGasF: func() fees.Gas {
				return testBlockMaxGas - 1
			},
			expectedError: errFailedComplexityCumulation,
			checksF:       func(*testing.T, *calculator) {},
		},
		{
			name:                "RemoveSubnetValidatorTx pre EUpgrade",
			chainTime:           preEUpgradeTime,
			unsignedAndSignedTx: removeSubnetValidatorTx,
			checksF: func(t *testing.T, fc *calculator) {
				require.Equal(t, fc.staticCfg.TxFee, fc.fee)
			},
		},
		{
			name:                "RemoveSubnetValidatorTx post EUpgrade, success",
			chainTime:           postEUpgradeTime,
			unsignedAndSignedTx: removeSubnetValidatorTx,
			expectedError:       nil,
			checksF: func(t *testing.T, fc *calculator) {
<<<<<<< HEAD
				require.Equal(t, 5321*units.MicroAvax, fc.fee)
				require.Equal(t,
					fees.Dimensions{
						625,
						90,
						172,
						1000,
					},
					fc.feeManager.GetCurrentExcessComplexity(),
				)
=======
				require.Equal(t, 18_870*units.NanoAvax, fc.fee)
				require.Equal(t, fees.Gas(1_887), fc.feeManager.GetGas())
>>>>>>> bb4c5918
			},
		},
		{
			name:      "RemoveSubnetValidatorTx post EUpgrade, utxos read cap breached",
			chainTime: postEUpgradeTime,
			maxGasF: func() fees.Gas {
				return testBlockMaxGas - 1
			},
			unsignedAndSignedTx: removeSubnetValidatorTx,
			expectedError:       errFailedComplexityCumulation,
			checksF:             func(*testing.T, *calculator) {},
		},
		{
			name:                "TransformSubnetTx pre EUpgrade",
			chainTime:           preEUpgradeTime,
			unsignedAndSignedTx: transformSubnetTx,
			checksF: func(t *testing.T, fc *calculator) {
				require.Equal(t, fc.staticCfg.TransformSubnetTxFee, fc.fee)
			},
		},
		{
			name:                "TransformSubnetTx post EUpgrade, success",
			chainTime:           postEUpgradeTime,
			unsignedAndSignedTx: transformSubnetTx,
			expectedError:       nil,
			checksF: func(t *testing.T, fc *calculator) {
<<<<<<< HEAD
				require.Equal(t, 5406*units.MicroAvax, fc.fee)
				require.Equal(t,
					fees.Dimensions{
						710,
						90,
						172,
						1000,
					},
					fc.feeManager.GetCurrentExcessComplexity(),
				)
=======
				require.Equal(t, 19_720*units.NanoAvax, fc.fee)
				require.Equal(t, fees.Gas(1_972), fc.feeManager.GetGas())
>>>>>>> bb4c5918
			},
		},
		{
			name:      "TransformSubnetTx post EUpgrade, utxos read cap breached",
			chainTime: postEUpgradeTime,
			maxGasF: func() fees.Gas {
				return testBlockMaxGas - 1
			},
			unsignedAndSignedTx: transformSubnetTx,
			expectedError:       errFailedComplexityCumulation,
			checksF:             func(*testing.T, *calculator) {},
		},
		{
			name:                "TransferSubnetOwnershipTx pre EUpgrade",
			chainTime:           preEUpgradeTime,
			unsignedAndSignedTx: transferSubnetOwnershipTx,
			checksF: func(t *testing.T, fc *calculator) {
				require.Equal(t, fc.staticCfg.TxFee, fc.fee)
			},
		},
		{
			name:                "TransferSubnetOwnershipTx post EUpgrade, success",
			chainTime:           postEUpgradeTime,
			unsignedAndSignedTx: transferSubnetOwnershipTx,
			expectedError:       nil,
			checksF: func(t *testing.T, fc *calculator) {
<<<<<<< HEAD
				require.Equal(t, 5337*units.MicroAvax, fc.fee)
				require.Equal(t,
					fees.Dimensions{
						641,
						90,
						172,
						1000,
					},
					fc.feeManager.GetCurrentExcessComplexity(),
				)
=======
				require.Equal(t, 19_030*units.NanoAvax, fc.fee)
				require.Equal(t, fees.Gas(1_903), fc.feeManager.GetGas())
>>>>>>> bb4c5918
			},
		},
		{
			name:      "TransferSubnetOwnershipTx post EUpgrade, utxos read cap breached",
			chainTime: postEUpgradeTime,
			maxGasF: func() fees.Gas {
				return testBlockMaxGas - 1
			},
			unsignedAndSignedTx: transferSubnetOwnershipTx,
			expectedError:       errFailedComplexityCumulation,
			checksF:             func(*testing.T, *calculator) {},
		},
		{
			name:      "AddPermissionlessValidatorTx Primary Network pre EUpgrade",
			chainTime: preEUpgradeTime,
			unsignedAndSignedTx: func(t *testing.T) (txs.UnsignedTx, *txs.Tx) {
				return addPermissionlessValidatorTx(t, constants.PrimaryNetworkID)
			},
			checksF: func(t *testing.T, fc *calculator) {
				require.Equal(t, fc.staticCfg.AddPrimaryNetworkValidatorFee, fc.fee)
			},
		},
		{
			name:      "AddPermissionlessValidatorTx Subnet pre EUpgrade",
			chainTime: preEUpgradeTime,
			unsignedAndSignedTx: func(t *testing.T) (txs.UnsignedTx, *txs.Tx) {
				subnetID := ids.GenerateTestID()
				require.NotEqual(t, constants.PrimaryNetworkID, subnetID)
				return addPermissionlessValidatorTx(t, subnetID)
			},
			checksF: func(t *testing.T, fc *calculator) {
				require.Equal(t, fc.staticCfg.AddSubnetValidatorFee, fc.fee)
			},
		},
		{
			name:      "AddPermissionlessValidatorTx Primary Network post EUpgrade, success",
			chainTime: postEUpgradeTime,
			unsignedAndSignedTx: func(t *testing.T) (txs.UnsignedTx, *txs.Tx) {
				return addPermissionlessValidatorTx(t, constants.PrimaryNetworkID)
			},
			expectedError: nil,
			checksF: func(t *testing.T, fc *calculator) {
<<<<<<< HEAD
				require.Equal(t, 5939*units.MicroAvax, fc.fee)
				require.Equal(t,
					fees.Dimensions{
						961,
						90,
						266,
						1000,
					},
					fc.feeManager.GetCurrentExcessComplexity(),
				)
=======
				require.Equal(t, 23_170*units.NanoAvax, fc.fee)
				require.Equal(t, fees.Gas(2_317), fc.feeManager.GetGas())
>>>>>>> bb4c5918
			},
		},
		{
			name:      "AddPermissionlessValidatorTx Subnet post EUpgrade, success",
			chainTime: postEUpgradeTime,
			unsignedAndSignedTx: func(t *testing.T) (txs.UnsignedTx, *txs.Tx) {
				subnetID := ids.GenerateTestID()
				require.NotEqual(t, constants.PrimaryNetworkID, subnetID)
				return addPermissionlessValidatorTx(t, subnetID)
			},
			expectedError: nil,
			checksF: func(t *testing.T, fc *calculator) {
<<<<<<< HEAD
				require.Equal(t, 5939*units.MicroAvax, fc.fee)
				require.Equal(t,
					fees.Dimensions{
						961,
						90,
						266,
						1000,
					},
					fc.feeManager.GetCurrentExcessComplexity(),
				)
=======
				require.Equal(t, 23_170*units.NanoAvax, fc.fee)
				require.Equal(t, fees.Gas(2_317), fc.feeManager.GetGas())
>>>>>>> bb4c5918
			},
		},
		{
			name:      "AddPermissionlessValidatorTx post EUpgrade, utxos read cap breached",
			chainTime: postEUpgradeTime,
			maxGasF: func() fees.Gas {
				return testBlockMaxGas - 1
			},
			unsignedAndSignedTx: func(t *testing.T) (txs.UnsignedTx, *txs.Tx) {
				subnetID := ids.GenerateTestID()
				return addPermissionlessValidatorTx(t, subnetID)
			},
			expectedError: errFailedComplexityCumulation,
			checksF:       func(*testing.T, *calculator) {},
		},
		{
			name:      "AddPermissionlessDelegatorTx Primary Network pre EUpgrade",
			chainTime: preEUpgradeTime,
			unsignedAndSignedTx: func(t *testing.T) (txs.UnsignedTx, *txs.Tx) {
				return addPermissionlessDelegatorTx(t, constants.PrimaryNetworkID)
			},
			checksF: func(t *testing.T, fc *calculator) {
				require.Equal(t, fc.staticCfg.AddPrimaryNetworkDelegatorFee, fc.fee)
			},
		},
		{
			name:      "AddPermissionlessDelegatorTx pre EUpgrade",
			chainTime: preEUpgradeTime,
			unsignedAndSignedTx: func(t *testing.T) (txs.UnsignedTx, *txs.Tx) {
				subnetID := ids.GenerateTestID()
				require.NotEqual(t, constants.PrimaryNetworkID, subnetID)
				return addPermissionlessDelegatorTx(t, subnetID)
			},
			checksF: func(t *testing.T, fc *calculator) {
				require.Equal(t, fc.staticCfg.AddSubnetDelegatorFee, fc.fee)
			},
		},
		{
			name:      "AddPermissionlessDelegatorTx Primary Network post EUpgrade, success",
			chainTime: postEUpgradeTime,
			unsignedAndSignedTx: func(t *testing.T) (txs.UnsignedTx, *txs.Tx) {
				return addPermissionlessDelegatorTx(t, constants.PrimaryNetworkID)
			},
			expectedError: nil,
			checksF: func(t *testing.T, fc *calculator) {
<<<<<<< HEAD
				require.Equal(t, 5747*units.MicroAvax, fc.fee)
				require.Equal(t,
					fees.Dimensions{
						769,
						90,
						266,
						1000,
					},
					fc.feeManager.GetCurrentExcessComplexity(),
				)
=======
				require.Equal(t, 21_250*units.NanoAvax, fc.fee)
				require.Equal(t, fees.Gas(2_125), fc.feeManager.GetGas())
>>>>>>> bb4c5918
			},
		},
		{
			name:      "AddPermissionlessDelegatorTx Subnet post EUpgrade, success",
			chainTime: postEUpgradeTime,
			unsignedAndSignedTx: func(t *testing.T) (txs.UnsignedTx, *txs.Tx) {
				return addPermissionlessDelegatorTx(t, constants.PrimaryNetworkID)
			},
			expectedError: nil,
			checksF: func(t *testing.T, fc *calculator) {
<<<<<<< HEAD
				require.Equal(t, 5747*units.MicroAvax, fc.fee)
				require.Equal(t,
					fees.Dimensions{
						769,
						90,
						266,
						1000,
					},
					fc.feeManager.GetCurrentExcessComplexity(),
				)
=======
				require.Equal(t, 21_250*units.NanoAvax, fc.fee)
				require.Equal(t, fees.Gas(2_125), fc.feeManager.GetGas())
>>>>>>> bb4c5918
			},
		},
		{
			name:      "AddPermissionlessDelegatorTx Subnet post EUpgrade, utxos read cap breached",
			chainTime: postEUpgradeTime,
			maxGasF: func() fees.Gas {
				return testBlockMaxGas - 1
			},
			unsignedAndSignedTx: func(t *testing.T) (txs.UnsignedTx, *txs.Tx) {
				subnetID := ids.GenerateTestID()
				require.NotEqual(t, constants.PrimaryNetworkID, subnetID)
				return addPermissionlessValidatorTx(t, subnetID)
			},
			expectedError: errFailedComplexityCumulation,
			checksF:       func(*testing.T, *calculator) {},
		},
		{
			name:                "BaseTx pre EUpgrade",
			chainTime:           preEUpgradeTime,
			unsignedAndSignedTx: baseTx,
			checksF: func(t *testing.T, fc *calculator) {
				require.Equal(t, fc.staticCfg.TxFee, fc.fee)
			},
		},
		{
			name:                "BaseTx post EUpgrade, success",
			chainTime:           postEUpgradeTime,
			unsignedAndSignedTx: baseTx,
			expectedError:       nil,
			checksF: func(t *testing.T, fc *calculator) {
<<<<<<< HEAD
				require.Equal(t, 5253*units.MicroAvax, fc.fee)
				require.Equal(t,
					fees.Dimensions{
						557,
						90,
						172,
						1000,
					},
					fc.feeManager.GetCurrentExcessComplexity(),
				)
=======
				require.Equal(t, 18_190*units.NanoAvax, fc.fee)
				require.Equal(t, fees.Gas(1_819), fc.feeManager.GetGas())
>>>>>>> bb4c5918
			},
		},
		{
			name:      "BaseTx post EUpgrade, utxos read cap breached",
			chainTime: postEUpgradeTime,
			maxGasF: func() fees.Gas {
				return testBlockMaxGas - 1
			},
			unsignedAndSignedTx: baseTx,
			expectedError:       errFailedComplexityCumulation,
			checksF:             func(*testing.T, *calculator) {},
		},
		{
			name:                "ImportTx pre EUpgrade",
			chainTime:           preEUpgradeTime,
			unsignedAndSignedTx: importTx,
			checksF: func(t *testing.T, fc *calculator) {
				require.Equal(t, fc.staticCfg.TxFee, fc.fee)
			},
		},
		{
			name:                "ImportTx post EUpgrade, success",
			chainTime:           postEUpgradeTime,
			unsignedAndSignedTx: importTx,
			expectedError:       nil,
			checksF: func(t *testing.T, fc *calculator) {
<<<<<<< HEAD
				require.Equal(t, 9827*units.MicroAvax, fc.fee)
				require.Equal(t,
					fees.Dimensions{
						681,
						180,
						262,
						2000,
					},
					fc.feeManager.GetCurrentExcessComplexity(),
				)
=======
				require.Equal(t, 31_230*units.NanoAvax, fc.fee)
				require.Equal(t, fees.Gas(3_123), fc.feeManager.GetGas())
>>>>>>> bb4c5918
			},
		},
		{
			name:      "ImportTx post EUpgrade, utxos read cap breached",
			chainTime: postEUpgradeTime,
			maxGasF: func() fees.Gas {
				return testBlockMaxGas - 1
			},
			unsignedAndSignedTx: importTx,
			expectedError:       errFailedComplexityCumulation,
			checksF:             func(*testing.T, *calculator) {},
		},
		{
			name:                "ExportTx pre EUpgrade",
			chainTime:           preEUpgradeTime,
			unsignedAndSignedTx: exportTx,
			checksF: func(t *testing.T, fc *calculator) {
				require.Equal(t, fc.staticCfg.TxFee, fc.fee)
			},
		},
		{
			name:                "ExportTx post EUpgrade, success",
			chainTime:           postEUpgradeTime,
			unsignedAndSignedTx: exportTx,
			expectedError:       nil,
			checksF: func(t *testing.T, fc *calculator) {
<<<<<<< HEAD
				require.Equal(t, 5663*units.MicroAvax, fc.fee)
				require.Equal(t,
					fees.Dimensions{
						685,
						90,
						266,
						1000,
					},
					fc.feeManager.GetCurrentExcessComplexity(),
				)
=======
				require.Equal(t, 20_410*units.NanoAvax, fc.fee)
				require.Equal(t, fees.Gas(2_041), fc.feeManager.GetGas())
>>>>>>> bb4c5918
			},
		},
		{
			name:      "ExportTx post EUpgrade, utxos read cap breached",
			chainTime: postEUpgradeTime,
			maxGasF: func() fees.Gas {
				return testBlockMaxGas - 1
			},
			unsignedAndSignedTx: exportTx,
			expectedError:       errFailedComplexityCumulation,
			checksF:             func(*testing.T, *calculator) {},
		},
		{
			name:      "RewardValidatorTx pre EUpgrade",
			chainTime: preEUpgradeTime,
			unsignedAndSignedTx: func(_ *testing.T) (txs.UnsignedTx, *txs.Tx) {
				return &txs.RewardValidatorTx{
					TxID: ids.GenerateTestID(),
				}, nil
			},
			checksF: func(t *testing.T, fc *calculator) {
				require.Equal(t, uint64(0), fc.fee)
			},
		},
		{
			name:      "AdvanceTimeTx pre EUpgrade",
			chainTime: preEUpgradeTime,
			unsignedAndSignedTx: func(_ *testing.T) (txs.UnsignedTx, *txs.Tx) {
				return &txs.AdvanceTimeTx{
					Time: uint64(time.Now().Unix()),
				}, nil
			},
			checksF: func(t *testing.T, fc *calculator) {
				require.Equal(t, uint64(0), fc.fee)
			},
		},
	}

	for _, tt := range tests {
		t.Run(tt.name, func(t *testing.T) {
			maxComplexity := testBlockMaxGas
			if tt.maxGasF != nil {
				maxComplexity = tt.maxGasF()
			}

			uTx, sTx := tt.unsignedAndSignedTx(t)

			var fc *Calculator
			if !upgrades.IsEActivated(tt.chainTime) {
				fc = NewStaticCalculator(feeTestsDefaultCfg, upgrades, tt.chainTime)
			} else {
				fc = NewDynamicCalculator(fees.NewManager(testGasPrice), maxComplexity)
			}

			var creds []verify.Verifiable
			if sTx != nil {
				// txs like RewardValidatorTx are not signed
				creds = sTx.Creds
			}
			_, _ = fc.ComputeFee(uTx, creds)
			tt.checksF(t, fc.c)
		})
	}
}

func addValidatorTx(t *testing.T) (txs.UnsignedTx, *txs.Tx) {
	r := require.New(t)

	defaultCtx := snowtest.Context(t, snowtest.PChainID)

	baseTx, stakes, _ := txsCreationHelpers(defaultCtx)
	uTx := &txs.AddValidatorTx{
		BaseTx: baseTx,
		Validator: txs.Validator{
			NodeID: defaultCtx.NodeID,
			Start:  uint64(time.Now().Truncate(time.Second).Unix()),
			End:    uint64(time.Now().Truncate(time.Second).Add(time.Hour).Unix()),
			Wght:   feeTestDefaultStakeWeight,
		},
		StakeOuts: stakes,
		RewardsOwner: &secp256k1fx.OutputOwners{
			Locktime:  0,
			Threshold: 1,
			Addrs:     []ids.ShortID{ids.GenerateTestShortID()},
		},
		DelegationShares: reward.PercentDenominator,
	}
	sTx, err := txs.NewSigned(uTx, txs.Codec, feeTestSigners)
	r.NoError(err)

	return uTx, sTx
}

func addSubnetValidatorTx(t *testing.T) (txs.UnsignedTx, *txs.Tx) {
	r := require.New(t)

	defaultCtx := snowtest.Context(t, snowtest.PChainID)

	subnetID := ids.GenerateTestID()
	baseTx, _, subnetAuth := txsCreationHelpers(defaultCtx)
	uTx := &txs.AddSubnetValidatorTx{
		BaseTx: baseTx,
		SubnetValidator: txs.SubnetValidator{
			Validator: txs.Validator{
				NodeID: defaultCtx.NodeID,
				Start:  uint64(time.Now().Truncate(time.Second).Unix()),
				End:    uint64(time.Now().Truncate(time.Second).Add(time.Hour).Unix()),
				Wght:   feeTestDefaultStakeWeight,
			},
			Subnet: subnetID,
		},
		SubnetAuth: subnetAuth,
	}
	sTx, err := txs.NewSigned(uTx, txs.Codec, feeTestSigners)
	r.NoError(err)
	return uTx, sTx
}

func addDelegatorTx(t *testing.T) (txs.UnsignedTx, *txs.Tx) {
	r := require.New(t)

	defaultCtx := snowtest.Context(t, snowtest.PChainID)

	baseTx, stakes, _ := txsCreationHelpers(defaultCtx)
	uTx := &txs.AddDelegatorTx{
		BaseTx: baseTx,
		Validator: txs.Validator{
			NodeID: defaultCtx.NodeID,
			Start:  uint64(time.Now().Truncate(time.Second).Unix()),
			End:    uint64(time.Now().Truncate(time.Second).Add(time.Hour).Unix()),
			Wght:   feeTestDefaultStakeWeight,
		},
		StakeOuts: stakes,
		DelegationRewardsOwner: &secp256k1fx.OutputOwners{
			Locktime:  0,
			Threshold: 1,
			Addrs:     []ids.ShortID{preFundedKeys[0].PublicKey().Address()},
		},
	}
	sTx, err := txs.NewSigned(uTx, txs.Codec, feeTestSigners)
	r.NoError(err)
	return uTx, sTx
}

func createChainTx(t *testing.T) (txs.UnsignedTx, *txs.Tx) {
	r := require.New(t)

	defaultCtx := snowtest.Context(t, snowtest.PChainID)

	baseTx, _, subnetAuth := txsCreationHelpers(defaultCtx)
	uTx := &txs.CreateChainTx{
		BaseTx:      baseTx,
		SubnetID:    ids.GenerateTestID(),
		ChainName:   "testingStuff",
		VMID:        ids.GenerateTestID(),
		FxIDs:       []ids.ID{ids.GenerateTestID()},
		GenesisData: []byte{0xff},
		SubnetAuth:  subnetAuth,
	}
	sTx, err := txs.NewSigned(uTx, txs.Codec, feeTestSigners)
	r.NoError(err)
	return uTx, sTx
}

func createSubnetTx(t *testing.T) (txs.UnsignedTx, *txs.Tx) {
	r := require.New(t)

	defaultCtx := snowtest.Context(t, snowtest.PChainID)

	baseTx, _, _ := txsCreationHelpers(defaultCtx)
	uTx := &txs.CreateSubnetTx{
		BaseTx: baseTx,
		Owner: &secp256k1fx.OutputOwners{
			Threshold: 1,
			Addrs:     []ids.ShortID{preFundedKeys[0].PublicKey().Address()},
		},
	}
	sTx, err := txs.NewSigned(uTx, txs.Codec, feeTestSigners)
	r.NoError(err)
	return uTx, sTx
}

func removeSubnetValidatorTx(t *testing.T) (txs.UnsignedTx, *txs.Tx) {
	r := require.New(t)

	defaultCtx := snowtest.Context(t, snowtest.PChainID)

	baseTx, _, auth := txsCreationHelpers(defaultCtx)
	uTx := &txs.RemoveSubnetValidatorTx{
		BaseTx:     baseTx,
		NodeID:     ids.GenerateTestNodeID(),
		Subnet:     ids.GenerateTestID(),
		SubnetAuth: auth,
	}
	sTx, err := txs.NewSigned(uTx, txs.Codec, feeTestSigners)
	r.NoError(err)
	return uTx, sTx
}

func transformSubnetTx(t *testing.T) (txs.UnsignedTx, *txs.Tx) {
	r := require.New(t)

	defaultCtx := snowtest.Context(t, snowtest.PChainID)

	baseTx, _, auth := txsCreationHelpers(defaultCtx)
	uTx := &txs.TransformSubnetTx{
		BaseTx:                   baseTx,
		Subnet:                   ids.GenerateTestID(),
		AssetID:                  ids.GenerateTestID(),
		InitialSupply:            0x1000000000000000,
		MaximumSupply:            0x1000000000000000,
		MinConsumptionRate:       0,
		MaxConsumptionRate:       0,
		MinValidatorStake:        1,
		MaxValidatorStake:        0x1000000000000000,
		MinStakeDuration:         1,
		MaxStakeDuration:         1,
		MinDelegationFee:         0,
		MinDelegatorStake:        0xffffffffffffffff,
		MaxValidatorWeightFactor: 255,
		UptimeRequirement:        0,
		SubnetAuth:               auth,
	}
	sTx, err := txs.NewSigned(uTx, txs.Codec, feeTestSigners)
	r.NoError(err)
	return uTx, sTx
}

func transferSubnetOwnershipTx(t *testing.T) (txs.UnsignedTx, *txs.Tx) {
	r := require.New(t)

	defaultCtx := snowtest.Context(t, snowtest.PChainID)

	baseTx, _, _ := txsCreationHelpers(defaultCtx)
	uTx := &txs.TransferSubnetOwnershipTx{
		BaseTx: baseTx,
		Subnet: ids.GenerateTestID(),
		SubnetAuth: &secp256k1fx.Input{
			SigIndices: []uint32{3},
		},
		Owner: &secp256k1fx.OutputOwners{
			Locktime:  0,
			Threshold: 1,
			Addrs: []ids.ShortID{
				ids.GenerateTestShortID(),
			},
		},
	}
	sTx, err := txs.NewSigned(uTx, txs.Codec, feeTestSigners)
	r.NoError(err)
	return uTx, sTx
}

func addPermissionlessValidatorTx(t *testing.T, subnetID ids.ID) (txs.UnsignedTx, *txs.Tx) {
	r := require.New(t)

	defaultCtx := snowtest.Context(t, snowtest.PChainID)

	baseTx, stakes, _ := txsCreationHelpers(defaultCtx)
	sk, err := bls.NewSecretKey()
	r.NoError(err)
	uTx := &txs.AddPermissionlessValidatorTx{
		BaseTx:    baseTx,
		Subnet:    subnetID,
		Signer:    signer.NewProofOfPossession(sk),
		StakeOuts: stakes,
		ValidatorRewardsOwner: &secp256k1fx.OutputOwners{
			Locktime:  0,
			Threshold: 1,
			Addrs: []ids.ShortID{
				ids.GenerateTestShortID(),
			},
		},
		DelegatorRewardsOwner: &secp256k1fx.OutputOwners{
			Locktime:  0,
			Threshold: 1,
			Addrs: []ids.ShortID{
				ids.GenerateTestShortID(),
			},
		},
		DelegationShares: reward.PercentDenominator,
	}
	sTx, err := txs.NewSigned(uTx, txs.Codec, feeTestSigners)
	r.NoError(err)
	return uTx, sTx
}

func addPermissionlessDelegatorTx(t *testing.T, subnetID ids.ID) (txs.UnsignedTx, *txs.Tx) {
	r := require.New(t)

	defaultCtx := snowtest.Context(t, snowtest.PChainID)

	baseTx, stakes, _ := txsCreationHelpers(defaultCtx)
	uTx := &txs.AddPermissionlessDelegatorTx{
		BaseTx: baseTx,
		Validator: txs.Validator{
			NodeID: ids.GenerateTestNodeID(),
			Start:  12345,
			End:    12345 + 200*24*60*60,
			Wght:   2 * units.KiloAvax,
		},
		Subnet:    subnetID,
		StakeOuts: stakes,
		DelegationRewardsOwner: &secp256k1fx.OutputOwners{
			Locktime:  0,
			Threshold: 1,
			Addrs: []ids.ShortID{
				ids.GenerateTestShortID(),
			},
		},
	}
	sTx, err := txs.NewSigned(uTx, txs.Codec, feeTestSigners)
	r.NoError(err)
	return uTx, sTx
}

func baseTx(t *testing.T) (txs.UnsignedTx, *txs.Tx) {
	r := require.New(t)

	defaultCtx := snowtest.Context(t, snowtest.PChainID)

	baseTx, _, _ := txsCreationHelpers(defaultCtx)
	uTx := &baseTx
	sTx, err := txs.NewSigned(uTx, txs.Codec, feeTestSigners)
	r.NoError(err)
	return uTx, sTx
}

func importTx(t *testing.T) (txs.UnsignedTx, *txs.Tx) {
	r := require.New(t)

	defaultCtx := snowtest.Context(t, snowtest.PChainID)

	baseTx, _, _ := txsCreationHelpers(defaultCtx)
	uTx := &txs.ImportTx{
		BaseTx:      baseTx,
		SourceChain: ids.GenerateTestID(),
		ImportedInputs: []*avax.TransferableInput{{
			UTXOID: avax.UTXOID{
				TxID:        ids.Empty.Prefix(1),
				OutputIndex: 1,
			},
			Asset: avax.Asset{ID: ids.ID{'a', 's', 's', 'e', 'r', 't'}},
			In: &secp256k1fx.TransferInput{
				Amt:   50000,
				Input: secp256k1fx.Input{SigIndices: []uint32{0}},
			},
		}},
	}
	sTx, err := txs.NewSigned(uTx, txs.Codec, feeTestSigners)
	r.NoError(err)
	return uTx, sTx
}

func exportTx(t *testing.T) (txs.UnsignedTx, *txs.Tx) {
	r := require.New(t)

	defaultCtx := snowtest.Context(t, snowtest.PChainID)

	baseTx, outputs, _ := txsCreationHelpers(defaultCtx)
	uTx := &txs.ExportTx{
		BaseTx:           baseTx,
		DestinationChain: ids.GenerateTestID(),
		ExportedOutputs:  outputs,
	}
	sTx, err := txs.NewSigned(uTx, txs.Codec, feeTestSigners)
	r.NoError(err)
	return uTx, sTx
}

func txsCreationHelpers(defaultCtx *snow.Context) (
	baseTx txs.BaseTx,
	stakes []*avax.TransferableOutput,
	auth *secp256k1fx.Input,
) {
	inputs := []*avax.TransferableInput{{
		UTXOID: avax.UTXOID{
			TxID:        ids.ID{'t', 'x', 'I', 'D'},
			OutputIndex: 2,
		},
		Asset: avax.Asset{ID: defaultCtx.AVAXAssetID},
		In: &secp256k1fx.TransferInput{
			Amt:   uint64(5678),
			Input: secp256k1fx.Input{SigIndices: []uint32{0}},
		},
	}}
	outputs := []*avax.TransferableOutput{{
		Asset: avax.Asset{ID: defaultCtx.AVAXAssetID},
		Out: &secp256k1fx.TransferOutput{
			Amt: uint64(1234),
			OutputOwners: secp256k1fx.OutputOwners{
				Threshold: 1,
				Addrs:     []ids.ShortID{preFundedKeys[0].PublicKey().Address()},
			},
		},
	}}
	stakes = []*avax.TransferableOutput{{
		Asset: avax.Asset{ID: defaultCtx.AVAXAssetID},
		Out: &stakeable.LockOut{
			Locktime: uint64(time.Now().Add(time.Second).Unix()),
			TransferableOut: &secp256k1fx.TransferOutput{
				Amt: feeTestDefaultStakeWeight,
				OutputOwners: secp256k1fx.OutputOwners{
					Threshold: 1,
					Addrs:     []ids.ShortID{preFundedKeys[0].PublicKey().Address()},
				},
			},
		},
	}}
	auth = &secp256k1fx.Input{
		SigIndices: []uint32{0, 1},
	}
	baseTx = txs.BaseTx{
		BaseTx: avax.BaseTx{
			NetworkID:    defaultCtx.NetworkID,
			BlockchainID: defaultCtx.ChainID,
			Ins:          inputs,
			Outs:         outputs,
		},
	}

	return baseTx, stakes, auth
}<|MERGE_RESOLUTION|>--- conflicted
+++ resolved
@@ -59,41 +59,25 @@
 
 	feeDelta, err := fc.AddFeesFor(units)
 	r.NoError(err)
-<<<<<<< HEAD
-	r.Equal(units, fc.c.feeManager.GetCurrentExcessComplexity())
-=======
 	r.Equal(gas, fc.c.feeManager.GetGas())
->>>>>>> bb4c5918
 	r.NotZero(feeDelta)
 	r.Equal(feeDelta, fc.c.fee)
 
 	feeDelta2, err := fc.AddFeesFor(units)
 	r.NoError(err)
-<<<<<<< HEAD
-	r.Equal(doubleUnits, fc.c.feeManager.GetCurrentExcessComplexity())
-=======
 	r.Equal(doubleGas, fc.c.feeManager.GetGas())
->>>>>>> bb4c5918
 	r.Equal(feeDelta, feeDelta2)
 	r.Equal(feeDelta+feeDelta2, fc.c.fee)
 
 	feeDelta3, err := fc.RemoveFeesFor(units)
 	r.NoError(err)
-<<<<<<< HEAD
-	r.Equal(units, fc.c.feeManager.GetCurrentExcessComplexity())
-=======
 	r.Equal(gas, fc.c.feeManager.GetGas())
->>>>>>> bb4c5918
 	r.Equal(feeDelta, feeDelta3)
 	r.Equal(feeDelta, fc.c.fee)
 
 	feeDelta4, err := fc.RemoveFeesFor(units)
 	r.NoError(err)
-<<<<<<< HEAD
-	r.Zero(fc.c.feeManager.GetCurrentExcessComplexity())
-=======
 	r.Zero(fc.c.feeManager.GetGas())
->>>>>>> bb4c5918
 	r.Equal(feeDelta, feeDelta4)
 	r.Zero(fc.c.fee)
 }
@@ -156,21 +140,8 @@
 			expectedError:       nil,
 			unsignedAndSignedTx: addSubnetValidatorTx,
 			checksF: func(t *testing.T, fc *calculator) {
-<<<<<<< HEAD
-				require.Equal(t, 5345*units.MicroAvax, fc.fee)
-				require.Equal(t,
-					fees.Dimensions{
-						649,
-						90,
-						172,
-						1000,
-					},
-					fc.feeManager.GetCurrentExcessComplexity(),
-				)
-=======
 				require.Equal(t, 19_110*units.NanoAvax, fc.fee)
 				require.Equal(t, fees.Gas(1911), fc.feeManager.GetGas())
->>>>>>> bb4c5918
 			},
 		},
 		{
@@ -213,21 +184,8 @@
 			unsignedAndSignedTx: createChainTx,
 			expectedError:       nil,
 			checksF: func(t *testing.T, fc *calculator) {
-<<<<<<< HEAD
-				require.Equal(t, 5388*units.MicroAvax, fc.fee)
-				require.Equal(t,
-					fees.Dimensions{
-						692,
-						90,
-						172,
-						1000,
-					},
-					fc.feeManager.GetCurrentExcessComplexity(),
-				)
-=======
 				require.Equal(t, 19_540*units.NanoAvax, fc.fee)
 				require.Equal(t, fees.Gas(1_954), fc.feeManager.GetGas())
->>>>>>> bb4c5918
 			},
 		},
 		{
@@ -262,21 +220,8 @@
 			unsignedAndSignedTx: createSubnetTx,
 			expectedError:       nil,
 			checksF: func(t *testing.T, fc *calculator) {
-<<<<<<< HEAD
-				require.Equal(t, 5293*units.MicroAvax, fc.fee)
-				require.Equal(t,
-					fees.Dimensions{
-						597,
-						90,
-						172,
-						1000,
-					},
-					fc.feeManager.GetCurrentExcessComplexity(),
-				)
-=======
 				require.Equal(t, 18_590*units.NanoAvax, fc.fee)
 				require.Equal(t, fees.Gas(1_859), fc.feeManager.GetGas())
->>>>>>> bb4c5918
 			},
 		},
 		{
@@ -303,21 +248,8 @@
 			unsignedAndSignedTx: removeSubnetValidatorTx,
 			expectedError:       nil,
 			checksF: func(t *testing.T, fc *calculator) {
-<<<<<<< HEAD
-				require.Equal(t, 5321*units.MicroAvax, fc.fee)
-				require.Equal(t,
-					fees.Dimensions{
-						625,
-						90,
-						172,
-						1000,
-					},
-					fc.feeManager.GetCurrentExcessComplexity(),
-				)
-=======
 				require.Equal(t, 18_870*units.NanoAvax, fc.fee)
 				require.Equal(t, fees.Gas(1_887), fc.feeManager.GetGas())
->>>>>>> bb4c5918
 			},
 		},
 		{
@@ -344,21 +276,8 @@
 			unsignedAndSignedTx: transformSubnetTx,
 			expectedError:       nil,
 			checksF: func(t *testing.T, fc *calculator) {
-<<<<<<< HEAD
-				require.Equal(t, 5406*units.MicroAvax, fc.fee)
-				require.Equal(t,
-					fees.Dimensions{
-						710,
-						90,
-						172,
-						1000,
-					},
-					fc.feeManager.GetCurrentExcessComplexity(),
-				)
-=======
 				require.Equal(t, 19_720*units.NanoAvax, fc.fee)
 				require.Equal(t, fees.Gas(1_972), fc.feeManager.GetGas())
->>>>>>> bb4c5918
 			},
 		},
 		{
@@ -385,21 +304,8 @@
 			unsignedAndSignedTx: transferSubnetOwnershipTx,
 			expectedError:       nil,
 			checksF: func(t *testing.T, fc *calculator) {
-<<<<<<< HEAD
-				require.Equal(t, 5337*units.MicroAvax, fc.fee)
-				require.Equal(t,
-					fees.Dimensions{
-						641,
-						90,
-						172,
-						1000,
-					},
-					fc.feeManager.GetCurrentExcessComplexity(),
-				)
-=======
 				require.Equal(t, 19_030*units.NanoAvax, fc.fee)
 				require.Equal(t, fees.Gas(1_903), fc.feeManager.GetGas())
->>>>>>> bb4c5918
 			},
 		},
 		{
@@ -442,21 +348,8 @@
 			},
 			expectedError: nil,
 			checksF: func(t *testing.T, fc *calculator) {
-<<<<<<< HEAD
-				require.Equal(t, 5939*units.MicroAvax, fc.fee)
-				require.Equal(t,
-					fees.Dimensions{
-						961,
-						90,
-						266,
-						1000,
-					},
-					fc.feeManager.GetCurrentExcessComplexity(),
-				)
-=======
 				require.Equal(t, 23_170*units.NanoAvax, fc.fee)
 				require.Equal(t, fees.Gas(2_317), fc.feeManager.GetGas())
->>>>>>> bb4c5918
 			},
 		},
 		{
@@ -469,21 +362,8 @@
 			},
 			expectedError: nil,
 			checksF: func(t *testing.T, fc *calculator) {
-<<<<<<< HEAD
-				require.Equal(t, 5939*units.MicroAvax, fc.fee)
-				require.Equal(t,
-					fees.Dimensions{
-						961,
-						90,
-						266,
-						1000,
-					},
-					fc.feeManager.GetCurrentExcessComplexity(),
-				)
-=======
 				require.Equal(t, 23_170*units.NanoAvax, fc.fee)
 				require.Equal(t, fees.Gas(2_317), fc.feeManager.GetGas())
->>>>>>> bb4c5918
 			},
 		},
 		{
@@ -529,21 +409,8 @@
 			},
 			expectedError: nil,
 			checksF: func(t *testing.T, fc *calculator) {
-<<<<<<< HEAD
-				require.Equal(t, 5747*units.MicroAvax, fc.fee)
-				require.Equal(t,
-					fees.Dimensions{
-						769,
-						90,
-						266,
-						1000,
-					},
-					fc.feeManager.GetCurrentExcessComplexity(),
-				)
-=======
 				require.Equal(t, 21_250*units.NanoAvax, fc.fee)
 				require.Equal(t, fees.Gas(2_125), fc.feeManager.GetGas())
->>>>>>> bb4c5918
 			},
 		},
 		{
@@ -554,21 +421,8 @@
 			},
 			expectedError: nil,
 			checksF: func(t *testing.T, fc *calculator) {
-<<<<<<< HEAD
-				require.Equal(t, 5747*units.MicroAvax, fc.fee)
-				require.Equal(t,
-					fees.Dimensions{
-						769,
-						90,
-						266,
-						1000,
-					},
-					fc.feeManager.GetCurrentExcessComplexity(),
-				)
-=======
 				require.Equal(t, 21_250*units.NanoAvax, fc.fee)
 				require.Equal(t, fees.Gas(2_125), fc.feeManager.GetGas())
->>>>>>> bb4c5918
 			},
 		},
 		{
@@ -599,21 +453,8 @@
 			unsignedAndSignedTx: baseTx,
 			expectedError:       nil,
 			checksF: func(t *testing.T, fc *calculator) {
-<<<<<<< HEAD
-				require.Equal(t, 5253*units.MicroAvax, fc.fee)
-				require.Equal(t,
-					fees.Dimensions{
-						557,
-						90,
-						172,
-						1000,
-					},
-					fc.feeManager.GetCurrentExcessComplexity(),
-				)
-=======
 				require.Equal(t, 18_190*units.NanoAvax, fc.fee)
 				require.Equal(t, fees.Gas(1_819), fc.feeManager.GetGas())
->>>>>>> bb4c5918
 			},
 		},
 		{
@@ -640,21 +481,8 @@
 			unsignedAndSignedTx: importTx,
 			expectedError:       nil,
 			checksF: func(t *testing.T, fc *calculator) {
-<<<<<<< HEAD
-				require.Equal(t, 9827*units.MicroAvax, fc.fee)
-				require.Equal(t,
-					fees.Dimensions{
-						681,
-						180,
-						262,
-						2000,
-					},
-					fc.feeManager.GetCurrentExcessComplexity(),
-				)
-=======
 				require.Equal(t, 31_230*units.NanoAvax, fc.fee)
 				require.Equal(t, fees.Gas(3_123), fc.feeManager.GetGas())
->>>>>>> bb4c5918
 			},
 		},
 		{
@@ -681,21 +509,8 @@
 			unsignedAndSignedTx: exportTx,
 			expectedError:       nil,
 			checksF: func(t *testing.T, fc *calculator) {
-<<<<<<< HEAD
-				require.Equal(t, 5663*units.MicroAvax, fc.fee)
-				require.Equal(t,
-					fees.Dimensions{
-						685,
-						90,
-						266,
-						1000,
-					},
-					fc.feeManager.GetCurrentExcessComplexity(),
-				)
-=======
 				require.Equal(t, 20_410*units.NanoAvax, fc.fee)
 				require.Equal(t, fees.Gas(2_041), fc.feeManager.GetGas())
->>>>>>> bb4c5918
 			},
 		},
 		{
