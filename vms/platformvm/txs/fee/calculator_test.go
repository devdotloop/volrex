--- conflicted
+++ resolved
@@ -45,18 +45,6 @@
 	feeTestDefaultStakeWeight = uint64(2024)
 )
 
-<<<<<<< HEAD
-type feeTests struct {
-	description         string
-	cfgAndChainTimeF    func() (StaticConfig, upgrade.Times, time.Time)
-	unsignedAndSignedTx func(t *testing.T) (txs.UnsignedTx, *txs.Tx)
-	maxComplexityF      func() fees.Dimensions
-	expectedError       error
-	checksF             func(*testing.T, *calculator)
-}
-
-=======
->>>>>>> 0fd16cd6
 func TestAddAndRemoveFees(t *testing.T) {
 	r := require.New(t)
 
@@ -99,17 +87,13 @@
 }
 
 func TestTxFees(t *testing.T) {
-<<<<<<< HEAD
-=======
-	r := require.New(t)
-
 	type feeTests struct {
 		name                string
 		chainTime           time.Time
 		unsignedAndSignedTx func(t *testing.T) (txs.UnsignedTx, *txs.Tx)
 		maxComplexityF      func() fees.Dimensions
 		expectedError       error
-		checksF             func(*testing.T, *Calculator)
+		checksF             func(*testing.T, *calculator)
 	}
 
 	feeTestsDefaultCfg := StaticConfig{
@@ -134,7 +118,6 @@
 		ApricotPhase3Time: latestForkTime.Add(-5 * time.Hour),
 	}
 
->>>>>>> 0fd16cd6
 	tests := []feeTests{
 		{
 			name:                "AddValidatorTx pre EUpgrade",
@@ -145,42 +128,8 @@
 			},
 		},
 		{
-<<<<<<< HEAD
-			description: "AddValidatorTx post EUpgrade, success",
-			cfgAndChainTimeF: func() (StaticConfig, upgrade.Times, time.Time) {
-				eUpgradeTime := time.Now().Truncate(time.Second)
-				chainTime := eUpgradeTime.Add(time.Second)
-
-				cfg := feeTestsDefaultCfg
-				upgrade := upgrade.Times{
-					DurangoTime:  durangoTime,
-					EUpgradeTime: eUpgradeTime,
-				}
-				return cfg, upgrade, chainTime
-			},
-			expectedError:       nil,
-			unsignedAndSignedTx: addValidatorTx,
-			checksF: func(t *testing.T, fc *calculator) {
-				require.Equal(t, fc.staticCfg.AddPrimaryNetworkValidatorFee, fc.fee)
-			},
-		},
-		{
-			description: "AddSubnetValidatorTx pre EUpgrade",
-			cfgAndChainTimeF: func() (StaticConfig, upgrade.Times, time.Time) {
-				eUpgradeTime := time.Now().Truncate(time.Second)
-				chainTime := eUpgradeTime.Add(-1 * time.Second)
-
-				cfg := feeTestsDefaultCfg
-				upgrade := upgrade.Times{
-					DurangoTime:  durangoTime,
-					EUpgradeTime: eUpgradeTime,
-				}
-				return cfg, upgrade, chainTime
-			},
-=======
 			name:                "AddSubnetValidatorTx pre EUpgrade",
 			chainTime:           upgrades.EUpgradeTime.Add(-1 * time.Second),
->>>>>>> 0fd16cd6
 			unsignedAndSignedTx: addSubnetValidatorTx,
 			checksF: func(t *testing.T, fc *calculator) {
 				require.Equal(t, fc.staticCfg.AddSubnetValidatorFee, fc.fee)
@@ -217,43 +166,9 @@
 			checksF:             func(*testing.T, *calculator) {},
 		},
 		{
-<<<<<<< HEAD
-			description: "AddDelegatorTx pre EUpgrade",
-			cfgAndChainTimeF: func() (StaticConfig, upgrade.Times, time.Time) {
-				eUpgradeTime := time.Now().Truncate(time.Second)
-				chainTime := eUpgradeTime.Add(-1 * time.Second)
-
-				cfg := feeTestsDefaultCfg
-				upgrade := upgrade.Times{
-					DurangoTime:  durangoTime,
-					EUpgradeTime: eUpgradeTime,
-				}
-				return cfg, upgrade, chainTime
-			},
-			unsignedAndSignedTx: addDelegatorTx,
-			checksF: func(t *testing.T, fc *calculator) {
-				require.Equal(t, fc.staticCfg.AddPrimaryNetworkDelegatorFee, fc.fee)
-			},
-		},
-		{
-			description: "AddDelegatorTx post EUpgrade, success",
-			cfgAndChainTimeF: func() (StaticConfig, upgrade.Times, time.Time) {
-				eUpgradeTime := time.Now().Truncate(time.Second)
-				chainTime := eUpgradeTime.Add(time.Second)
-
-				cfg := feeTestsDefaultCfg
-				upgrade := upgrade.Times{
-					DurangoTime:  durangoTime,
-					EUpgradeTime: eUpgradeTime,
-				}
-				return cfg, upgrade, chainTime
-			},
-=======
 			name:                "AddDelegatorTx pre EUpgrade",
 			chainTime:           upgrades.EUpgradeTime.Add(-1 * time.Second),
->>>>>>> 0fd16cd6
 			unsignedAndSignedTx: addDelegatorTx,
-			expectedError:       nil,
 			checksF: func(t *testing.T, fc *calculator) {
 				require.Equal(t, fc.staticCfg.AddPrimaryNetworkDelegatorFee, fc.fee)
 			},
@@ -325,13 +240,8 @@
 			chainTime:           upgrades.EUpgradeTime.Add(time.Second),
 			unsignedAndSignedTx: createChainTx,
 			expectedError:       nil,
-<<<<<<< HEAD
-			checksF: func(t *testing.T, fc *calculator) {
-				require.Equal(t, 5293*units.MicroAvax, fc.fee)
-=======
-			checksF: func(t *testing.T, fc *Calculator) {
-				require.Equal(t, 5388*units.MicroAvax, fc.Fee)
->>>>>>> 0fd16cd6
+			checksF: func(t *testing.T, fc *calculator) {
+				require.Equal(t, 5388*units.MicroAvax, fc.fee)
 				require.Equal(t,
 					fees.Dimensions{
 						692,
@@ -352,14 +262,8 @@
 				caps[fees.UTXORead] = 90 - 1
 				return caps
 			},
-<<<<<<< HEAD
-			unsignedAndSignedTx: createSubnetTx,
-			expectedError:       errFailedComplexityCumulation,
-			checksF:             func(*testing.T, *calculator) {},
-=======
 			expectedError: errFailedComplexityCumulation,
-			checksF:       func(*testing.T, *Calculator) {},
->>>>>>> 0fd16cd6
+			checksF:       func(*testing.T, *calculator) {},
 		},
 		{
 			name:                "RemoveSubnetValidatorTx pre EUpgrade",
