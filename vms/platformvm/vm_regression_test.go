// Copyright (C) 2019-2023, Ava Labs, Inc. All rights reserved.
// See the file LICENSE for licensing terms.

package platformvm

import (
	"bytes"
	"context"
	"errors"
	"testing"
	"time"

	"github.com/prometheus/client_golang/prometheus"

	"github.com/stretchr/testify/require"

	"github.com/ava-labs/avalanchego/chains/atomic"
	"github.com/ava-labs/avalanchego/database"
	"github.com/ava-labs/avalanchego/database/memdb"
	"github.com/ava-labs/avalanchego/database/prefixdb"
	"github.com/ava-labs/avalanchego/ids"
	"github.com/ava-labs/avalanchego/snow/choices"
	"github.com/ava-labs/avalanchego/snow/consensus/snowman"
	"github.com/ava-labs/avalanchego/snow/engine/common"
	"github.com/ava-labs/avalanchego/snow/validators"
	"github.com/ava-labs/avalanchego/utils/constants"
	"github.com/ava-labs/avalanchego/utils/crypto/bls"
	"github.com/ava-labs/avalanchego/utils/crypto/secp256k1"
	"github.com/ava-labs/avalanchego/vms/components/avax"
	"github.com/ava-labs/avalanchego/vms/platformvm/block"
	"github.com/ava-labs/avalanchego/vms/platformvm/config"
	"github.com/ava-labs/avalanchego/vms/platformvm/metrics"
	"github.com/ava-labs/avalanchego/vms/platformvm/reward"
	"github.com/ava-labs/avalanchego/vms/platformvm/signer"
	"github.com/ava-labs/avalanchego/vms/platformvm/state"
	"github.com/ava-labs/avalanchego/vms/platformvm/txs"
	"github.com/ava-labs/avalanchego/vms/platformvm/txs/executor"
	"github.com/ava-labs/avalanchego/vms/platformvm/utxo"
	"github.com/ava-labs/avalanchego/vms/secp256k1fx"

	blockexecutor "github.com/ava-labs/avalanchego/vms/platformvm/block/executor"
	ts "github.com/ava-labs/avalanchego/vms/platformvm/testsetup"
)

func TestAddDelegatorTxOverDelegatedRegression(t *testing.T) {
	require := require.New(t)
	vm, _, _ := defaultVM(t)
	vm.ctx.Lock.Lock()
	defer func() {
		require.NoError(vm.Shutdown(context.Background()))
		vm.ctx.Lock.Unlock()
	}()

	validatorStartTime := vm.clock.Time().Add(executor.SyncBound).Add(1 * time.Second)
	validatorEndTime := validatorStartTime.Add(360 * 24 * time.Hour)

	nodeID := ids.GenerateTestNodeID()
	changeAddr := ts.Keys[0].PublicKey().Address()

	// create valid tx
	addValidatorTx, err := vm.txBuilder.NewAddValidatorTx(
		vm.MinValidatorStake,
		uint64(validatorStartTime.Unix()),
		uint64(validatorEndTime.Unix()),
		nodeID,
		changeAddr,
		reward.PercentDenominator,
		[]*secp256k1.PrivateKey{ts.Keys[0]},
		changeAddr,
	)
	require.NoError(err)

	// trigger block creation
	require.NoError(vm.Network.IssueTx(context.Background(), addValidatorTx))

	addValidatorBlock, err := vm.Builder.BuildBlock(context.Background())
	require.NoError(err)
	require.NoError(addValidatorBlock.Verify(context.Background()))
	require.NoError(addValidatorBlock.Accept(context.Background()))
	require.NoError(vm.SetPreference(context.Background(), vm.manager.LastAccepted()))

	vm.clock.Set(validatorStartTime)

	firstAdvanceTimeBlock, err := vm.Builder.BuildBlock(context.Background())
	require.NoError(err)
	require.NoError(firstAdvanceTimeBlock.Verify(context.Background()))
	require.NoError(firstAdvanceTimeBlock.Accept(context.Background()))
	require.NoError(vm.SetPreference(context.Background(), vm.manager.LastAccepted()))

	firstDelegatorStartTime := validatorStartTime.Add(executor.SyncBound).Add(1 * time.Second)
	firstDelegatorEndTime := firstDelegatorStartTime.Add(vm.MinStakeDuration)

	// create valid tx
	addFirstDelegatorTx, err := vm.txBuilder.NewAddDelegatorTx(
		4*vm.MinValidatorStake, // maximum amount of stake this delegator can provide
		uint64(firstDelegatorStartTime.Unix()),
		uint64(firstDelegatorEndTime.Unix()),
		nodeID,
		changeAddr,
		[]*secp256k1.PrivateKey{ts.Keys[0], ts.Keys[1]},
		changeAddr,
	)
	require.NoError(err)

	// trigger block creation
	require.NoError(vm.Network.IssueTx(context.Background(), addFirstDelegatorTx))

	addFirstDelegatorBlock, err := vm.Builder.BuildBlock(context.Background())
	require.NoError(err)
	require.NoError(addFirstDelegatorBlock.Verify(context.Background()))
	require.NoError(addFirstDelegatorBlock.Accept(context.Background()))
	require.NoError(vm.SetPreference(context.Background(), vm.manager.LastAccepted()))

	vm.clock.Set(firstDelegatorStartTime)

	secondAdvanceTimeBlock, err := vm.Builder.BuildBlock(context.Background())
	require.NoError(err)
	require.NoError(secondAdvanceTimeBlock.Verify(context.Background()))
	require.NoError(secondAdvanceTimeBlock.Accept(context.Background()))
	require.NoError(vm.SetPreference(context.Background(), vm.manager.LastAccepted()))

	secondDelegatorStartTime := firstDelegatorEndTime.Add(2 * time.Second)
	secondDelegatorEndTime := secondDelegatorStartTime.Add(vm.MinStakeDuration)

	vm.clock.Set(secondDelegatorStartTime.Add(-10 * executor.SyncBound))

	// create valid tx
	addSecondDelegatorTx, err := vm.txBuilder.NewAddDelegatorTx(
		vm.MinDelegatorStake,
		uint64(secondDelegatorStartTime.Unix()),
		uint64(secondDelegatorEndTime.Unix()),
		nodeID,
		changeAddr,
		[]*secp256k1.PrivateKey{ts.Keys[0], ts.Keys[1], ts.Keys[3]},
		changeAddr,
	)
	require.NoError(err)

	// trigger block creation
	require.NoError(vm.Network.IssueTx(context.Background(), addSecondDelegatorTx))

	addSecondDelegatorBlock, err := vm.Builder.BuildBlock(context.Background())
	require.NoError(err)
	require.NoError(addSecondDelegatorBlock.Verify(context.Background()))
	require.NoError(addSecondDelegatorBlock.Accept(context.Background()))
	require.NoError(vm.SetPreference(context.Background(), vm.manager.LastAccepted()))

	thirdDelegatorStartTime := firstDelegatorEndTime.Add(-time.Second)
	thirdDelegatorEndTime := thirdDelegatorStartTime.Add(vm.MinStakeDuration)

	// create valid tx
	addThirdDelegatorTx, err := vm.txBuilder.NewAddDelegatorTx(
		vm.MinDelegatorStake,
		uint64(thirdDelegatorStartTime.Unix()),
		uint64(thirdDelegatorEndTime.Unix()),
		nodeID,
		changeAddr,
		[]*secp256k1.PrivateKey{ts.Keys[0], ts.Keys[1], ts.Keys[4]},
		changeAddr,
	)
	require.NoError(err)

	// trigger block creation
	err = vm.Network.IssueTx(context.Background(), addThirdDelegatorTx)
	require.ErrorIs(err, executor.ErrOverDelegated)
}

func TestAddDelegatorTxHeapCorruption(t *testing.T) {
	banffForkTime := ts.ValidateEndTime.Add(-5 * ts.MinStakingDuration)

	validatorStartTime := banffForkTime.Add(executor.SyncBound).Add(1 * time.Second)
	validatorEndTime := validatorStartTime.Add(360 * 24 * time.Hour)
	validatorStake := ts.MaxValidatorStake / 5

	delegator1StartTime := validatorStartTime
	delegator1EndTime := delegator1StartTime.Add(3 * ts.MinStakingDuration)
	delegator1Stake := ts.MinValidatorStake

	delegator2StartTime := validatorStartTime.Add(1 * ts.MinStakingDuration)
	delegator2EndTime := delegator1StartTime.Add(6 * ts.MinStakingDuration)
	delegator2Stake := ts.MinValidatorStake

	delegator3StartTime := validatorStartTime.Add(2 * ts.MinStakingDuration)
	delegator3EndTime := delegator1StartTime.Add(4 * ts.MinStakingDuration)
	delegator3Stake := ts.MaxValidatorStake - validatorStake - 2*ts.MinValidatorStake

	delegator4StartTime := validatorStartTime.Add(5 * ts.MinStakingDuration)
	delegator4EndTime := delegator1StartTime.Add(7 * ts.MinStakingDuration)
	delegator4Stake := ts.MaxValidatorStake - validatorStake - ts.MinValidatorStake

	tests := []struct {
		name    string
		ap3Time time.Time
	}{
		{
			name:    "pre-upgrade is no longer restrictive",
			ap3Time: validatorEndTime,
		},
		{
			name:    "post-upgrade calculate max stake correctly",
			ap3Time: ts.GenesisTime,
		},
	}

	for _, test := range tests {
		t.Run(test.name, func(t *testing.T) {
			require := require.New(t)

			vm, _, _ := defaultVM(t)
			vm.ApricotPhase3Time = test.ap3Time

			vm.ctx.Lock.Lock()
			defer func() {
				require.NoError(vm.Shutdown(context.Background()))

				vm.ctx.Lock.Unlock()
			}()

			key, err := secp256k1.NewPrivateKey()
			require.NoError(err)

			id := key.PublicKey().Address()
			nodeID := ids.GenerateTestNodeID()
			changeAddr := ts.Keys[0].PublicKey().Address()

			// create valid tx
			addValidatorTx, err := vm.txBuilder.NewAddValidatorTx(
				validatorStake,
				uint64(validatorStartTime.Unix()),
				uint64(validatorEndTime.Unix()),
				nodeID,
				id,
				reward.PercentDenominator,
				[]*secp256k1.PrivateKey{ts.Keys[0], ts.Keys[1]},
				changeAddr,
			)
			require.NoError(err)

			// issue the add validator tx
			require.NoError(vm.Network.IssueTx(context.Background(), addValidatorTx))

			// trigger block creation for the validator tx
			addValidatorBlock, err := vm.Builder.BuildBlock(context.Background())
			require.NoError(err)
			require.NoError(addValidatorBlock.Verify(context.Background()))
			require.NoError(addValidatorBlock.Accept(context.Background()))
			require.NoError(vm.SetPreference(context.Background(), vm.manager.LastAccepted()))

			// create valid tx
			addFirstDelegatorTx, err := vm.txBuilder.NewAddDelegatorTx(
				delegator1Stake,
				uint64(delegator1StartTime.Unix()),
				uint64(delegator1EndTime.Unix()),
				nodeID,
				ts.Keys[0].PublicKey().Address(),
				[]*secp256k1.PrivateKey{ts.Keys[0], ts.Keys[1]},
				changeAddr,
			)
			require.NoError(err)

			// issue the first add delegator tx
			require.NoError(vm.Network.IssueTx(context.Background(), addFirstDelegatorTx))

			// trigger block creation for the first add delegator tx
			addFirstDelegatorBlock, err := vm.Builder.BuildBlock(context.Background())
			require.NoError(err)
			require.NoError(addFirstDelegatorBlock.Verify(context.Background()))
			require.NoError(addFirstDelegatorBlock.Accept(context.Background()))
			require.NoError(vm.SetPreference(context.Background(), vm.manager.LastAccepted()))

			// create valid tx
			addSecondDelegatorTx, err := vm.txBuilder.NewAddDelegatorTx(
				delegator2Stake,
				uint64(delegator2StartTime.Unix()),
				uint64(delegator2EndTime.Unix()),
				nodeID,
				ts.Keys[0].PublicKey().Address(),
				[]*secp256k1.PrivateKey{ts.Keys[0], ts.Keys[1]},
				changeAddr,
			)
			require.NoError(err)

			// issue the second add delegator tx
			require.NoError(vm.Network.IssueTx(context.Background(), addSecondDelegatorTx))

			// trigger block creation for the second add delegator tx
			addSecondDelegatorBlock, err := vm.Builder.BuildBlock(context.Background())
			require.NoError(err)
			require.NoError(addSecondDelegatorBlock.Verify(context.Background()))
			require.NoError(addSecondDelegatorBlock.Accept(context.Background()))
			require.NoError(vm.SetPreference(context.Background(), vm.manager.LastAccepted()))

			// create valid tx
			addThirdDelegatorTx, err := vm.txBuilder.NewAddDelegatorTx(
				delegator3Stake,
				uint64(delegator3StartTime.Unix()),
				uint64(delegator3EndTime.Unix()),
				nodeID,
				ts.Keys[0].PublicKey().Address(),
				[]*secp256k1.PrivateKey{ts.Keys[0], ts.Keys[1]},
				changeAddr,
			)
			require.NoError(err)

			// issue the third add delegator tx
			require.NoError(vm.Network.IssueTx(context.Background(), addThirdDelegatorTx))

			// trigger block creation for the third add delegator tx
			addThirdDelegatorBlock, err := vm.Builder.BuildBlock(context.Background())
			require.NoError(err)
			require.NoError(addThirdDelegatorBlock.Verify(context.Background()))
			require.NoError(addThirdDelegatorBlock.Accept(context.Background()))
			require.NoError(vm.SetPreference(context.Background(), vm.manager.LastAccepted()))

			// create valid tx
			addFourthDelegatorTx, err := vm.txBuilder.NewAddDelegatorTx(
				delegator4Stake,
				uint64(delegator4StartTime.Unix()),
				uint64(delegator4EndTime.Unix()),
				nodeID,
				ts.Keys[0].PublicKey().Address(),
				[]*secp256k1.PrivateKey{ts.Keys[0], ts.Keys[1]},
				changeAddr,
			)
			require.NoError(err)

			// issue the fourth add delegator tx
			require.NoError(vm.Network.IssueTx(context.Background(), addFourthDelegatorTx))

			// trigger block creation for the fourth add delegator tx
			addFourthDelegatorBlock, err := vm.Builder.BuildBlock(context.Background())
			require.NoError(err)
			require.NoError(addFourthDelegatorBlock.Verify(context.Background()))
			require.NoError(addFourthDelegatorBlock.Accept(context.Background()))
			require.NoError(vm.SetPreference(context.Background(), vm.manager.LastAccepted()))
		})
	}
}

// Test that calling Verify on a block with an unverified parent doesn't cause a
// panic.
func TestUnverifiedParentPanicRegression(t *testing.T) {
	require := require.New(t)
	_, genesisBytes := defaultGenesis(t)

	baseDB := memdb.New()

	var (
		fork     = ts.LatestFork
		forkTime = ts.ValidateEndTime.Add(-2 * time.Second)
	)
	vm := &VM{
		Config: *ts.Config(fork, forkTime),
	}

	ctx, _ := ts.Context(require, baseDB)
	ctx.Lock.Lock()
	defer func() {
		require.NoError(vm.Shutdown(context.Background()))
		ctx.Lock.Unlock()
	}()

	msgChan := make(chan common.Message, 1)
	require.NoError(vm.Initialize(
		context.Background(),
		ctx,
		baseDB,
		genesisBytes,
		nil,
		nil,
		msgChan,
		nil,
		nil,
	))

	// set time to post fork
	vm.clock.Set(forkTime.Add(time.Second))
	vm.state.SetTimestamp(forkTime.Add(time.Second))

	key0 := ts.Keys[0]
	key1 := ts.Keys[1]
	addr0 := key0.PublicKey().Address()
	addr1 := key1.PublicKey().Address()

	addSubnetTx0, err := vm.txBuilder.NewCreateSubnetTx(
		1,
		[]ids.ShortID{addr0},
		[]*secp256k1.PrivateKey{key0},
		addr0,
	)
	require.NoError(err)

	addSubnetTx1, err := vm.txBuilder.NewCreateSubnetTx(
		1,
		[]ids.ShortID{addr1},
		[]*secp256k1.PrivateKey{key1},
		addr1,
	)
	require.NoError(err)

	addSubnetTx2, err := vm.txBuilder.NewCreateSubnetTx(
		1,
		[]ids.ShortID{addr1},
		[]*secp256k1.PrivateKey{key1},
		addr0,
	)
	require.NoError(err)

	preferredID := vm.manager.Preferred()
	preferred, err := vm.manager.GetBlock(preferredID)
	require.NoError(err)
	preferredChainTime := preferred.Timestamp()
	preferredHeight := preferred.Height()

	statelessStandardBlk, err := block.NewBanffStandardBlock(
		preferredChainTime,
		preferredID,
		preferredHeight+1,
		[]*txs.Tx{addSubnetTx0},
	)
	require.NoError(err)
	addSubnetBlk0 := vm.manager.NewBlock(statelessStandardBlk)

	statelessStandardBlk, err = block.NewBanffStandardBlock(
		preferredChainTime,
		preferredID,
		preferredHeight+1,
		[]*txs.Tx{addSubnetTx1},
	)
	require.NoError(err)
	addSubnetBlk1 := vm.manager.NewBlock(statelessStandardBlk)

	statelessStandardBlk, err = block.NewBanffStandardBlock(
		preferredChainTime,
		addSubnetBlk1.ID(),
		preferredHeight+2,
		[]*txs.Tx{addSubnetTx2},
	)
	require.NoError(err)
	addSubnetBlk2 := vm.manager.NewBlock(statelessStandardBlk)

	_, err = vm.ParseBlock(context.Background(), addSubnetBlk0.Bytes())
	require.NoError(err)

	_, err = vm.ParseBlock(context.Background(), addSubnetBlk1.Bytes())
	require.NoError(err)

	_, err = vm.ParseBlock(context.Background(), addSubnetBlk2.Bytes())
	require.NoError(err)

	require.NoError(addSubnetBlk0.Verify(context.Background()))
	require.NoError(addSubnetBlk0.Accept(context.Background()))

	// Doesn't matter what verify returns as long as it's not panicking.
	_ = addSubnetBlk2.Verify(context.Background())
}

func TestRejectedStateRegressionInvalidValidatorTimestamp(t *testing.T) {
	require := require.New(t)

	vm, baseDB, mutableSharedMemory := defaultVM(t)
	vm.ctx.Lock.Lock()
	defer func() {
		require.NoError(vm.Shutdown(context.Background()))

		vm.ctx.Lock.Unlock()
	}()

	nodeID := ids.GenerateTestNodeID()
	newValidatorStartTime := vm.clock.Time().Add(executor.SyncBound).Add(1 * time.Second)
	newValidatorEndTime := newValidatorStartTime.Add(ts.MinStakingDuration)

	// Create the tx to add a new validator
	addValidatorTx, err := vm.txBuilder.NewAddValidatorTx(
		vm.MinValidatorStake,
		uint64(newValidatorStartTime.Unix()),
		uint64(newValidatorEndTime.Unix()),
		nodeID,
		ids.GenerateTestShortID(),
		reward.PercentDenominator,
		[]*secp256k1.PrivateKey{ts.Keys[0]},
		ids.ShortEmpty,
	)
	require.NoError(err)

	// Create the standard block to add the new validator
	preferredID := vm.manager.Preferred()
	preferred, err := vm.manager.GetBlock(preferredID)
	require.NoError(err)
	preferredChainTime := preferred.Timestamp()
	preferredHeight := preferred.Height()

	statelessBlk, err := block.NewBanffStandardBlock(
		preferredChainTime,
		preferredID,
		preferredHeight+1,
		[]*txs.Tx{addValidatorTx},
	)
	require.NoError(err)

	addValidatorStandardBlk := vm.manager.NewBlock(statelessBlk)
	require.NoError(addValidatorStandardBlk.Verify(context.Background()))

	// Verify that the new validator now in pending validator set
	{
		onAccept, found := vm.manager.GetState(addValidatorStandardBlk.ID())
		require.True(found)

		_, err := onAccept.GetPendingValidator(constants.PrimaryNetworkID, nodeID)
		require.NoError(err)
	}

	// Create the UTXO that will be added to shared memory
	utxo := &avax.UTXO{
		UTXOID: avax.UTXOID{
			TxID: ids.GenerateTestID(),
		},
		Asset: avax.Asset{
			ID: vm.ctx.AVAXAssetID,
		},
		Out: &secp256k1fx.TransferOutput{
			Amt:          vm.TxFee,
			OutputOwners: secp256k1fx.OutputOwners{},
		},
	}

	// Create the import tx that will fail verification
	unsignedImportTx := &txs.ImportTx{
		BaseTx: txs.BaseTx{BaseTx: avax.BaseTx{
			NetworkID:    vm.ctx.NetworkID,
			BlockchainID: vm.ctx.ChainID,
		}},
		SourceChain: vm.ctx.XChainID,
		ImportedInputs: []*avax.TransferableInput{
			{
				UTXOID: utxo.UTXOID,
				Asset:  utxo.Asset,
				In: &secp256k1fx.TransferInput{
					Amt: vm.TxFee,
				},
			},
		},
	}
	signedImportTx := &txs.Tx{Unsigned: unsignedImportTx}
	require.NoError(signedImportTx.Sign(txs.Codec, [][]*secp256k1.PrivateKey{
		{}, // There is one input, with no required signers
	}))

	// Create the standard block that will fail verification, and then be
	// re-verified.
	preferredChainTime = addValidatorStandardBlk.Timestamp()
	preferredID = addValidatorStandardBlk.ID()
	preferredHeight = addValidatorStandardBlk.Height()

	statelessImportBlk, err := block.NewBanffStandardBlock(
		preferredChainTime,
		preferredID,
		preferredHeight+1,
		[]*txs.Tx{signedImportTx},
	)
	require.NoError(err)

	importBlk := vm.manager.NewBlock(statelessImportBlk)

	// Because the shared memory UTXO hasn't been populated, this block is
	// currently invalid.
	err = importBlk.Verify(context.Background())
	require.ErrorIs(err, database.ErrNotFound)

	// Because we no longer ever reject a block in verification, the status
	// should remain as processing.
	importBlkStatus := importBlk.Status()
	require.Equal(choices.Processing, importBlkStatus)

	// Populate the shared memory UTXO.
	m := atomic.NewMemory(prefixdb.New([]byte{5}, baseDB))

	mutableSharedMemory.SharedMemory = m.NewSharedMemory(vm.ctx.ChainID)
	peerSharedMemory := m.NewSharedMemory(vm.ctx.XChainID)

	utxoBytes, err := txs.Codec.Marshal(txs.Version, utxo)
	require.NoError(err)

	inputID := utxo.InputID()
	require.NoError(peerSharedMemory.Apply(
		map[ids.ID]*atomic.Requests{
			vm.ctx.ChainID: {
				PutRequests: []*atomic.Element{
					{
						Key:   inputID[:],
						Value: utxoBytes,
					},
				},
			},
		},
	))

	// Because the shared memory UTXO has now been populated, the block should
	// pass verification.
	require.NoError(importBlk.Verify(context.Background()))

	// The status shouldn't have been changed during a successful verification.
	importBlkStatus = importBlk.Status()
	require.Equal(choices.Processing, importBlkStatus)

	// Move chain time ahead to bring the new validator from the pending
	// validator set into the current validator set.
	vm.clock.Set(newValidatorStartTime)

	// Create the proposal block that should have moved the new validator from
	// the pending validator set into the current validator set.
	preferredID = importBlk.ID()
	preferredHeight = importBlk.Height()

	statelessAdvanceTimeStandardBlk, err := block.NewBanffStandardBlock(
		newValidatorStartTime,
		preferredID,
		preferredHeight+1,
		nil,
	)
	require.NoError(err)

	advanceTimeStandardBlk := vm.manager.NewBlock(statelessAdvanceTimeStandardBlk)
	require.NoError(advanceTimeStandardBlk.Verify(context.Background()))

	// Accept all the blocks
	allBlocks := []snowman.Block{
		addValidatorStandardBlk,
		importBlk,
		advanceTimeStandardBlk,
	}
	for _, blk := range allBlocks {
		require.NoError(blk.Accept(context.Background()))

		status := blk.Status()
		require.Equal(choices.Accepted, status)
	}

	// Force a reload of the state from the database.
	vm.Config.Validators = validators.NewManager()
	execCfg, _ := config.GetExecutionConfig(nil)
	newState, err := state.New(
		vm.db,
		nil,
		prometheus.NewRegistry(),
		&vm.Config,
		execCfg,
		vm.ctx,
		metrics.Noop,
		reward.NewCalculator(vm.Config.RewardConfig),
	)
	require.NoError(err)

	// Verify that new validator is now in the current validator set.
	{
		_, err := newState.GetCurrentValidator(constants.PrimaryNetworkID, nodeID)
		require.NoError(err)

		_, err = newState.GetPendingValidator(constants.PrimaryNetworkID, nodeID)
		require.ErrorIs(err, database.ErrNotFound)

		currentTimestamp := newState.GetTimestamp()
		require.Equal(newValidatorStartTime.Unix(), currentTimestamp.Unix())
	}
}

func TestRejectedStateRegressionInvalidValidatorReward(t *testing.T) {
	require := require.New(t)

	vm, baseDB, mutableSharedMemory := defaultVM(t)
	vm.ctx.Lock.Lock()
	defer func() {
		require.NoError(vm.Shutdown(context.Background()))

		vm.ctx.Lock.Unlock()
	}()

	vm.state.SetCurrentSupply(constants.PrimaryNetworkID, vm.RewardConfig.SupplyCap/2)

	newValidatorStartTime0 := vm.clock.Time().Add(executor.SyncBound).Add(1 * time.Second)
	newValidatorEndTime0 := newValidatorStartTime0.Add(ts.MaxStakingDuration)

	nodeID0 := ids.GenerateTestNodeID()

	// Create the tx to add the first new validator
	addValidatorTx0, err := vm.txBuilder.NewAddValidatorTx(
		vm.MaxValidatorStake,
		uint64(newValidatorStartTime0.Unix()),
		uint64(newValidatorEndTime0.Unix()),
		nodeID0,
		ids.GenerateTestShortID(),
		reward.PercentDenominator,
		[]*secp256k1.PrivateKey{ts.Keys[0]},
		ids.ShortEmpty,
	)
	require.NoError(err)

	// Create the standard block to add the first new validator
	preferredID := vm.manager.Preferred()
	preferred, err := vm.manager.GetBlock(preferredID)
	require.NoError(err)
	preferredChainTime := preferred.Timestamp()
	preferredHeight := preferred.Height()

	statelessAddValidatorStandardBlk0, err := block.NewBanffStandardBlock(
		preferredChainTime,
		preferredID,
		preferredHeight+1,
		[]*txs.Tx{addValidatorTx0},
	)
	require.NoError(err)

	addValidatorStandardBlk0 := vm.manager.NewBlock(statelessAddValidatorStandardBlk0)
	require.NoError(addValidatorStandardBlk0.Verify(context.Background()))

	// Verify that first new validator now in pending validator set
	{
		onAccept, ok := vm.manager.GetState(addValidatorStandardBlk0.ID())
		require.True(ok)

		_, err := onAccept.GetPendingValidator(constants.PrimaryNetworkID, nodeID0)
		require.NoError(err)
	}

	// Move chain time to bring the first new validator from the pending
	// validator set into the current validator set.
	vm.clock.Set(newValidatorStartTime0)

	// Create the proposal block that moves the first new validator from the
	// pending validator set into the current validator set.
	preferredID = addValidatorStandardBlk0.ID()
	preferredHeight = addValidatorStandardBlk0.Height()

	statelessAdvanceTimeStandardBlk0, err := block.NewBanffStandardBlock(
		newValidatorStartTime0,
		preferredID,
		preferredHeight+1,
		nil,
	)
	require.NoError(err)

	advanceTimeStandardBlk0 := vm.manager.NewBlock(statelessAdvanceTimeStandardBlk0)
	require.NoError(advanceTimeStandardBlk0.Verify(context.Background()))

	// Verify that the first new validator is now in the current validator set.
	{
		onAccept, ok := vm.manager.GetState(advanceTimeStandardBlk0.ID())
		require.True(ok)

		_, err := onAccept.GetCurrentValidator(constants.PrimaryNetworkID, nodeID0)
		require.NoError(err)

		_, err = onAccept.GetPendingValidator(constants.PrimaryNetworkID, nodeID0)
		require.ErrorIs(err, database.ErrNotFound)

		currentTimestamp := onAccept.GetTimestamp()
		require.Equal(newValidatorStartTime0.Unix(), currentTimestamp.Unix())
	}

	// Create the UTXO that will be added to shared memory
	utxo := &avax.UTXO{
		UTXOID: avax.UTXOID{
			TxID: ids.GenerateTestID(),
		},
		Asset: avax.Asset{
			ID: vm.ctx.AVAXAssetID,
		},
		Out: &secp256k1fx.TransferOutput{
			Amt:          vm.TxFee,
			OutputOwners: secp256k1fx.OutputOwners{},
		},
	}

	// Create the import tx that will fail verification
	unsignedImportTx := &txs.ImportTx{
		BaseTx: txs.BaseTx{BaseTx: avax.BaseTx{
			NetworkID:    vm.ctx.NetworkID,
			BlockchainID: vm.ctx.ChainID,
		}},
		SourceChain: vm.ctx.XChainID,
		ImportedInputs: []*avax.TransferableInput{
			{
				UTXOID: utxo.UTXOID,
				Asset:  utxo.Asset,
				In: &secp256k1fx.TransferInput{
					Amt: vm.TxFee,
				},
			},
		},
	}
	signedImportTx := &txs.Tx{Unsigned: unsignedImportTx}
	require.NoError(signedImportTx.Sign(txs.Codec, [][]*secp256k1.PrivateKey{
		{}, // There is one input, with no required signers
	}))

	// Create the standard block that will fail verification, and then be
	// re-verified.
	preferredChainTime = advanceTimeStandardBlk0.Timestamp()
	preferredID = advanceTimeStandardBlk0.ID()
	preferredHeight = advanceTimeStandardBlk0.Height()

	statelessImportBlk, err := block.NewBanffStandardBlock(
		preferredChainTime,
		preferredID,
		preferredHeight+1,
		[]*txs.Tx{signedImportTx},
	)
	require.NoError(err)

	importBlk := vm.manager.NewBlock(statelessImportBlk)
	// Because the shared memory UTXO hasn't been populated, this block is
	// currently invalid.
	err = importBlk.Verify(context.Background())
	require.ErrorIs(err, database.ErrNotFound)

	// Because we no longer ever reject a block in verification, the status
	// should remain as processing.
	importBlkStatus := importBlk.Status()
	require.Equal(choices.Processing, importBlkStatus)

	// Populate the shared memory UTXO.
	m := atomic.NewMemory(prefixdb.New([]byte{5}, baseDB))

	mutableSharedMemory.SharedMemory = m.NewSharedMemory(vm.ctx.ChainID)
	peerSharedMemory := m.NewSharedMemory(vm.ctx.XChainID)

	utxoBytes, err := txs.Codec.Marshal(txs.Version, utxo)
	require.NoError(err)

	inputID := utxo.InputID()
	require.NoError(peerSharedMemory.Apply(
		map[ids.ID]*atomic.Requests{
			vm.ctx.ChainID: {
				PutRequests: []*atomic.Element{
					{
						Key:   inputID[:],
						Value: utxoBytes,
					},
				},
			},
		},
	))

	// Because the shared memory UTXO has now been populated, the block should
	// pass verification.
	require.NoError(importBlk.Verify(context.Background()))

	// The status shouldn't have been changed during a successful verification.
	importBlkStatus = importBlk.Status()
	require.Equal(choices.Processing, importBlkStatus)

	newValidatorStartTime1 := newValidatorStartTime0.Add(executor.SyncBound).Add(1 * time.Second)
	newValidatorEndTime1 := newValidatorStartTime1.Add(ts.MaxStakingDuration)

	nodeID1 := ids.GenerateTestNodeID()

	// Create the tx to add the second new validator
	addValidatorTx1, err := vm.txBuilder.NewAddValidatorTx(
		vm.MaxValidatorStake,
		uint64(newValidatorStartTime1.Unix()),
		uint64(newValidatorEndTime1.Unix()),
		nodeID1,
		ids.GenerateTestShortID(),
		reward.PercentDenominator,
		[]*secp256k1.PrivateKey{ts.Keys[1]},
		ids.ShortEmpty,
	)
	require.NoError(err)

	// Create the standard block to add the second new validator
	preferredChainTime = importBlk.Timestamp()
	preferredID = importBlk.ID()
	preferredHeight = importBlk.Height()

	statelessAddValidatorStandardBlk1, err := block.NewBanffStandardBlock(
		preferredChainTime,
		preferredID,
		preferredHeight+1,
		[]*txs.Tx{addValidatorTx1},
	)
	require.NoError(err)

	addValidatorStandardBlk1 := vm.manager.NewBlock(statelessAddValidatorStandardBlk1)

	require.NoError(addValidatorStandardBlk1.Verify(context.Background()))

	// Verify that the second new validator now in pending validator set
	{
		onAccept, ok := vm.manager.GetState(addValidatorStandardBlk1.ID())
		require.True(ok)

		_, err := onAccept.GetPendingValidator(constants.PrimaryNetworkID, nodeID1)
		require.NoError(err)
	}

	// Move chain time to bring the second new validator from the pending
	// validator set into the current validator set.
	vm.clock.Set(newValidatorStartTime1)

	// Create the proposal block that moves the second new validator from the
	// pending validator set into the current validator set.
	preferredID = addValidatorStandardBlk1.ID()
	preferredHeight = addValidatorStandardBlk1.Height()

	statelessAdvanceTimeStandardBlk1, err := block.NewBanffStandardBlock(
		newValidatorStartTime1,
		preferredID,
		preferredHeight+1,
		nil,
	)
	require.NoError(err)

	advanceTimeStandardBlk1 := vm.manager.NewBlock(statelessAdvanceTimeStandardBlk1)
	require.NoError(advanceTimeStandardBlk1.Verify(context.Background()))

	// Verify that the second new validator is now in the current validator set.
	{
		onAccept, ok := vm.manager.GetState(advanceTimeStandardBlk1.ID())
		require.True(ok)

		_, err := onAccept.GetCurrentValidator(constants.PrimaryNetworkID, nodeID1)
		require.NoError(err)

		_, err = onAccept.GetPendingValidator(constants.PrimaryNetworkID, nodeID1)
		require.ErrorIs(err, database.ErrNotFound)

		currentTimestamp := onAccept.GetTimestamp()
		require.Equal(newValidatorStartTime1.Unix(), currentTimestamp.Unix())
	}

	// Accept all the blocks
	allBlocks := []snowman.Block{
		addValidatorStandardBlk0,
		advanceTimeStandardBlk0,
		importBlk,
		addValidatorStandardBlk1,
		advanceTimeStandardBlk1,
	}
	for _, blk := range allBlocks {
		require.NoError(blk.Accept(context.Background()))

		status := blk.Status()
		require.Equal(choices.Accepted, status)
	}

	// Force a reload of the state from the database.
	vm.Config.Validators = validators.NewManager()
	execCfg, _ := config.GetExecutionConfig(nil)
	newState, err := state.New(
		vm.db,
		nil,
		prometheus.NewRegistry(),
		&vm.Config,
		execCfg,
		vm.ctx,
		metrics.Noop,
		reward.NewCalculator(vm.Config.RewardConfig),
	)
	require.NoError(err)

	// Verify that validators are in the current validator set with the correct
	// reward calculated.
	{
		staker0, err := newState.GetCurrentValidator(constants.PrimaryNetworkID, nodeID0)
		require.NoError(err)
		require.Equal(uint64(60000000), staker0.PotentialReward)

		staker1, err := newState.GetCurrentValidator(constants.PrimaryNetworkID, nodeID1)
		require.NoError(err)
		require.Equal(uint64(59999999), staker1.PotentialReward)

		_, err = newState.GetPendingValidator(constants.PrimaryNetworkID, nodeID0)
		require.ErrorIs(err, database.ErrNotFound)

		_, err = newState.GetPendingValidator(constants.PrimaryNetworkID, nodeID1)
		require.ErrorIs(err, database.ErrNotFound)

		currentTimestamp := newState.GetTimestamp()
		require.Equal(newValidatorStartTime1.Unix(), currentTimestamp.Unix())
	}
}

func TestValidatorSetAtCacheOverwriteRegression(t *testing.T) {
	require := require.New(t)

	vm, _, _ := defaultVM(t)
	vm.ctx.Lock.Lock()
	defer func() {
		require.NoError(vm.Shutdown(context.Background()))

		vm.ctx.Lock.Unlock()
	}()

	currentHeight, err := vm.GetCurrentHeight(context.Background())
	require.NoError(err)
	require.Equal(uint64(1), currentHeight)

	expectedValidators1 := map[ids.NodeID]uint64{
<<<<<<< HEAD
		nodeID0: ts.GenesisValidatorWeight,
		nodeID1: ts.GenesisValidatorWeight,
		nodeID2: ts.GenesisValidatorWeight,
		nodeID3: ts.GenesisValidatorWeight,
		nodeID4: ts.GenesisValidatorWeight,
=======
		ts.GenesisNodeIDs[0]: ts.Weight,
		ts.GenesisNodeIDs[1]: ts.Weight,
		ts.GenesisNodeIDs[2]: ts.Weight,
		ts.GenesisNodeIDs[3]: ts.Weight,
		ts.GenesisNodeIDs[4]: ts.Weight,
>>>>>>> 05139360
	}
	validators, err := vm.GetValidatorSet(context.Background(), 1, constants.PrimaryNetworkID)
	require.NoError(err)
	for nodeID, weight := range expectedValidators1 {
		require.Equal(weight, validators[nodeID].Weight)
	}

	newValidatorStartTime0 := vm.clock.Time().Add(executor.SyncBound).Add(1 * time.Second)
	newValidatorEndTime0 := newValidatorStartTime0.Add(ts.MaxStakingDuration)

	extraNodeID := ids.GenerateTestNodeID()

	// Create the tx to add the first new validator
	addValidatorTx0, err := vm.txBuilder.NewAddValidatorTx(
		vm.MaxValidatorStake,
		uint64(newValidatorStartTime0.Unix()),
		uint64(newValidatorEndTime0.Unix()),
		extraNodeID,
		ids.GenerateTestShortID(),
		reward.PercentDenominator,
		[]*secp256k1.PrivateKey{ts.Keys[0]},
		ids.GenerateTestShortID(),
	)
	require.NoError(err)

	// Create the standard block to add the first new validator
	preferredID := vm.manager.Preferred()
	preferred, err := vm.manager.GetBlock(preferredID)
	require.NoError(err)
	preferredChainTime := preferred.Timestamp()
	preferredHeight := preferred.Height()

	statelessStandardBlk, err := block.NewBanffStandardBlock(
		preferredChainTime,
		preferredID,
		preferredHeight+1,
		[]*txs.Tx{addValidatorTx0},
	)
	require.NoError(err)
	addValidatorProposalBlk0 := vm.manager.NewBlock(statelessStandardBlk)
	require.NoError(addValidatorProposalBlk0.Verify(context.Background()))
	require.NoError(addValidatorProposalBlk0.Accept(context.Background()))
	require.NoError(vm.SetPreference(context.Background(), vm.manager.LastAccepted()))

	currentHeight, err = vm.GetCurrentHeight(context.Background())
	require.NoError(err)
	require.Equal(uint64(2), currentHeight)

	for i := uint64(1); i <= 2; i++ {
		validators, err = vm.GetValidatorSet(context.Background(), i, constants.PrimaryNetworkID)
		require.NoError(err)
		for nodeID, weight := range expectedValidators1 {
			require.Equal(weight, validators[nodeID].Weight)
		}
	}

	// Advance chain time to move the first new validator from the pending
	// validator set into the current validator set.
	vm.clock.Set(newValidatorStartTime0)

	// Create the standard block that moves the first new validator from the
	// pending validator set into the current validator set.
	preferredID = vm.manager.Preferred()
	preferred, err = vm.manager.GetBlock(preferredID)
	require.NoError(err)
	preferredID = preferred.ID()
	preferredHeight = preferred.Height()

	statelessStandardBlk, err = block.NewBanffStandardBlock(
		newValidatorStartTime0,
		preferredID,
		preferredHeight+1,
		nil,
	)
	require.NoError(err)
	advanceTimeProposalBlk0 := vm.manager.NewBlock(statelessStandardBlk)
	require.NoError(advanceTimeProposalBlk0.Verify(context.Background()))
	require.NoError(advanceTimeProposalBlk0.Accept(context.Background()))
	require.NoError(vm.SetPreference(context.Background(), vm.manager.LastAccepted()))

	currentHeight, err = vm.GetCurrentHeight(context.Background())
	require.NoError(err)
	require.Equal(uint64(3), currentHeight)

	for i := uint64(1); i <= 2; i++ {
		validators, err = vm.GetValidatorSet(context.Background(), i, constants.PrimaryNetworkID)
		require.NoError(err)
		for nodeID, weight := range expectedValidators1 {
			require.Equal(weight, validators[nodeID].Weight)
		}
	}

	expectedValidators2 := map[ids.NodeID]uint64{
<<<<<<< HEAD
		nodeID0: ts.GenesisValidatorWeight,
		nodeID1: ts.GenesisValidatorWeight,
		nodeID2: ts.GenesisValidatorWeight,
		nodeID3: ts.GenesisValidatorWeight,
		nodeID4: ts.GenesisValidatorWeight,
		nodeID5: vm.MaxValidatorStake,
=======
		ts.GenesisNodeIDs[0]: ts.Weight,
		ts.GenesisNodeIDs[1]: ts.Weight,
		ts.GenesisNodeIDs[2]: ts.Weight,
		ts.GenesisNodeIDs[3]: ts.Weight,
		ts.GenesisNodeIDs[4]: ts.Weight,
		extraNodeID:          vm.MaxValidatorStake,
>>>>>>> 05139360
	}
	validators, err = vm.GetValidatorSet(context.Background(), 3, constants.PrimaryNetworkID)
	require.NoError(err)
	for nodeID, weight := range expectedValidators2 {
		require.Equal(weight, validators[nodeID].Weight)
	}
}

func TestAddDelegatorTxAddBeforeRemove(t *testing.T) {
	require := require.New(t)

	vm, _, _ := defaultVM(t)
	vm.ctx.Lock.Lock()
	defer func() {
		require.NoError(vm.Shutdown(context.Background()))
		vm.ctx.Lock.Unlock()
	}()

	validatorStartTime := vm.clock.Time().Add(executor.SyncBound).Add(1 * time.Second)
	validatorEndTime := validatorStartTime.Add(360 * 24 * time.Hour)
	validatorStake := ts.MaxValidatorStake / 5

	delegator1StartTime := validatorStartTime
	delegator1EndTime := delegator1StartTime.Add(3 * ts.MinStakingDuration)
	delegator1Stake := ts.MaxValidatorStake - validatorStake

	delegator2StartTime := delegator1EndTime
	delegator2EndTime := delegator2StartTime.Add(3 * ts.MinStakingDuration)
	delegator2Stake := ts.MaxValidatorStake - validatorStake

	key, err := secp256k1.NewPrivateKey()
	require.NoError(err)

	id := key.Address()
	nodeID := ids.GenerateTestNodeID()
	changeAddr := ts.Keys[0].PublicKey().Address()

	// create valid tx
	addValidatorTx, err := vm.txBuilder.NewAddValidatorTx(
		validatorStake,
		uint64(validatorStartTime.Unix()),
		uint64(validatorEndTime.Unix()),
		nodeID,
		id,
		reward.PercentDenominator,
		[]*secp256k1.PrivateKey{ts.Keys[0], ts.Keys[1]},
		changeAddr,
	)
	require.NoError(err)

	// issue the add validator tx
	require.NoError(vm.Network.IssueTx(context.Background(), addValidatorTx))

	// trigger block creation for the validator tx
	addValidatorBlock, err := vm.Builder.BuildBlock(context.Background())
	require.NoError(err)
	require.NoError(addValidatorBlock.Verify(context.Background()))
	require.NoError(addValidatorBlock.Accept(context.Background()))
	require.NoError(vm.SetPreference(context.Background(), vm.manager.LastAccepted()))

	// create valid tx
	addFirstDelegatorTx, err := vm.txBuilder.NewAddDelegatorTx(
		delegator1Stake,
		uint64(delegator1StartTime.Unix()),
		uint64(delegator1EndTime.Unix()),
		nodeID,
		ts.Keys[0].PublicKey().Address(),
		[]*secp256k1.PrivateKey{ts.Keys[0], ts.Keys[1]},
		changeAddr,
	)
	require.NoError(err)

	// issue the first add delegator tx
	require.NoError(vm.Network.IssueTx(context.Background(), addFirstDelegatorTx))

	// trigger block creation for the first add delegator tx
	addFirstDelegatorBlock, err := vm.Builder.BuildBlock(context.Background())
	require.NoError(err)
	require.NoError(addFirstDelegatorBlock.Verify(context.Background()))
	require.NoError(addFirstDelegatorBlock.Accept(context.Background()))
	require.NoError(vm.SetPreference(context.Background(), vm.manager.LastAccepted()))

	// create valid tx
	addSecondDelegatorTx, err := vm.txBuilder.NewAddDelegatorTx(
		delegator2Stake,
		uint64(delegator2StartTime.Unix()),
		uint64(delegator2EndTime.Unix()),
		nodeID,
		ts.Keys[0].PublicKey().Address(),
		[]*secp256k1.PrivateKey{ts.Keys[0], ts.Keys[1]},
		changeAddr,
	)
	require.NoError(err)

	// attempting to issue the second add delegator tx should fail because the
	// total stake weight would go over the limit.
	err = vm.Network.IssueTx(context.Background(), addSecondDelegatorTx)
	require.ErrorIs(err, executor.ErrOverDelegated)
}

func TestRemovePermissionedValidatorDuringPendingToCurrentTransitionNotTracked(t *testing.T) {
	require := require.New(t)

	vm, _, _ := defaultVM(t)
	vm.ctx.Lock.Lock()
	defer func() {
		require.NoError(vm.Shutdown(context.Background()))
		vm.ctx.Lock.Unlock()
	}()

	validatorStartTime := vm.clock.Time().Add(executor.SyncBound).Add(1 * time.Second)
	validatorEndTime := validatorStartTime.Add(360 * 24 * time.Hour)

	key, err := secp256k1.NewPrivateKey()
	require.NoError(err)

	id := key.Address()
	nodeID := ids.GenerateTestNodeID()
	changeAddr := ts.Keys[0].PublicKey().Address()

	addValidatorTx, err := vm.txBuilder.NewAddValidatorTx(
		ts.MaxValidatorStake,
		uint64(validatorStartTime.Unix()),
		uint64(validatorEndTime.Unix()),
		nodeID,
		id,
		reward.PercentDenominator,
		[]*secp256k1.PrivateKey{ts.Keys[0], ts.Keys[1]},
		changeAddr,
	)
	require.NoError(err)

	require.NoError(vm.Network.IssueTx(context.Background(), addValidatorTx))

	// trigger block creation for the validator tx
	addValidatorBlock, err := vm.Builder.BuildBlock(context.Background())
	require.NoError(err)
	require.NoError(addValidatorBlock.Verify(context.Background()))
	require.NoError(addValidatorBlock.Accept(context.Background()))
	require.NoError(vm.SetPreference(context.Background(), vm.manager.LastAccepted()))

	createSubnetTx, err := vm.txBuilder.NewCreateSubnetTx(
		1,
		[]ids.ShortID{changeAddr},
		[]*secp256k1.PrivateKey{ts.Keys[0], ts.Keys[1]},
		changeAddr,
	)
	require.NoError(err)

	require.NoError(vm.Network.IssueTx(context.Background(), createSubnetTx))

	// trigger block creation for the subnet tx
	createSubnetBlock, err := vm.Builder.BuildBlock(context.Background())
	require.NoError(err)
	require.NoError(createSubnetBlock.Verify(context.Background()))
	require.NoError(createSubnetBlock.Accept(context.Background()))
	require.NoError(vm.SetPreference(context.Background(), vm.manager.LastAccepted()))

	addSubnetValidatorTx, err := vm.txBuilder.NewAddSubnetValidatorTx(
		ts.MaxValidatorStake,
		uint64(validatorStartTime.Unix()),
		uint64(validatorEndTime.Unix()),
		nodeID,
		createSubnetTx.ID(),
		[]*secp256k1.PrivateKey{ts.Keys[0], ts.Keys[1]},
		changeAddr,
	)
	require.NoError(err)

	require.NoError(vm.Network.IssueTx(context.Background(), addSubnetValidatorTx))

	// trigger block creation for the validator tx
	addSubnetValidatorBlock, err := vm.Builder.BuildBlock(context.Background())
	require.NoError(err)
	require.NoError(addSubnetValidatorBlock.Verify(context.Background()))
	require.NoError(addSubnetValidatorBlock.Accept(context.Background()))
	require.NoError(vm.SetPreference(context.Background(), vm.manager.LastAccepted()))

	emptyValidatorSet, err := vm.GetValidatorSet(
		context.Background(),
		addSubnetValidatorBlock.Height(),
		createSubnetTx.ID(),
	)
	require.NoError(err)
	require.Empty(emptyValidatorSet)

	removeSubnetValidatorTx, err := vm.txBuilder.NewRemoveSubnetValidatorTx(
		nodeID,
		createSubnetTx.ID(),
		[]*secp256k1.PrivateKey{ts.Keys[0], ts.Keys[1]},
		changeAddr,
	)
	require.NoError(err)

	// Set the clock so that the validator will be moved from the pending
	// validator set into the current validator set.
	vm.clock.Set(validatorStartTime)

	require.NoError(vm.Network.IssueTx(context.Background(), removeSubnetValidatorTx))

	// trigger block creation for the validator tx
	removeSubnetValidatorBlock, err := vm.Builder.BuildBlock(context.Background())
	require.NoError(err)
	require.NoError(removeSubnetValidatorBlock.Verify(context.Background()))
	require.NoError(removeSubnetValidatorBlock.Accept(context.Background()))
	require.NoError(vm.SetPreference(context.Background(), vm.manager.LastAccepted()))

	emptyValidatorSet, err = vm.GetValidatorSet(
		context.Background(),
		addSubnetValidatorBlock.Height(),
		createSubnetTx.ID(),
	)
	require.NoError(err)
	require.Empty(emptyValidatorSet)
}

func TestRemovePermissionedValidatorDuringPendingToCurrentTransitionTracked(t *testing.T) {
	require := require.New(t)

	vm, _, _ := defaultVM(t)
	vm.ctx.Lock.Lock()
	defer func() {
		require.NoError(vm.Shutdown(context.Background()))
		vm.ctx.Lock.Unlock()
	}()

	validatorStartTime := vm.clock.Time().Add(executor.SyncBound).Add(1 * time.Second)
	validatorEndTime := validatorStartTime.Add(360 * 24 * time.Hour)

	key, err := secp256k1.NewPrivateKey()
	require.NoError(err)

	id := key.PublicKey().Address()
	nodeID := ids.GenerateTestNodeID()
	changeAddr := ts.Keys[0].PublicKey().Address()

	addValidatorTx, err := vm.txBuilder.NewAddValidatorTx(
		ts.MaxValidatorStake,
		uint64(validatorStartTime.Unix()),
		uint64(validatorEndTime.Unix()),
		nodeID,
		id,
		reward.PercentDenominator,
		[]*secp256k1.PrivateKey{ts.Keys[0], ts.Keys[1]},
		changeAddr,
	)
	require.NoError(err)

	require.NoError(vm.Network.IssueTx(context.Background(), addValidatorTx))

	// trigger block creation for the validator tx
	addValidatorBlock, err := vm.Builder.BuildBlock(context.Background())
	require.NoError(err)
	require.NoError(addValidatorBlock.Verify(context.Background()))
	require.NoError(addValidatorBlock.Accept(context.Background()))
	require.NoError(vm.SetPreference(context.Background(), vm.manager.LastAccepted()))

	createSubnetTx, err := vm.txBuilder.NewCreateSubnetTx(
		1,
		[]ids.ShortID{changeAddr},
		[]*secp256k1.PrivateKey{ts.Keys[0], ts.Keys[1]},
		changeAddr,
	)
	require.NoError(err)

	require.NoError(vm.Network.IssueTx(context.Background(), createSubnetTx))

	// trigger block creation for the subnet tx
	createSubnetBlock, err := vm.Builder.BuildBlock(context.Background())
	require.NoError(err)
	require.NoError(createSubnetBlock.Verify(context.Background()))
	require.NoError(createSubnetBlock.Accept(context.Background()))
	require.NoError(vm.SetPreference(context.Background(), vm.manager.LastAccepted()))

	addSubnetValidatorTx, err := vm.txBuilder.NewAddSubnetValidatorTx(
		ts.MaxValidatorStake,
		uint64(validatorStartTime.Unix()),
		uint64(validatorEndTime.Unix()),
		nodeID,
		createSubnetTx.ID(),
		[]*secp256k1.PrivateKey{ts.Keys[0], ts.Keys[1]},
		changeAddr,
	)
	require.NoError(err)

	require.NoError(vm.Network.IssueTx(context.Background(), addSubnetValidatorTx))

	// trigger block creation for the validator tx
	addSubnetValidatorBlock, err := vm.Builder.BuildBlock(context.Background())
	require.NoError(err)
	require.NoError(addSubnetValidatorBlock.Verify(context.Background()))
	require.NoError(addSubnetValidatorBlock.Accept(context.Background()))
	require.NoError(vm.SetPreference(context.Background(), vm.manager.LastAccepted()))

	removeSubnetValidatorTx, err := vm.txBuilder.NewRemoveSubnetValidatorTx(
		nodeID,
		createSubnetTx.ID(),
		[]*secp256k1.PrivateKey{ts.Keys[0], ts.Keys[1]},
		changeAddr,
	)
	require.NoError(err)

	// Set the clock so that the validator will be moved from the pending
	// validator set into the current validator set.
	vm.clock.Set(validatorStartTime)

	require.NoError(vm.Network.IssueTx(context.Background(), removeSubnetValidatorTx))

	// trigger block creation for the validator tx
	removeSubnetValidatorBlock, err := vm.Builder.BuildBlock(context.Background())
	require.NoError(err)
	require.NoError(removeSubnetValidatorBlock.Verify(context.Background()))
	require.NoError(removeSubnetValidatorBlock.Accept(context.Background()))
	require.NoError(vm.SetPreference(context.Background(), vm.manager.LastAccepted()))
}

// GetValidatorSet must return the BLS test.Keys for a given validator correctly when
// queried at a previous height, even in case it has currently expired
func TestSubnetValidatorBLSKeyDiffAfterExpiry(t *testing.T) {
	// setup
	require := require.New(t)
	vm, _, _ := defaultVM(t)
	vm.ctx.Lock.Lock()
	defer func() {
		require.NoError(vm.Shutdown(context.Background()))

		vm.ctx.Lock.Unlock()
	}()
	subnetID := testSubnet1.TxID

	// setup time
	currentTime := ts.GenesisTime
	vm.clock.Set(currentTime)
	vm.state.SetTimestamp(currentTime)

	// A subnet validator stakes and then stops; also its primary network counterpart stops staking
	var (
		primaryStartTime   = currentTime.Add(executor.SyncBound)
		subnetStartTime    = primaryStartTime.Add(executor.SyncBound)
		subnetEndTime      = subnetStartTime.Add(ts.MinStakingDuration)
		primaryEndTime     = subnetEndTime.Add(time.Second)
		primaryReStartTime = primaryEndTime.Add(executor.SyncBound)
		primaryReEndTime   = primaryReStartTime.Add(ts.MinStakingDuration)
	)

	// insert primary network validator
	var (
		nodeID = ids.GenerateTestNodeID()
		addr   = ts.Keys[0].PublicKey().Address()
	)
	sk1, err := bls.NewSecretKey()
	require.NoError(err)

	// build primary network validator with BLS key
	utxoHandler := utxo.NewHandler(vm.ctx, &vm.clock, vm.fx)
	ins, unstakedOuts, stakedOuts, signers, err := utxoHandler.Spend(
		vm.state,
		ts.Keys,
		vm.MinValidatorStake,
		vm.Config.AddPrimaryNetworkValidatorFee,
		addr, // change Addresss
	)
	require.NoError(err)

	uPrimaryTx := &txs.AddPermissionlessValidatorTx{
		BaseTx: txs.BaseTx{BaseTx: avax.BaseTx{
			NetworkID:    vm.ctx.NetworkID,
			BlockchainID: vm.ctx.ChainID,
			Ins:          ins,
			Outs:         unstakedOuts,
		}},
		Validator: txs.Validator{
			NodeID: nodeID,
			Start:  uint64(primaryStartTime.Unix()),
			End:    uint64(primaryEndTime.Unix()),
			Wght:   vm.MinValidatorStake,
		},
		Subnet:    constants.PrimaryNetworkID,
		Signer:    signer.NewProofOfPossession(sk1),
		StakeOuts: stakedOuts,
		ValidatorRewardsOwner: &secp256k1fx.OutputOwners{
			Locktime:  0,
			Threshold: 1,
			Addrs: []ids.ShortID{
				addr,
			},
		},
		DelegatorRewardsOwner: &secp256k1fx.OutputOwners{
			Locktime:  0,
			Threshold: 1,
			Addrs: []ids.ShortID{
				addr,
			},
		},
		DelegationShares: reward.PercentDenominator,
	}
	primaryTx, err := txs.NewSigned(uPrimaryTx, txs.Codec, signers)
	require.NoError(err)
	require.NoError(primaryTx.SyntacticVerify(vm.ctx))

	require.NoError(vm.Network.IssueTx(context.Background(), primaryTx))
	require.NoError(buildAndAcceptStandardBlock(vm))

	// move time ahead, promoting primary validator to current
	currentTime = primaryStartTime
	vm.clock.Set(currentTime)
	vm.state.SetTimestamp(currentTime)
	require.NoError(buildAndAcceptStandardBlock(vm))

	_, err = vm.state.GetCurrentValidator(constants.PrimaryNetworkID, nodeID)
	require.NoError(err)

	primaryStartHeight, err := vm.GetCurrentHeight(context.Background())
	require.NoError(err)

	// insert the subnet validator
	subnetTx, err := vm.txBuilder.NewAddSubnetValidatorTx(
		1,                              // Weight
		uint64(subnetStartTime.Unix()), // Start time
		uint64(subnetEndTime.Unix()),   // end time
		nodeID,                         // Node ID
		subnetID,
		[]*secp256k1.PrivateKey{ts.Keys[0], ts.Keys[1]},
		addr,
	)
	require.NoError(err)

	require.NoError(vm.Network.IssueTx(context.Background(), subnetTx))
	require.NoError(buildAndAcceptStandardBlock(vm))

	// move time ahead, promoting the subnet validator to current
	currentTime = subnetStartTime
	vm.clock.Set(currentTime)
	vm.state.SetTimestamp(currentTime)
	require.NoError(buildAndAcceptStandardBlock(vm))

	_, err = vm.state.GetCurrentValidator(subnetID, nodeID)
	require.NoError(err)

	subnetStartHeight, err := vm.GetCurrentHeight(context.Background())
	require.NoError(err)

	// move time ahead, terminating the subnet validator
	currentTime = subnetEndTime
	vm.clock.Set(currentTime)
	vm.state.SetTimestamp(currentTime)
	require.NoError(buildAndAcceptStandardBlock(vm))

	_, err = vm.state.GetCurrentValidator(subnetID, nodeID)
	require.ErrorIs(err, database.ErrNotFound)

	subnetEndHeight, err := vm.GetCurrentHeight(context.Background())
	require.NoError(err)

	// move time ahead, terminating primary network validator
	currentTime = primaryEndTime
	vm.clock.Set(currentTime)
	vm.state.SetTimestamp(currentTime)

	blk, err := vm.Builder.BuildBlock(context.Background()) // must be a proposal block rewarding the primary validator
	require.NoError(err)
	require.NoError(blk.Verify(context.Background()))

	proposalBlk := blk.(snowman.OracleBlock)
	options, err := proposalBlk.Options(context.Background())
	require.NoError(err)

	commit := options[0].(*blockexecutor.Block)
	require.IsType(&block.BanffCommitBlock{}, commit.Block)

	require.NoError(blk.Accept(context.Background()))
	require.NoError(commit.Verify(context.Background()))
	require.NoError(commit.Accept(context.Background()))
	require.NoError(vm.SetPreference(context.Background(), vm.manager.LastAccepted()))

	_, err = vm.state.GetCurrentValidator(constants.PrimaryNetworkID, nodeID)
	require.ErrorIs(err, database.ErrNotFound)

	primaryEndHeight, err := vm.GetCurrentHeight(context.Background())
	require.NoError(err)

	// reinsert primary validator with a different BLS key
	sk2, err := bls.NewSecretKey()
	require.NoError(err)
	require.NotEqual(sk1, sk2)

	ins, unstakedOuts, stakedOuts, signers, err = utxoHandler.Spend(
		vm.state,
		ts.Keys,
		vm.MinValidatorStake,
		vm.Config.AddPrimaryNetworkValidatorFee,
		addr, // change Addresss
	)
	require.NoError(err)

	uPrimaryRestartTx := &txs.AddPermissionlessValidatorTx{
		BaseTx: txs.BaseTx{BaseTx: avax.BaseTx{
			NetworkID:    vm.ctx.NetworkID,
			BlockchainID: vm.ctx.ChainID,
			Ins:          ins,
			Outs:         unstakedOuts,
		}},
		Validator: txs.Validator{
			NodeID: nodeID,
			Start:  uint64(primaryReStartTime.Unix()),
			End:    uint64(primaryReEndTime.Unix()),
			Wght:   vm.MinValidatorStake,
		},
		Subnet:    constants.PrimaryNetworkID,
		Signer:    signer.NewProofOfPossession(sk2),
		StakeOuts: stakedOuts,
		ValidatorRewardsOwner: &secp256k1fx.OutputOwners{
			Locktime:  0,
			Threshold: 1,
			Addrs: []ids.ShortID{
				addr,
			},
		},
		DelegatorRewardsOwner: &secp256k1fx.OutputOwners{
			Locktime:  0,
			Threshold: 1,
			Addrs: []ids.ShortID{
				addr,
			},
		},
		DelegationShares: reward.PercentDenominator,
	}
	primaryRestartTx, err := txs.NewSigned(uPrimaryRestartTx, txs.Codec, signers)
	require.NoError(err)
	require.NoError(uPrimaryRestartTx.SyntacticVerify(vm.ctx))

	require.NoError(vm.Network.IssueTx(context.Background(), primaryRestartTx))
	require.NoError(buildAndAcceptStandardBlock(vm))

	// move time ahead, promoting restarted primary validator to current
	currentTime = primaryReStartTime
	vm.clock.Set(currentTime)
	vm.state.SetTimestamp(currentTime)
	require.NoError(buildAndAcceptStandardBlock(vm))

	_, err = vm.state.GetCurrentValidator(constants.PrimaryNetworkID, nodeID)
	require.NoError(err)

	primaryRestartHeight, err := vm.GetCurrentHeight(context.Background())
	require.NoError(err)

	// Show that validators are rebuilt with the right BLS key
	for height := primaryStartHeight; height < primaryEndHeight; height++ {
		require.NoError(checkValidatorBlsKeyIsSet(
			vm.State,
			nodeID,
			constants.PrimaryNetworkID,
			height,
			uPrimaryTx.Signer.Key(),
		))
	}
	for height := primaryEndHeight; height < primaryRestartHeight; height++ {
		err := checkValidatorBlsKeyIsSet(
			vm.State,
			nodeID,
			constants.PrimaryNetworkID,
			primaryEndHeight,
			uPrimaryTx.Signer.Key(),
		)
		require.ErrorIs(err, database.ErrNotFound)
	}
	require.NoError(checkValidatorBlsKeyIsSet(
		vm.State,
		nodeID,
		constants.PrimaryNetworkID,
		primaryRestartHeight,
		uPrimaryRestartTx.Signer.Key(),
	))

	for height := subnetStartHeight; height < subnetEndHeight; height++ {
		require.NoError(checkValidatorBlsKeyIsSet(
			vm.State,
			nodeID,
			subnetID,
			height,
			uPrimaryTx.Signer.Key(),
		))
	}

	for height := subnetEndHeight; height <= primaryRestartHeight; height++ {
		err := checkValidatorBlsKeyIsSet(
			vm.State,
			nodeID,
			subnetID,
			primaryEndHeight,
			uPrimaryTx.Signer.Key(),
		)
		require.ErrorIs(err, database.ErrNotFound)
	}
}

func TestPrimaryNetworkValidatorPopulatedToEmptyBLSKeyDiff(t *testing.T) {
	// A primary network validator has an empty BLS key. Then it restakes adding
	// the BLS key. Querying the validator set back when BLS key was empty must
	// return an empty BLS key.

	// setup
	require := require.New(t)
	vm, _, _ := defaultVM(t)
	vm.ctx.Lock.Lock()
	defer func() {
		require.NoError(vm.Shutdown(context.Background()))

		vm.ctx.Lock.Unlock()
	}()

	// setup time
	currentTime := ts.GenesisTime
	vm.clock.Set(currentTime)
	vm.state.SetTimestamp(currentTime)

	// A primary network validator stake twice
	var (
		primaryStartTime1 = currentTime.Add(executor.SyncBound)
		primaryEndTime1   = primaryStartTime1.Add(ts.MinStakingDuration)
		primaryStartTime2 = primaryEndTime1.Add(executor.SyncBound)
		primaryEndTime2   = primaryStartTime2.Add(ts.MinStakingDuration)
	)

	// Add a primary network validator with no BLS key
	nodeID := ids.GenerateTestNodeID()
	addr := ts.Keys[0].PublicKey().Address()
	primaryTx1, err := vm.txBuilder.NewAddValidatorTx(
		vm.MinValidatorStake,
		uint64(primaryStartTime1.Unix()),
		uint64(primaryEndTime1.Unix()),
		nodeID,
		addr,
		reward.PercentDenominator,
		[]*secp256k1.PrivateKey{ts.Keys[0]},
		addr,
	)
	require.NoError(err)

	require.NoError(vm.Network.IssueTx(context.Background(), primaryTx1))
	require.NoError(buildAndAcceptStandardBlock(vm))

	// move time ahead, promoting primary validator to current
	currentTime = primaryStartTime1
	vm.clock.Set(currentTime)
	vm.state.SetTimestamp(currentTime)
	require.NoError(buildAndAcceptStandardBlock(vm))

	_, err = vm.state.GetCurrentValidator(constants.PrimaryNetworkID, nodeID)
	require.NoError(err)

	primaryStartHeight, err := vm.GetCurrentHeight(context.Background())
	require.NoError(err)

	// move time ahead, terminating primary network validator
	currentTime = primaryEndTime1
	vm.clock.Set(currentTime)
	vm.state.SetTimestamp(currentTime)

	blk, err := vm.Builder.BuildBlock(context.Background()) // must be a proposal block rewarding the primary validator
	require.NoError(err)
	require.NoError(blk.Verify(context.Background()))

	proposalBlk := blk.(snowman.OracleBlock)
	options, err := proposalBlk.Options(context.Background())
	require.NoError(err)

	commit := options[0].(*blockexecutor.Block)
	require.IsType(&block.BanffCommitBlock{}, commit.Block)

	require.NoError(blk.Accept(context.Background()))
	require.NoError(commit.Verify(context.Background()))
	require.NoError(commit.Accept(context.Background()))
	require.NoError(vm.SetPreference(context.Background(), vm.manager.LastAccepted()))

	_, err = vm.state.GetCurrentValidator(constants.PrimaryNetworkID, nodeID)
	require.ErrorIs(err, database.ErrNotFound)

	primaryEndHeight, err := vm.GetCurrentHeight(context.Background())
	require.NoError(err)

	// reinsert primary validator with a different BLS key
	sk2, err := bls.NewSecretKey()
	require.NoError(err)

	utxoHandler := utxo.NewHandler(vm.ctx, &vm.clock, vm.fx)
	ins, unstakedOuts, stakedOuts, signers, err := utxoHandler.Spend(
		vm.state,
		ts.Keys,
		vm.MinValidatorStake,
		vm.Config.AddPrimaryNetworkValidatorFee,
		addr, // change Addresss
	)
	require.NoError(err)

	uPrimaryRestartTx := &txs.AddPermissionlessValidatorTx{
		BaseTx: txs.BaseTx{BaseTx: avax.BaseTx{
			NetworkID:    vm.ctx.NetworkID,
			BlockchainID: vm.ctx.ChainID,
			Ins:          ins,
			Outs:         unstakedOuts,
		}},
		Validator: txs.Validator{
			NodeID: nodeID,
			Start:  uint64(primaryStartTime2.Unix()),
			End:    uint64(primaryEndTime2.Unix()),
			Wght:   vm.MinValidatorStake,
		},
		Subnet:    constants.PrimaryNetworkID,
		Signer:    signer.NewProofOfPossession(sk2),
		StakeOuts: stakedOuts,
		ValidatorRewardsOwner: &secp256k1fx.OutputOwners{
			Locktime:  0,
			Threshold: 1,
			Addrs: []ids.ShortID{
				addr,
			},
		},
		DelegatorRewardsOwner: &secp256k1fx.OutputOwners{
			Locktime:  0,
			Threshold: 1,
			Addrs: []ids.ShortID{
				addr,
			},
		},
		DelegationShares: reward.PercentDenominator,
	}
	primaryRestartTx, err := txs.NewSigned(uPrimaryRestartTx, txs.Codec, signers)
	require.NoError(err)
	require.NoError(uPrimaryRestartTx.SyntacticVerify(vm.ctx))

	require.NoError(vm.Network.IssueTx(context.Background(), primaryRestartTx))
	require.NoError(buildAndAcceptStandardBlock(vm))

	// move time ahead, promoting restarted primary validator to current
	currentTime = primaryStartTime2
	vm.clock.Set(currentTime)
	vm.state.SetTimestamp(currentTime)
	require.NoError(buildAndAcceptStandardBlock(vm))

	_, err = vm.state.GetCurrentValidator(constants.PrimaryNetworkID, nodeID)
	require.NoError(err)

	emptySigner := &signer.Empty{}
	for height := primaryStartHeight; height < primaryEndHeight; height++ {
		require.NoError(checkValidatorBlsKeyIsSet(
			vm.State,
			nodeID,
			constants.PrimaryNetworkID,
			height,
			emptySigner.Key(),
		))
	}
}

func TestSubnetValidatorPopulatedToEmptyBLSKeyDiff(t *testing.T) {
	// A primary network validator has an empty BLS key and a subnet validator.
	// Primary network validator terminates its first staking cycle and it
	// restakes adding the BLS key. Querying the validator set back when BLS key
	// was empty must return an empty BLS key for the subnet validator

	// setup
	require := require.New(t)
	vm, _, _ := defaultVM(t)
	vm.ctx.Lock.Lock()
	defer func() {
		require.NoError(vm.Shutdown(context.Background()))

		vm.ctx.Lock.Unlock()
	}()
	subnetID := testSubnet1.TxID

	// setup time
	currentTime := ts.GenesisTime
	vm.clock.Set(currentTime)
	vm.state.SetTimestamp(currentTime)

	// A primary network validator stake twice
	var (
		primaryStartTime1 = currentTime.Add(executor.SyncBound)
		subnetStartTime   = primaryStartTime1.Add(executor.SyncBound)
		subnetEndTime     = subnetStartTime.Add(ts.MinStakingDuration)
		primaryEndTime1   = subnetEndTime.Add(time.Second)
		primaryStartTime2 = primaryEndTime1.Add(executor.SyncBound)
		primaryEndTime2   = primaryStartTime2.Add(ts.MinStakingDuration)
	)

	// Add a primary network validator with no BLS key
	nodeID := ids.GenerateTestNodeID()
	addr := ts.Keys[0].PublicKey().Address()
	primaryTx1, err := vm.txBuilder.NewAddValidatorTx(
		vm.MinValidatorStake,
		uint64(primaryStartTime1.Unix()),
		uint64(primaryEndTime1.Unix()),
		nodeID,
		addr,
		reward.PercentDenominator,
		[]*secp256k1.PrivateKey{ts.Keys[0]},
		addr,
	)
	require.NoError(err)

	require.NoError(vm.Network.IssueTx(context.Background(), primaryTx1))
	require.NoError(buildAndAcceptStandardBlock(vm))

	// move time ahead, promoting primary validator to current
	currentTime = primaryStartTime1
	vm.clock.Set(currentTime)
	vm.state.SetTimestamp(currentTime)
	require.NoError(buildAndAcceptStandardBlock(vm))

	_, err = vm.state.GetCurrentValidator(constants.PrimaryNetworkID, nodeID)
	require.NoError(err)

	primaryStartHeight, err := vm.GetCurrentHeight(context.Background())
	require.NoError(err)

	// insert the subnet validator
	subnetTx, err := vm.txBuilder.NewAddSubnetValidatorTx(
		1,                              // Weight
		uint64(subnetStartTime.Unix()), // Start time
		uint64(subnetEndTime.Unix()),   // end time
		nodeID,                         // Node ID
		subnetID,
		[]*secp256k1.PrivateKey{ts.Keys[0], ts.Keys[1]},
		addr,
	)
	require.NoError(err)

	require.NoError(vm.Network.IssueTx(context.Background(), subnetTx))
	require.NoError(buildAndAcceptStandardBlock(vm))

	// move time ahead, promoting the subnet validator to current
	currentTime = subnetStartTime
	vm.clock.Set(currentTime)
	vm.state.SetTimestamp(currentTime)
	require.NoError(buildAndAcceptStandardBlock(vm))

	_, err = vm.state.GetCurrentValidator(subnetID, nodeID)
	require.NoError(err)

	subnetStartHeight, err := vm.GetCurrentHeight(context.Background())
	require.NoError(err)

	// move time ahead, terminating the subnet validator
	currentTime = subnetEndTime
	vm.clock.Set(currentTime)
	vm.state.SetTimestamp(currentTime)
	require.NoError(buildAndAcceptStandardBlock(vm))

	_, err = vm.state.GetCurrentValidator(subnetID, nodeID)
	require.ErrorIs(err, database.ErrNotFound)

	subnetEndHeight, err := vm.GetCurrentHeight(context.Background())
	require.NoError(err)

	// move time ahead, terminating primary network validator
	currentTime = primaryEndTime1
	vm.clock.Set(currentTime)
	vm.state.SetTimestamp(currentTime)

	blk, err := vm.Builder.BuildBlock(context.Background()) // must be a proposal block rewarding the primary validator
	require.NoError(err)
	require.NoError(blk.Verify(context.Background()))

	proposalBlk := blk.(snowman.OracleBlock)
	options, err := proposalBlk.Options(context.Background())
	require.NoError(err)

	commit := options[0].(*blockexecutor.Block)
	require.IsType(&block.BanffCommitBlock{}, commit.Block)

	require.NoError(blk.Accept(context.Background()))
	require.NoError(commit.Verify(context.Background()))
	require.NoError(commit.Accept(context.Background()))
	require.NoError(vm.SetPreference(context.Background(), vm.manager.LastAccepted()))

	_, err = vm.state.GetCurrentValidator(constants.PrimaryNetworkID, nodeID)
	require.ErrorIs(err, database.ErrNotFound)

	primaryEndHeight, err := vm.GetCurrentHeight(context.Background())
	require.NoError(err)

	// reinsert primary validator with a different BLS key
	sk2, err := bls.NewSecretKey()
	require.NoError(err)

	utxoHandler := utxo.NewHandler(vm.ctx, &vm.clock, vm.fx)
	ins, unstakedOuts, stakedOuts, signers, err := utxoHandler.Spend(
		vm.state,
		ts.Keys,
		vm.MinValidatorStake,
		vm.Config.AddPrimaryNetworkValidatorFee,
		addr, // change Addresss
	)
	require.NoError(err)

	uPrimaryRestartTx := &txs.AddPermissionlessValidatorTx{
		BaseTx: txs.BaseTx{BaseTx: avax.BaseTx{
			NetworkID:    vm.ctx.NetworkID,
			BlockchainID: vm.ctx.ChainID,
			Ins:          ins,
			Outs:         unstakedOuts,
		}},
		Validator: txs.Validator{
			NodeID: nodeID,
			Start:  uint64(primaryStartTime2.Unix()),
			End:    uint64(primaryEndTime2.Unix()),
			Wght:   vm.MinValidatorStake,
		},
		Subnet:    constants.PrimaryNetworkID,
		Signer:    signer.NewProofOfPossession(sk2),
		StakeOuts: stakedOuts,
		ValidatorRewardsOwner: &secp256k1fx.OutputOwners{
			Locktime:  0,
			Threshold: 1,
			Addrs: []ids.ShortID{
				addr,
			},
		},
		DelegatorRewardsOwner: &secp256k1fx.OutputOwners{
			Locktime:  0,
			Threshold: 1,
			Addrs: []ids.ShortID{
				addr,
			},
		},
		DelegationShares: reward.PercentDenominator,
	}
	primaryRestartTx, err := txs.NewSigned(uPrimaryRestartTx, txs.Codec, signers)
	require.NoError(err)
	require.NoError(uPrimaryRestartTx.SyntacticVerify(vm.ctx))

	require.NoError(vm.Network.IssueTx(context.Background(), primaryRestartTx))
	require.NoError(buildAndAcceptStandardBlock(vm))

	// move time ahead, promoting restarted primary validator to current
	currentTime = primaryStartTime2
	vm.clock.Set(currentTime)
	vm.state.SetTimestamp(currentTime)

	require.NoError(buildAndAcceptStandardBlock(vm))
	_, err = vm.state.GetCurrentValidator(constants.PrimaryNetworkID, nodeID)
	require.NoError(err)

	emptySigner := &signer.Empty{}
	for height := primaryStartHeight; height < primaryEndHeight; height++ {
		require.NoError(checkValidatorBlsKeyIsSet(
			vm.State,
			nodeID,
			constants.PrimaryNetworkID,
			height,
			emptySigner.Key(),
		))
	}
	for height := subnetStartHeight; height < subnetEndHeight; height++ {
		require.NoError(checkValidatorBlsKeyIsSet(
			vm.State,
			nodeID,
			subnetID,
			height,
			emptySigner.Key(),
		))
	}
}

func TestSubnetValidatorSetAfterPrimaryNetworkValidatorRemoval(t *testing.T) {
	// A primary network validator and a subnet validator are running.
	// Primary network validator terminates its staking cycle.
	// Querying the validator set when the subnet validator existed should
	// succeed.

	// setup
	require := require.New(t)
	vm, _, _ := defaultVM(t)
	vm.ctx.Lock.Lock()
	defer func() {
		require.NoError(vm.Shutdown(context.Background()))

		vm.ctx.Lock.Unlock()
	}()
	subnetID := testSubnet1.TxID

	// setup time
	currentTime := ts.GenesisTime
	vm.clock.Set(currentTime)
	vm.state.SetTimestamp(currentTime)

	// A primary network validator stake twice
	var (
		primaryStartTime1 = currentTime.Add(executor.SyncBound)
		subnetStartTime   = primaryStartTime1.Add(executor.SyncBound)
		subnetEndTime     = subnetStartTime.Add(ts.MinStakingDuration)
		primaryEndTime1   = subnetEndTime.Add(time.Second)
	)

	// Add a primary network validator with no BLS key
	nodeID := ids.GenerateTestNodeID()
	addr := ts.Keys[0].PublicKey().Address()
	primaryTx1, err := vm.txBuilder.NewAddValidatorTx(
		vm.MinValidatorStake,
		uint64(primaryStartTime1.Unix()),
		uint64(primaryEndTime1.Unix()),
		nodeID,
		addr,
		reward.PercentDenominator,
		[]*secp256k1.PrivateKey{ts.Keys[0]},
		addr,
	)
	require.NoError(err)

	require.NoError(vm.Network.IssueTx(context.Background(), primaryTx1))
	require.NoError(buildAndAcceptStandardBlock(vm))

	// move time ahead, promoting primary validator to current
	currentTime = primaryStartTime1
	vm.clock.Set(currentTime)
	vm.state.SetTimestamp(currentTime)
	require.NoError(buildAndAcceptStandardBlock(vm))

	_, err = vm.state.GetCurrentValidator(constants.PrimaryNetworkID, nodeID)
	require.NoError(err)

	// insert the subnet validator
	subnetTx, err := vm.txBuilder.NewAddSubnetValidatorTx(
		1,                              // Weight
		uint64(subnetStartTime.Unix()), // Start time
		uint64(subnetEndTime.Unix()),   // end time
		nodeID,                         // Node ID
		subnetID,
		[]*secp256k1.PrivateKey{ts.Keys[0], ts.Keys[1]},
		addr,
	)
	require.NoError(err)

	require.NoError(vm.Network.IssueTx(context.Background(), subnetTx))
	require.NoError(buildAndAcceptStandardBlock(vm))

	// move time ahead, promoting the subnet validator to current
	currentTime = subnetStartTime
	vm.clock.Set(currentTime)
	vm.state.SetTimestamp(currentTime)
	require.NoError(buildAndAcceptStandardBlock(vm))

	_, err = vm.state.GetCurrentValidator(subnetID, nodeID)
	require.NoError(err)

	subnetStartHeight, err := vm.GetCurrentHeight(context.Background())
	require.NoError(err)

	// move time ahead, terminating the subnet validator
	currentTime = subnetEndTime
	vm.clock.Set(currentTime)
	vm.state.SetTimestamp(currentTime)
	require.NoError(buildAndAcceptStandardBlock(vm))

	_, err = vm.state.GetCurrentValidator(subnetID, nodeID)
	require.ErrorIs(err, database.ErrNotFound)

	// move time ahead, terminating primary network validator
	currentTime = primaryEndTime1
	vm.clock.Set(currentTime)
	vm.state.SetTimestamp(currentTime)

	blk, err := vm.Builder.BuildBlock(context.Background()) // must be a proposal block rewarding the primary validator
	require.NoError(err)
	require.NoError(blk.Verify(context.Background()))

	proposalBlk := blk.(snowman.OracleBlock)
	options, err := proposalBlk.Options(context.Background())
	require.NoError(err)

	commit := options[0].(*blockexecutor.Block)
	require.IsType(&block.BanffCommitBlock{}, commit.Block)

	require.NoError(blk.Accept(context.Background()))
	require.NoError(commit.Verify(context.Background()))
	require.NoError(commit.Accept(context.Background()))
	require.NoError(vm.SetPreference(context.Background(), vm.manager.LastAccepted()))

	_, err = vm.state.GetCurrentValidator(constants.PrimaryNetworkID, nodeID)
	require.ErrorIs(err, database.ErrNotFound)

	// Generating the validator set should not error when re-introducing a
	// subnet validator whose primary network validator was also removed.
	_, err = vm.State.GetValidatorSet(context.Background(), subnetStartHeight, subnetID)
	require.NoError(err)
}

func buildAndAcceptStandardBlock(vm *VM) error {
	blk, err := vm.Builder.BuildBlock(context.Background())
	if err != nil {
		return err
	}

	if err := blk.Verify(context.Background()); err != nil {
		return err
	}

	if err := blk.Accept(context.Background()); err != nil {
		return err
	}

	return vm.SetPreference(context.Background(), vm.manager.LastAccepted())
}

func checkValidatorBlsKeyIsSet(
	valState validators.State,
	nodeID ids.NodeID,
	subnetID ids.ID,
	height uint64,
	expectedBlsKey *bls.PublicKey,
) error {
	vals, err := valState.GetValidatorSet(context.Background(), height, subnetID)
	if err != nil {
		return err
	}

	val, found := vals[nodeID]
	switch {
	case !found:
		return database.ErrNotFound
	case expectedBlsKey == val.PublicKey:
		return nil
	case expectedBlsKey == nil && val.PublicKey != nil:
		return errors.New("unexpected BLS key")
	case expectedBlsKey != nil && val.PublicKey == nil:
		return errors.New("missing BLS key")
	case !bytes.Equal(bls.SerializePublicKey(expectedBlsKey), bls.SerializePublicKey(val.PublicKey)):
		return errors.New("incorrect BLS key")
	default:
		return nil
	}
}<|MERGE_RESOLUTION|>--- conflicted
+++ resolved
@@ -996,19 +996,11 @@
 	require.Equal(uint64(1), currentHeight)
 
 	expectedValidators1 := map[ids.NodeID]uint64{
-<<<<<<< HEAD
-		nodeID0: ts.GenesisValidatorWeight,
-		nodeID1: ts.GenesisValidatorWeight,
-		nodeID2: ts.GenesisValidatorWeight,
-		nodeID3: ts.GenesisValidatorWeight,
-		nodeID4: ts.GenesisValidatorWeight,
-=======
-		ts.GenesisNodeIDs[0]: ts.Weight,
-		ts.GenesisNodeIDs[1]: ts.Weight,
-		ts.GenesisNodeIDs[2]: ts.Weight,
-		ts.GenesisNodeIDs[3]: ts.Weight,
-		ts.GenesisNodeIDs[4]: ts.Weight,
->>>>>>> 05139360
+		ts.GenesisNodeIDs[0]: ts.GenesisValidatorWeight,
+		ts.GenesisNodeIDs[1]: ts.GenesisValidatorWeight,
+		ts.GenesisNodeIDs[2]: ts.GenesisValidatorWeight,
+		ts.GenesisNodeIDs[3]: ts.GenesisValidatorWeight,
+		ts.GenesisNodeIDs[4]: ts.GenesisValidatorWeight,
 	}
 	validators, err := vm.GetValidatorSet(context.Background(), 1, constants.PrimaryNetworkID)
 	require.NoError(err)
@@ -1102,21 +1094,12 @@
 	}
 
 	expectedValidators2 := map[ids.NodeID]uint64{
-<<<<<<< HEAD
-		nodeID0: ts.GenesisValidatorWeight,
-		nodeID1: ts.GenesisValidatorWeight,
-		nodeID2: ts.GenesisValidatorWeight,
-		nodeID3: ts.GenesisValidatorWeight,
-		nodeID4: ts.GenesisValidatorWeight,
-		nodeID5: vm.MaxValidatorStake,
-=======
-		ts.GenesisNodeIDs[0]: ts.Weight,
-		ts.GenesisNodeIDs[1]: ts.Weight,
-		ts.GenesisNodeIDs[2]: ts.Weight,
-		ts.GenesisNodeIDs[3]: ts.Weight,
-		ts.GenesisNodeIDs[4]: ts.Weight,
+		ts.GenesisNodeIDs[0]: ts.GenesisValidatorWeight,
+		ts.GenesisNodeIDs[1]: ts.GenesisValidatorWeight,
+		ts.GenesisNodeIDs[2]: ts.GenesisValidatorWeight,
+		ts.GenesisNodeIDs[3]: ts.GenesisValidatorWeight,
+		ts.GenesisNodeIDs[4]: ts.GenesisValidatorWeight,
 		extraNodeID:          vm.MaxValidatorStake,
->>>>>>> 05139360
 	}
 	validators, err = vm.GetValidatorSet(context.Background(), 3, constants.PrimaryNetworkID)
 	require.NoError(err)
