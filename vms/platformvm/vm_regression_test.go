--- conflicted
+++ resolved
@@ -48,11 +48,7 @@
 
 func TestAddDelegatorTxOverDelegatedRegression(t *testing.T) {
 	require := require.New(t)
-<<<<<<< HEAD
 	vm, _, _ := defaultVM(t, cortinaFork, false /*addSubnet*/)
-=======
-	vm, _, _ := defaultVM(t, latestFork, false /*addSubnet*/)
->>>>>>> c8eb1d38
 	vm.ctx.Lock.Lock()
 	defer func() {
 		require.NoError(vm.Shutdown(context.Background()))
@@ -363,10 +359,7 @@
 		RewardConfig:           defaultRewardConfig,
 		BanffTime:              latestForkTime,
 		CortinaTime:            mockable.MaxTime,
-<<<<<<< HEAD
-		ContinuousStakingTime:  mockable.MaxTime,
-=======
->>>>>>> c8eb1d38
+		DTime:                  mockable.MaxTime,
 	}}
 
 	ctx := defaultContext(t)
@@ -478,11 +471,7 @@
 func TestRejectedStateRegressionInvalidValidatorTimestamp(t *testing.T) {
 	require := require.New(t)
 
-<<<<<<< HEAD
 	vm, baseDB, mutableSharedMemory := defaultVM(t, cortinaFork, false /*addSubnet*/)
-=======
-	vm, baseDB, mutableSharedMemory := defaultVM(t, latestFork, false /*addSubnet*/)
->>>>>>> c8eb1d38
 	vm.ctx.Lock.Lock()
 	defer func() {
 		require.NoError(vm.Shutdown(context.Background()))
@@ -698,11 +687,7 @@
 func TestRejectedStateRegressionInvalidValidatorReward(t *testing.T) {
 	require := require.New(t)
 
-<<<<<<< HEAD
 	vm, baseDB, mutableSharedMemory := defaultVM(t, cortinaFork, false /*addSubnet*/)
-=======
-	vm, baseDB, mutableSharedMemory := defaultVM(t, latestFork, false /*addSubnet*/)
->>>>>>> c8eb1d38
 	vm.ctx.Lock.Lock()
 	defer func() {
 		require.NoError(vm.Shutdown(context.Background()))
@@ -1021,11 +1006,7 @@
 func TestValidatorSetAtCacheOverwriteRegression(t *testing.T) {
 	require := require.New(t)
 
-<<<<<<< HEAD
 	vm, _, _ := defaultVM(t, cortinaFork, true /*addSubnet*/)
-=======
-	vm, _, _ := defaultVM(t, latestFork, true /*addSubnet*/)
->>>>>>> c8eb1d38
 	vm.ctx.Lock.Lock()
 	defer func() {
 		require.NoError(vm.Shutdown(context.Background()))
@@ -1171,11 +1152,7 @@
 	delegator2EndTime := delegator2StartTime.Add(3 * defaultMinStakingDuration)
 	delegator2Stake := defaultMaxValidatorStake - validatorStake
 
-<<<<<<< HEAD
 	vm, _, _ := defaultVM(t, cortinaFork, false /*addSubnet*/)
-=======
-	vm, _, _ := defaultVM(t, latestFork, false /*addSubnet*/)
->>>>>>> c8eb1d38
 
 	vm.ctx.Lock.Lock()
 	defer func() {
@@ -1259,11 +1236,7 @@
 	validatorStartTime := latestForkTime.Add(executor.SyncBound).Add(1 * time.Second)
 	validatorEndTime := validatorStartTime.Add(360 * 24 * time.Hour)
 
-<<<<<<< HEAD
 	vm, _, _ := defaultVM(t, cortinaFork, false /*addSubnet*/)
-=======
-	vm, _, _ := defaultVM(t, latestFork, false /*addSubnet*/)
->>>>>>> c8eb1d38
 
 	vm.ctx.Lock.Lock()
 	defer func() {
@@ -1380,11 +1353,7 @@
 	validatorStartTime := latestForkTime.Add(executor.SyncBound).Add(1 * time.Second)
 	validatorEndTime := validatorStartTime.Add(360 * 24 * time.Hour)
 
-<<<<<<< HEAD
 	vm, _, _ := defaultVM(t, cortinaFork, false /*addSubnet*/)
-=======
-	vm, _, _ := defaultVM(t, latestFork, false /*addSubnet*/)
->>>>>>> c8eb1d38
 
 	vm.ctx.Lock.Lock()
 	defer func() {
@@ -1490,11 +1459,7 @@
 func TestSubnetValidatorBLSKeyDiffAfterExpiry(t *testing.T) {
 	// setup
 	require := require.New(t)
-<<<<<<< HEAD
 	vm, _, _ := defaultVM(t, cortinaFork, true /*addSubnet*/)
-=======
-	vm, _, _ := defaultVM(t, latestFork, true /*addSubnet*/)
->>>>>>> c8eb1d38
 	vm.ctx.Lock.Lock()
 	defer func() {
 		require.NoError(vm.Shutdown(context.Background()))
@@ -1776,11 +1741,7 @@
 
 	// setup
 	require := require.New(t)
-<<<<<<< HEAD
 	vm, _, _ := defaultVM(t, cortinaFork, true /*addSubnet*/)
-=======
-	vm, _, _ := defaultVM(t, latestFork, true /*addSubnet*/)
->>>>>>> c8eb1d38
 	vm.ctx.Lock.Lock()
 	defer func() {
 		require.NoError(vm.Shutdown(context.Background()))
@@ -1940,11 +1901,7 @@
 
 	// setup
 	require := require.New(t)
-<<<<<<< HEAD
 	vm, _, _ := defaultVM(t, cortinaFork, true /*addSubnet*/)
-=======
-	vm, _, _ := defaultVM(t, latestFork, true /*addSubnet*/)
->>>>>>> c8eb1d38
 	vm.ctx.Lock.Lock()
 	defer func() {
 		require.NoError(vm.Shutdown(context.Background()))
@@ -2155,11 +2112,7 @@
 
 	// setup
 	require := require.New(t)
-<<<<<<< HEAD
 	vm, _, _ := defaultVM(t, cortinaFork, true /*addSubnet*/)
-=======
-	vm, _, _ := defaultVM(t, latestFork, true /*addSubnet*/)
->>>>>>> c8eb1d38
 	vm.ctx.Lock.Lock()
 	defer func() {
 		require.NoError(vm.Shutdown(context.Background()))
