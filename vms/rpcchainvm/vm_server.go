// Copyright (C) 2019-2021, Ava Labs, Inc. All rights reserved.
// See the file LICENSE for licensing terms.

package rpcchainvm

import (
	"context"
	"encoding/json"
	"time"

	"google.golang.org/grpc"
	"google.golang.org/protobuf/types/known/emptypb"

	"github.com/hashicorp/go-plugin"

	"github.com/ava-labs/avalanchego/api/keystore/gkeystore"
	"github.com/ava-labs/avalanchego/api/keystore/gkeystore/gkeystoreproto"
	"github.com/ava-labs/avalanchego/api/metrics"
	"github.com/ava-labs/avalanchego/chains/atomic/gsharedmemory"
	"github.com/ava-labs/avalanchego/chains/atomic/gsharedmemory/gsharedmemoryproto"
	"github.com/ava-labs/avalanchego/database/corruptabledb"
	"github.com/ava-labs/avalanchego/database/manager"
	"github.com/ava-labs/avalanchego/database/rpcdb"
	"github.com/ava-labs/avalanchego/database/rpcdb/rpcdbproto"
	"github.com/ava-labs/avalanchego/ids"
	"github.com/ava-labs/avalanchego/ids/galiasreader"
	"github.com/ava-labs/avalanchego/ids/galiasreader/galiasreaderproto"
	"github.com/ava-labs/avalanchego/snow"
	"github.com/ava-labs/avalanchego/snow/choices"
	"github.com/ava-labs/avalanchego/snow/engine/common"
	"github.com/ava-labs/avalanchego/snow/engine/common/appsender"
	"github.com/ava-labs/avalanchego/snow/engine/common/appsender/appsenderproto"
	"github.com/ava-labs/avalanchego/snow/engine/snowman/block"
	"github.com/ava-labs/avalanchego/utils/logging"
	"github.com/ava-labs/avalanchego/utils/wrappers"
	"github.com/ava-labs/avalanchego/version"
	"github.com/ava-labs/avalanchego/vms/rpcchainvm/ghttp"
	"github.com/ava-labs/avalanchego/vms/rpcchainvm/ghttp/ghttpproto"
	"github.com/ava-labs/avalanchego/vms/rpcchainvm/grpcutils"
	"github.com/ava-labs/avalanchego/vms/rpcchainvm/gsubnetlookup"
	"github.com/ava-labs/avalanchego/vms/rpcchainvm/gsubnetlookup/gsubnetlookupproto"
	"github.com/ava-labs/avalanchego/vms/rpcchainvm/messenger"
	"github.com/ava-labs/avalanchego/vms/rpcchainvm/messenger/messengerproto"
	"github.com/ava-labs/avalanchego/vms/rpcchainvm/vmproto"
)

var (
	versionParser = version.NewDefaultApplicationParser()

	_ vmproto.VMServer = &VMServer{}
)

// VMServer is a VM that is managed over RPC.
type VMServer struct {
	vmproto.UnimplementedVMServer
	vm     block.ChainVM
	broker *plugin.GRPCBroker

	serverCloser grpcutils.ServerCloser
	connCloser   wrappers.Closer

	ctx    *snow.Context
	closed chan struct{}
}

// NewServer returns a vm instance connected to a remote vm instance
func NewServer(vm block.ChainVM, broker *plugin.GRPCBroker) *VMServer {
	return &VMServer{
		vm:     vm,
		broker: broker,
	}
}

func (vm *VMServer) Initialize(_ context.Context, req *vmproto.InitializeRequest) (*vmproto.InitializeResponse, error) {
	subnetID, err := ids.ToID(req.SubnetID)
	if err != nil {
		return nil, err
	}
	chainID, err := ids.ToID(req.ChainID)
	if err != nil {
		return nil, err
	}
	nodeID, err := ids.ToShortID(req.NodeID)
	if err != nil {
		return nil, err
	}
	xChainID, err := ids.ToID(req.XChainID)
	if err != nil {
		return nil, err
	}
	avaxAssetID, err := ids.ToID(req.AvaxAssetID)
	if err != nil {
		return nil, err
	}

	// Dial each database in the request and construct the database manager
	versionedDBs := make([]*manager.VersionedDatabase, len(req.DbServers))
	versionParser := version.NewDefaultParser()
	for i, vDBReq := range req.DbServers {
		version, err := versionParser.Parse(vDBReq.Version)
		if err != nil {
			// Ignore closing errors to return the original error
			_ = vm.connCloser.Close()
			return nil, err
		}

		dbConn, err := vm.broker.Dial(vDBReq.DbServer)
		if err != nil {
			// Ignore closing errors to return the original error
			_ = vm.connCloser.Close()
			return nil, err
		}
		vm.connCloser.Add(dbConn)
		db := rpcdb.NewClient(rpcdbproto.NewDatabaseClient(dbConn))
		versionedDBs[i] = &manager.VersionedDatabase{
			Database: corruptabledb.New(db),
			Version:  version,
		}
	}
	dbManager, err := manager.NewManagerFromDBs(versionedDBs)
	if err != nil {
		// Ignore closing errors to return the original error
		_ = vm.connCloser.Close()
		return nil, err
	}

	msgConn, err := vm.broker.Dial(req.EngineServer)
	if err != nil {
		// Ignore closing errors to return the original error
		_ = vm.connCloser.Close()
		return nil, err
	}
	vm.connCloser.Add(msgConn)

	keystoreConn, err := vm.broker.Dial(req.KeystoreServer)
	if err != nil {
		// Ignore closing error to return the original error
		_ = vm.connCloser.Close()
		return nil, err
	}
	vm.connCloser.Add(keystoreConn)

	sharedMemoryConn, err := vm.broker.Dial(req.SharedMemoryServer)
	if err != nil {
		// Ignore closing error to return the original error
		_ = vm.connCloser.Close()
		return nil, err
	}
	vm.connCloser.Add(sharedMemoryConn)

	bcLookupConn, err := vm.broker.Dial(req.BcLookupServer)
	if err != nil {
		// Ignore closing error to return the original error
		_ = vm.connCloser.Close()
		return nil, err
	}
	vm.connCloser.Add(bcLookupConn)

	snLookupConn, err := vm.broker.Dial(req.SnLookupServer)
	if err != nil {
		// Ignore closing error to return the original error
		_ = vm.connCloser.Close()
		return nil, err
	}
	vm.connCloser.Add(snLookupConn)

	appSenderConn, err := vm.broker.Dial(req.AppSenderServer)
	if err != nil {
		// Ignore closing error to return the original error
		_ = vm.connCloser.Close()
		return nil, err
	}
	vm.connCloser.Add(appSenderConn)

	msgClient := messenger.NewClient(messengerproto.NewMessengerClient(msgConn))
	keystoreClient := gkeystore.NewClient(gkeystoreproto.NewKeystoreClient(keystoreConn), vm.broker)
	sharedMemoryClient := gsharedmemory.NewClient(gsharedmemoryproto.NewSharedMemoryClient(sharedMemoryConn))
	bcLookupClient := galiasreader.NewClient(galiasreaderproto.NewAliasReaderClient(bcLookupConn))
	snLookupClient := gsubnetlookup.NewClient(gsubnetlookupproto.NewSubnetLookupClient(snLookupConn))
	appSenderClient := appsender.NewClient(appsenderproto.NewAppSenderClient(appSenderConn))

	toEngine := make(chan common.Message, 1)
	vm.closed = make(chan struct{})
	go func() {
		for {
			select {
			case msg, ok := <-toEngine:
				if !ok {
					return
				}
				// Nothing to do with the error within the goroutine
				_ = msgClient.Notify(msg)
			case <-vm.closed:
				return
			}
		}
	}()

	vm.ctx = &snow.Context{
		NetworkID: req.NetworkID,
		SubnetID:  subnetID,
		ChainID:   chainID,
		NodeID:    nodeID,

		XChainID:    xChainID,
		AVAXAssetID: avaxAssetID,

		Log:          logging.NoLog{},
		Keystore:     keystoreClient,
		SharedMemory: sharedMemoryClient,
		BCLookup:     bcLookupClient,
		SNLookup:     snLookupClient,
		Metrics:      metrics.NewOptionalGatherer(),

		// TODO: support snowman++ fields
	}

	if err := vm.vm.Initialize(vm.ctx, dbManager, req.GenesisBytes, req.UpgradeBytes, req.ConfigBytes, toEngine, nil, appSenderClient); err != nil {
		// Ignore errors closing resources to return the original error
		_ = vm.connCloser.Close()
		close(vm.closed)
		return nil, err
	}

	lastAccepted, err := vm.vm.LastAccepted()
	if err != nil {
		// Ignore errors closing resources to return the original error
		_ = vm.vm.Shutdown()
		_ = vm.connCloser.Close()
		close(vm.closed)
		return nil, err
	}

	blk, err := vm.vm.GetBlock(lastAccepted)
	if err != nil {
		// Ignore errors closing resources to return the original error
		_ = vm.vm.Shutdown()
		_ = vm.connCloser.Close()
		close(vm.closed)
		return nil, err
	}
	parentID := blk.Parent()
	timeBytes, err := blk.Timestamp().MarshalBinary()
	return &vmproto.InitializeResponse{
		LastAcceptedID:       lastAccepted[:],
		LastAcceptedParentID: parentID[:],
		Status:               uint32(choices.Accepted),
		Height:               blk.Height(),
		Bytes:                blk.Bytes(),
		Timestamp:            timeBytes,
	}, err
}

func (vm *VMServer) IsHeightIndexComplete(context.Context, *emptypb.Empty) (*vmproto.IsHeightIndexCompleteResponse, error) {
	ssVM, ok := vm.vm.(block.HeightIndexedChainVM)
	if !ok {
		return nil, block.ErrHeightIndexedVMNotImplemented
	}

	response := ssVM.IsHeightIndexComplete()
	return &vmproto.IsHeightIndexCompleteResponse{Completed: response}, nil
}

func (vm *VMServer) GetBlockIDByHeight(ctx context.Context, req *vmproto.GetBlockIDByHeightRequest) (*vmproto.GetBlockIDByHeightResponse, error) {
	hVM, ok := vm.vm.(block.HeightIndexedChainVM)
	if !ok {
		return nil, block.ErrHeightIndexedVMNotImplemented
	}
	blkID, err := hVM.GetBlockIDByHeight(req.Height)
	if err != nil {
		return nil, err
	}
	return &vmproto.GetBlockIDByHeightResponse{BlkID: blkID[:]}, nil
}

<<<<<<< HEAD
func (vm *VMServer) RegisterStateSyncer(ctx context.Context, req *vmproto.RegisterStateSyncerRequest) (*emptypb.Empty, error) {
	ssVM, ok := vm.vm.(block.StateSyncableVM)
	if !ok {
		return nil, common.ErrStateSyncableVMNotImplemented
	}

	stateSyncers := make([]ids.ShortID, 0, len(req.NodeIDs))
	for _, bytes := range req.NodeIDs {
		var nodeID ids.ShortID
		copy(nodeID[:], bytes)
		stateSyncers = append(stateSyncers, nodeID)
	}

	return &emptypb.Empty{}, ssVM.RegisterStateSyncer(stateSyncers)
}

func (vm *VMServer) StateSyncEnabled(context.Context, *emptypb.Empty) (*vmproto.StateSyncEnabledResponse, error) {
	ssVM, ok := vm.vm.(block.StateSyncableVM)
	if !ok {
		return nil, common.ErrStateSyncableVMNotImplemented
	}

	response, err := ssVM.StateSyncEnabled()
	if err != nil {
		return nil, err
	}
	return &vmproto.StateSyncEnabledResponse{Enabled: response}, nil
}

func (vm *VMServer) StateSyncGetLastSummary(ctx context.Context, empty *emptypb.Empty) (*vmproto.StateSyncGetLastSummaryResponse, error) {
	ssVM, ok := vm.vm.(block.StateSyncableVM)
	if !ok {
		return nil, common.ErrStateSyncableVMNotImplemented
	}

	summary, err := ssVM.StateSyncGetLastSummary()
	if err != nil {
		return nil, err
	}
	return &vmproto.StateSyncGetLastSummaryResponse{
		Key:   summary.Key,
		State: summary.Content,
	}, nil
}

func (vm *VMServer) StateSyncIsSummaryAccepted(ctx context.Context, req *vmproto.StateSyncIsSummaryAcceptedRequest) (*vmproto.StateSyncIsSummaryAcceptedResponse, error) {
	ssVM, ok := vm.vm.(block.StateSyncableVM)
	if !ok {
		return nil, common.ErrStateSyncableVMNotImplemented
	}

	accepted, err := ssVM.StateSyncIsSummaryAccepted(req.Key)
	if err != nil {
		return nil, err
	}
	return &vmproto.StateSyncIsSummaryAcceptedResponse{Accepted: accepted}, nil
}

func (vm *VMServer) StateSync(ctx context.Context, req *vmproto.StateSyncRequest) (*emptypb.Empty, error) {
	ssVM, ok := vm.vm.(block.StateSyncableVM)
	if !ok {
		return nil, common.ErrStateSyncableVMNotImplemented
	}

	summaries := make([]common.Summary, len(req.Summaries))
	for k, v := range req.Summaries {
		summaries[k].Key = v.Key
		summaries[k].Content = v.State
	}
	err := ssVM.StateSync(summaries)
	if err != nil {
		return nil, err
	}
	return &emptypb.Empty{}, nil
}

func (vm *VMServer) GetLastSummaryBlockID(context.Context, *emptypb.Empty) (*vmproto.StateSyncLastSummaryBlockIDResponse, error) {
	ssVM, ok := vm.vm.(block.StateSyncableVM)
	if !ok {
		return nil, common.ErrStateSyncableVMNotImplemented
	}

	blkID, err := ssVM.GetLastSummaryBlockID()
	if err != nil {
		return nil, err
	}
	return &vmproto.StateSyncLastSummaryBlockIDResponse{Bytes: blkID[:]}, nil
}

func (vm *VMServer) SetLastSummaryBlock(ctx context.Context, req *vmproto.StateSyncSetLastSummaryBlockRequest) (*emptypb.Empty, error) {
	ssVM, ok := vm.vm.(block.StateSyncableVM)
	if !ok {
		return nil, common.ErrStateSyncableVMNotImplemented
	}

	return &emptypb.Empty{}, ssVM.SetLastSummaryBlock(req.Bytes)
}

func (vm *VMServer) OnStart(_ context.Context, stateReq *vmproto.StateRequest) (*emptypb.Empty, error) {
=======
func (vm *VMServer) SetState(_ context.Context, stateReq *vmproto.StateRequest) (*emptypb.Empty, error) {
>>>>>>> 30404250
	var state snow.State
	switch uint8(stateReq.State) {
	case snow.Bootstrapping:
		state = snow.Bootstrapping
	case snow.NormalOp:
		state = snow.NormalOp
	default:
		return &emptypb.Empty{}, snow.ErrUnknownState
	}
	return &emptypb.Empty{}, vm.vm.SetState(state)
}

func (vm *VMServer) Shutdown(context.Context, *emptypb.Empty) (*emptypb.Empty, error) {
	if vm.closed == nil {
		return &emptypb.Empty{}, nil
	}
	errs := wrappers.Errs{}
	errs.Add(vm.vm.Shutdown())
	close(vm.closed)
	vm.serverCloser.Stop()
	errs.Add(vm.connCloser.Close())
	return &emptypb.Empty{}, errs.Err
}

func (vm *VMServer) CreateStaticHandlers(context.Context, *emptypb.Empty) (*vmproto.CreateStaticHandlersResponse, error) {
	handlers, err := vm.vm.CreateStaticHandlers()
	if err != nil {
		return nil, err
	}
	resp := &vmproto.CreateStaticHandlersResponse{}
	for prefix, h := range handlers {
		handler := h

		// start the messenger server
		serverID := vm.broker.NextId()
		go vm.broker.AcceptAndServe(serverID, func(opts []grpc.ServerOption) *grpc.Server {
			opts = append(opts, serverOptions...)
			server := grpc.NewServer(opts...)
			vm.serverCloser.Add(server)
			ghttpproto.RegisterHTTPServer(server, ghttp.NewServer(handler.Handler, vm.broker))
			return server
		})

		resp.Handlers = append(resp.Handlers, &vmproto.Handler{
			Prefix:      prefix,
			LockOptions: uint32(handler.LockOptions),
			Server:      serverID,
		})
	}
	return resp, nil
}

func (vm *VMServer) CreateHandlers(context.Context, *emptypb.Empty) (*vmproto.CreateHandlersResponse, error) {
	handlers, err := vm.vm.CreateHandlers()
	if err != nil {
		return nil, err
	}
	resp := &vmproto.CreateHandlersResponse{}
	for prefix, h := range handlers {
		handler := h

		// start the messenger server
		serverID := vm.broker.NextId()
		go vm.broker.AcceptAndServe(serverID, func(opts []grpc.ServerOption) *grpc.Server {
			opts = append(opts, serverOptions...)
			server := grpc.NewServer(opts...)
			vm.serverCloser.Add(server)
			ghttpproto.RegisterHTTPServer(server, ghttp.NewServer(handler.Handler, vm.broker))
			return server
		})

		resp.Handlers = append(resp.Handlers, &vmproto.Handler{
			Prefix:      prefix,
			LockOptions: uint32(handler.LockOptions),
			Server:      serverID,
		})
	}
	return resp, nil
}

func (vm *VMServer) BuildBlock(context.Context, *emptypb.Empty) (*vmproto.BuildBlockResponse, error) {
	blk, err := vm.vm.BuildBlock()
	if err != nil {
		return nil, err
	}
	blkID := blk.ID()
	parentID := blk.Parent()
	timeBytes, err := blk.Timestamp().MarshalBinary()
	return &vmproto.BuildBlockResponse{
		Id:        blkID[:],
		ParentID:  parentID[:],
		Bytes:     blk.Bytes(),
		Height:    blk.Height(),
		Timestamp: timeBytes,
	}, err
}

func (vm *VMServer) ParseBlock(_ context.Context, req *vmproto.ParseBlockRequest) (*vmproto.ParseBlockResponse, error) {
	blk, err := vm.vm.ParseBlock(req.Bytes)
	if err != nil {
		return nil, err
	}
	blkID := blk.ID()
	parentID := blk.Parent()
	timeBytes, err := blk.Timestamp().MarshalBinary()
	return &vmproto.ParseBlockResponse{
		Id:        blkID[:],
		ParentID:  parentID[:],
		Status:    uint32(blk.Status()),
		Height:    blk.Height(),
		Timestamp: timeBytes,
	}, err
}

func (vm *VMServer) GetAncestors(_ context.Context, req *vmproto.GetAncestorsRequest) (*vmproto.GetAncestorsResponse, error) {
	blkID, err := ids.ToID(req.BlkID)
	if err != nil {
		return nil, err
	}
	maxBlksNum := int(req.MaxBlocksNum)
	maxBlksSize := int(req.MaxBlocksSize)
	maxBlocksRetrivalTime := time.Duration(req.MaxBlocksRetrivalTime)

	blocks, err := block.GetAncestors(
		vm.vm,
		blkID,
		maxBlksNum,
		maxBlksSize,
		maxBlocksRetrivalTime,
	)
	return &vmproto.GetAncestorsResponse{
		BlksBytes: blocks,
	}, err
}

func (vm *VMServer) BatchedParseBlock(
	ctx context.Context,
	req *vmproto.BatchedParseBlockRequest,
) (*vmproto.BatchedParseBlockResponse, error) {
	blocks := make([]*vmproto.ParseBlockResponse, len(req.Request))
	for i, blockBytes := range req.Request {
		block, err := vm.ParseBlock(ctx, &vmproto.ParseBlockRequest{
			Bytes: blockBytes,
		})
		if err != nil {
			return nil, err
		}
		blocks[i] = block
	}
	return &vmproto.BatchedParseBlockResponse{
		Response: blocks,
	}, nil
}

func (vm *VMServer) GetBlock(_ context.Context, req *vmproto.GetBlockRequest) (*vmproto.GetBlockResponse, error) {
	id, err := ids.ToID(req.Id)
	if err != nil {
		return nil, err
	}
	blk, err := vm.vm.GetBlock(id)
	if err != nil {
		return nil, err
	}
	parentID := blk.Parent()
	timeBytes, err := blk.Timestamp().MarshalBinary()
	return &vmproto.GetBlockResponse{
		ParentID:  parentID[:],
		Bytes:     blk.Bytes(),
		Status:    uint32(blk.Status()),
		Height:    blk.Height(),
		Timestamp: timeBytes,
	}, err
}

func (vm *VMServer) SetPreference(_ context.Context, req *vmproto.SetPreferenceRequest) (*emptypb.Empty, error) {
	id, err := ids.ToID(req.Id)
	if err != nil {
		return nil, err
	}
	return &emptypb.Empty{}, vm.vm.SetPreference(id)
}

func (vm *VMServer) Health(context.Context, *emptypb.Empty) (*vmproto.HealthResponse, error) {
	details, err := vm.vm.HealthCheck()
	if err != nil {
		return &vmproto.HealthResponse{}, err
	}

	// Try to stringify the details
	detailsStr := "couldn't parse health check details to string"
	switch details := details.(type) {
	case nil:
		detailsStr = ""
	case string:
		detailsStr = details
	case map[string]string:
		asJSON, err := json.Marshal(details)
		if err != nil {
			detailsStr = string(asJSON)
		}
	case []byte:
		detailsStr = string(details)
	}

	return &vmproto.HealthResponse{
		Details: detailsStr,
	}, nil
}

func (vm *VMServer) Version(context.Context, *emptypb.Empty) (*vmproto.VersionResponse, error) {
	version, err := vm.vm.Version()
	return &vmproto.VersionResponse{
		Version: version,
	}, err
}

func (vm *VMServer) Connected(_ context.Context, req *vmproto.ConnectedRequest) (*emptypb.Empty, error) {
	nodeID, err := ids.ToShortID(req.NodeID)
	if err != nil {
		return nil, err
	}

	peerVersion, err := versionParser.Parse(req.Version)
	if err != nil {
		return nil, err
	}

	return &emptypb.Empty{}, vm.vm.Connected(nodeID, peerVersion)
}

func (vm *VMServer) Disconnected(_ context.Context, req *vmproto.DisconnectedRequest) (*emptypb.Empty, error) {
	nodeID, err := ids.ToShortID(req.NodeID)
	if err != nil {
		return nil, err
	}
	return &emptypb.Empty{}, vm.vm.Disconnected(nodeID)
}

func (vm *VMServer) AppRequest(_ context.Context, req *vmproto.AppRequestMsg) (*emptypb.Empty, error) {
	nodeID, err := ids.ToShortID(req.NodeID)
	if err != nil {
		return nil, err
	}
	var deadline time.Time
	if err := deadline.UnmarshalBinary(req.Deadline); err != nil {
		return nil, err
	}
	return &emptypb.Empty{}, vm.vm.AppRequest(nodeID, req.RequestID, deadline, req.Request)
}

func (vm *VMServer) AppRequestFailed(_ context.Context, req *vmproto.AppRequestFailedMsg) (*emptypb.Empty, error) {
	nodeID, err := ids.ToShortID(req.NodeID)
	if err != nil {
		return nil, err
	}
	return &emptypb.Empty{}, vm.vm.AppRequestFailed(nodeID, req.RequestID)
}

func (vm *VMServer) AppResponse(_ context.Context, req *vmproto.AppResponseMsg) (*emptypb.Empty, error) {
	nodeID, err := ids.ToShortID(req.NodeID)
	if err != nil {
		return nil, err
	}
	return &emptypb.Empty{}, vm.vm.AppResponse(nodeID, req.RequestID, req.Response)
}

func (vm *VMServer) AppGossip(_ context.Context, req *vmproto.AppGossipMsg) (*emptypb.Empty, error) {
	nodeID, err := ids.ToShortID(req.NodeID)
	if err != nil {
		return nil, err
	}
	return &emptypb.Empty{}, vm.vm.AppGossip(nodeID, req.Msg)
}

func (vm *VMServer) BlockVerify(_ context.Context, req *vmproto.BlockVerifyRequest) (*vmproto.BlockVerifyResponse, error) {
	blk, err := vm.vm.ParseBlock(req.Bytes)
	if err != nil {
		return nil, err
	}
	if err := blk.Verify(); err != nil {
		return nil, err
	}
	timeBytes, err := blk.Timestamp().MarshalBinary()
	return &vmproto.BlockVerifyResponse{
		Timestamp: timeBytes,
	}, err
}

func (vm *VMServer) BlockAccept(_ context.Context, req *vmproto.BlockAcceptRequest) (*emptypb.Empty, error) {
	id, err := ids.ToID(req.Id)
	if err != nil {
		return nil, err
	}
	blk, err := vm.vm.GetBlock(id)
	if err != nil {
		return nil, err
	}
	if err := blk.Accept(); err != nil {
		return nil, err
	}
	return &emptypb.Empty{}, nil
}

func (vm *VMServer) BlockReject(_ context.Context, req *vmproto.BlockRejectRequest) (*emptypb.Empty, error) {
	id, err := ids.ToID(req.Id)
	if err != nil {
		return nil, err
	}
	blk, err := vm.vm.GetBlock(id)
	if err != nil {
		return nil, err
	}
	if err := blk.Reject(); err != nil {
		return nil, err
	}
	return &emptypb.Empty{}, nil
}<|MERGE_RESOLUTION|>--- conflicted
+++ resolved
@@ -273,7 +273,6 @@
 	return &vmproto.GetBlockIDByHeightResponse{BlkID: blkID[:]}, nil
 }
 
-<<<<<<< HEAD
 func (vm *VMServer) RegisterStateSyncer(ctx context.Context, req *vmproto.RegisterStateSyncerRequest) (*emptypb.Empty, error) {
 	ssVM, ok := vm.vm.(block.StateSyncableVM)
 	if !ok {
@@ -372,10 +371,7 @@
 	return &emptypb.Empty{}, ssVM.SetLastSummaryBlock(req.Bytes)
 }
 
-func (vm *VMServer) OnStart(_ context.Context, stateReq *vmproto.StateRequest) (*emptypb.Empty, error) {
-=======
 func (vm *VMServer) SetState(_ context.Context, stateReq *vmproto.StateRequest) (*emptypb.Empty, error) {
->>>>>>> 30404250
 	var state snow.State
 	switch uint8(stateReq.State) {
 	case snow.Bootstrapping:
