// Copyright (C) 2019-2021, Ava Labs, Inc. All rights reserved.
// See the file LICENSE for licensing terms.

package proposervm

import (
	"github.com/ava-labs/avalanchego/ids"
	"github.com/ava-labs/avalanchego/snow/choices"
	"github.com/ava-labs/avalanchego/snow/consensus/snowman"
	snowmanVMs "github.com/ava-labs/avalanchego/snow/engine/snowman/block"
	"github.com/ava-labs/avalanchego/vms/proposervm/block"
	"github.com/ava-labs/avalanchego/vms/proposervm/indexer"
)

var (
	_ Block                 = &postForkBlock{}
	_ indexer.WrappingBlock = &preForkBlock{}
)

// postForkBlock implements proposervm.Block
type postForkBlock struct {
	block.SignedBlock
	postForkCommonComponents
}

// Accept:
// 1) Sets this blocks status to Accepted.
// 2) Persists this block in storage
// 3) Calls Reject() on siblings of this block and their descendants.
func (b *postForkBlock) Accept() error {
	return b.conditionalAccept(true /*acceptInnerBlk*/)
}

func (b *postForkBlock) conditionalAccept(acceptInnerBlk bool) error {
	blkID := b.ID()
	if err := b.vm.State.SetLastAccepted(blkID); err != nil {
		return err
	}

	// Persist this block with its status
	b.status = choices.Accepted
	if err := b.vm.storePostForkBlock(b); err != nil {
		return err
	}

<<<<<<< HEAD
	// write the mapping from inner to proposerVM block ID
	if _, ok := b.vm.ChainVM.(snowmanVMs.HeightIndexedChainVM); ok {
		if err := b.vm.State.SetBlkIDByHeight(b.Height(), blkID); err != nil {
			return err
		}
=======
	if err := b.vm.updateHeightIndex(b.Height(), blkID); err != nil {
		return err
>>>>>>> 0dd85ecb
	}

	delete(b.vm.verifiedBlocks, blkID)
	b.vm.lastAcceptedTime = b.Timestamp()

	if acceptInnerBlk {
		// mark the inner block as accepted and all conflicting inner blocks as
		// rejected
		return b.vm.Tree.Accept(b.innerBlk)
	}
	return nil
}

func (b *postForkBlock) Reject() error {
	// We do not reject the inner block here because it may be accepted later
	delete(b.vm.verifiedBlocks, b.ID())

	// Persist this block with its status
	b.status = choices.Rejected
	return b.vm.storePostForkBlock(b)
}

func (b *postForkBlock) Status() choices.Status { return b.status }

// Return this block's parent, or a *missing.Block if
// we don't have the parent.
func (b *postForkBlock) Parent() ids.ID {
	return b.ParentID()
}

// If Verify() returns nil, Accept() or Reject() will eventually be called on
// [b] and [b.innerBlk]
func (b *postForkBlock) Verify() error {
	parent, err := b.vm.getBlock(b.ParentID())
	if err != nil {
		return err
	}
	return parent.verifyPostForkChild(b)
}

// Return the two options for the block that follows [b]
func (b *postForkBlock) Options() ([2]snowman.Block, error) {
	innerOracleBlk, ok := b.innerBlk.(snowman.OracleBlock)
	if !ok {
		// [b]'s innerBlk isn't an oracle block
		return [2]snowman.Block{}, snowman.ErrNotOracle
	}

	// The inner block's child options
	innerOptions, err := innerOracleBlk.Options()
	if err != nil {
		return [2]snowman.Block{}, err
	}

	parentID := b.ID()
	outerOptions := [2]snowman.Block{}
	for i, innerOption := range innerOptions {
		// Wrap the inner block's child option
		statelessOuterOption, err := block.BuildOption(
			parentID,
			innerOption.Bytes(),
		)
		if err != nil {
			return [2]snowman.Block{}, err
		}

		outerOptions[i] = &postForkOption{
			Block: statelessOuterOption,
			postForkCommonComponents: postForkCommonComponents{
				vm:       b.vm,
				innerBlk: innerOption,
				status:   innerOption.Status(),
			},
		}
	}
	return outerOptions, nil
}

// A post-fork block can never have a pre-fork child
func (b *postForkBlock) verifyPreForkChild(child *preForkBlock) error {
	return errUnsignedChild
}

func (b *postForkBlock) verifyPostForkChild(child *postForkBlock) error {
	parentTimestamp := b.Timestamp()
	parentPChainHeight := b.PChainHeight()
	return b.postForkCommonComponents.Verify(
		parentTimestamp,
		parentPChainHeight,
		child,
	)
}

func (b *postForkBlock) verifyPostForkOption(child *postForkOption) error {
	if err := verifyIsOracleBlock(b.innerBlk); err != nil {
		return err
	}

	// Make sure [b]'s inner block is the parent of [child]'s inner block
	expectedInnerParentID := b.innerBlk.ID()
	innerParentID := child.innerBlk.Parent()
	if innerParentID != expectedInnerParentID {
		return errInnerParentMismatch
	}

	return child.vm.verifyAndRecordInnerBlk(child)
}

// Return the child (a *postForkBlock) of this block
func (b *postForkBlock) buildChild() (Block, error) {
	return b.postForkCommonComponents.buildChild(
		b.ID(),
		b.Timestamp(),
		b.PChainHeight(),
	)
}

func (b *postForkBlock) pChainHeight() (uint64, error) {
	return b.PChainHeight(), nil
}

func (b *postForkBlock) setStatus(status choices.Status) {
	b.status = status
}

func (b *postForkBlock) getStatelessBlk() block.Block {
	return b.SignedBlock
}<|MERGE_RESOLUTION|>--- conflicted
+++ resolved
@@ -7,7 +7,6 @@
 	"github.com/ava-labs/avalanchego/ids"
 	"github.com/ava-labs/avalanchego/snow/choices"
 	"github.com/ava-labs/avalanchego/snow/consensus/snowman"
-	snowmanVMs "github.com/ava-labs/avalanchego/snow/engine/snowman/block"
 	"github.com/ava-labs/avalanchego/vms/proposervm/block"
 	"github.com/ava-labs/avalanchego/vms/proposervm/indexer"
 )
@@ -43,16 +42,8 @@
 		return err
 	}
 
-<<<<<<< HEAD
-	// write the mapping from inner to proposerVM block ID
-	if _, ok := b.vm.ChainVM.(snowmanVMs.HeightIndexedChainVM); ok {
-		if err := b.vm.State.SetBlkIDByHeight(b.Height(), blkID); err != nil {
-			return err
-		}
-=======
 	if err := b.vm.updateHeightIndex(b.Height(), blkID); err != nil {
 		return err
->>>>>>> 0dd85ecb
 	}
 
 	delete(b.vm.verifiedBlocks, blkID)
