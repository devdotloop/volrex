--- conflicted
+++ resolved
@@ -17,15 +17,12 @@
 	OwnedOutput OwnedOutput       `serialize:"true" json:"ownedOutput"`
 }
 
-<<<<<<< HEAD
 func (op *MintOperation) InitCtx(ctx *snow.Context) {
 	op.MintOutput.OutputOwners.InitCtx(ctx)
 	op.OwnedOutput.OutputOwners.InitCtx(ctx)
 }
 
 // Outs ...
-=======
->>>>>>> 7a894914
 func (op *MintOperation) Outs() []verify.State {
 	return []verify.State{
 		&op.MintOutput,
