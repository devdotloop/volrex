--- conflicted
+++ resolved
@@ -30,6 +30,7 @@
 
 	avajson "github.com/ava-labs/avalanchego/utils/json"
 	safemath "github.com/ava-labs/avalanchego/utils/math"
+	commonfees "github.com/ava-labs/avalanchego/vms/components/fees"
 )
 
 const (
@@ -838,66 +839,7 @@
 		args.Name,
 		args.Symbol,
 		args.Denomination,
-<<<<<<< HEAD
-		[]*txs.InitialState{initialState},
-		utxos,
-		kc,
-		changeAddr,
-	)
-}
-
-func buildCreateAssetTx(
-	vm *VM,
-	name, symbol string,
-	denomination byte,
-	initialStates []*txs.InitialState,
-	utxos []*avax.UTXO,
-	kc *secp256k1fx.Keychain,
-	changeAddr ids.ShortID,
-) (*txs.Tx, ids.ShortID, error) {
-	unitFees, err := vm.state.GetUnitFees()
-	if err != nil {
-		return nil, ids.ShortEmpty, fmt.Errorf("failed retrieving unit fees: %w", err)
-	}
-	feeWindows, err := vm.state.GetFeeWindows()
-	if err != nil {
-		return nil, ids.ShortEmpty, fmt.Errorf("failed retrieving fee windows: %w", err)
-	}
-
-	var (
-		chainTime = vm.state.GetTimestamp()
-		feeCfg    = vm.GetDynamicFeesConfig(chainTime)
-		feeMan    = commonfees.NewManager(unitFees, feeWindows)
-		feeCalc   = &fees.Calculator{
-			IsEUpgradeActive: vm.IsEUpgradeActivated(chainTime),
-			Config:           &vm.Config,
-			FeeManager:       feeMan,
-			ConsumedUnitsCap: feeCfg.BlockUnitsCap,
-			Codec:            vm.parser.Codec(),
-		}
-	)
-
-	uTx := &txs.CreateAssetTx{
-		BaseTx: txs.BaseTx{BaseTx: avax.BaseTx{
-			NetworkID:    vm.ctx.NetworkID,
-			BlockchainID: vm.ctx.ChainID,
-		}},
-		Name:         name,
-		Symbol:       symbol,
-		Denomination: denomination,
-		States:       initialStates,
-	}
-	if err := uTx.Visit(feeCalc); err != nil {
-		return nil, ids.ShortEmpty, err
-	}
-
-	toBurn := make(map[ids.ID]uint64)
-	ins, outs, keys, err := vm.FinanceTx(
-		utxos,
-		vm.feeAssetID,
-=======
 		map[uint32][]verify.State{fxIndex: initialStateOuts},
->>>>>>> b3589b36
 		kc,
 		changeAddr,
 	)
@@ -1330,65 +1272,11 @@
 		})
 	}
 
-<<<<<<< HEAD
-	return buildBaseTx(s.vm, outs, memoBytes, utxos, kc, changeAddr)
-}
-
-func buildBaseTx(
-	vm *VM,
-	outs []*avax.TransferableOutput,
-	memo []byte,
-	utxos []*avax.UTXO,
-	kc *secp256k1fx.Keychain,
-	changeAddr ids.ShortID,
-) (*txs.Tx, ids.ShortID, error) {
-	unitFees, err := vm.state.GetUnitFees()
-	if err != nil {
-		return nil, ids.ShortEmpty, fmt.Errorf("failed retrieving unit fees: %w", err)
-	}
-	feeWindows, err := vm.state.GetFeeWindows()
-	if err != nil {
-		return nil, ids.ShortEmpty, fmt.Errorf("failed retrieving fee windows: %w", err)
-	}
-
-	var (
-		chainTime = vm.state.GetTimestamp()
-		feeCfg    = vm.GetDynamicFeesConfig(chainTime)
-		feeMan    = commonfees.NewManager(unitFees, feeWindows)
-		feeCalc   = &fees.Calculator{
-			IsEUpgradeActive: vm.IsEUpgradeActivated(chainTime),
-			Config:           &vm.Config,
-			FeeManager:       feeMan,
-			ConsumedUnitsCap: feeCfg.BlockUnitsCap,
-			Codec:            vm.parser.Codec(),
-		}
-	)
-	uTx := &txs.BaseTx{
-		BaseTx: avax.BaseTx{
-			NetworkID:    vm.ctx.NetworkID,
-			BlockchainID: vm.ctx.ChainID,
-			Memo:         memo,
-			Outs:         outs,
-		},
-	}
-	if err := uTx.Visit(feeCalc); err != nil {
-		return nil, ids.ShortEmpty, err
-	}
-
-	toBurn := make(map[ids.ID]uint64)
-	for _, out := range outs {
-		toBurn[out.AssetID()] += out.Out.Amount()
-	}
-	ins, feeOuts, keys, err := vm.FinanceTx(
-		utxos,
-		vm.feeAssetID,
-=======
 	s.txBuilderBackend.ResetAddresses(kc.Addresses())
 	return buildBaseTx(
 		s.txBuilderBackend,
 		outs,
 		memoBytes,
->>>>>>> b3589b36
 		kc,
 		changeAddr,
 	)
@@ -1484,60 +1372,6 @@
 				Addrs:     []ids.ShortID{to},
 			},
 		},
-<<<<<<< HEAD
-		to,
-	)
-	if err != nil {
-		return nil, ids.ShortEmpty, err
-	}
-
-	tx, err := buildOperation(s.vm, ops, feeUTXOs, feeKc, changeAddr)
-	if err != nil {
-		return nil, ids.ShortEmpty, err
-	}
-	return tx, changeAddr, tx.SignSECP256K1Fx(s.vm.parser.Codec(), opKeys)
-}
-
-func buildOperation(
-	vm *VM,
-	ops []*txs.Operation,
-	utxos []*avax.UTXO,
-	kc *secp256k1fx.Keychain,
-	changeAddr ids.ShortID,
-) (*txs.Tx, error) {
-	unitFees, err := vm.state.GetUnitFees()
-	if err != nil {
-		return nil, fmt.Errorf("failed retrieving unit fees: %w", err)
-	}
-	feeWindows, err := vm.state.GetFeeWindows()
-	if err != nil {
-		return nil, fmt.Errorf("failed retrieving fee windows: %w", err)
-	}
-
-	var (
-		chainTime = vm.state.GetTimestamp()
-		feeCfg    = vm.GetDynamicFeesConfig(chainTime)
-		feeMan    = commonfees.NewManager(unitFees, feeWindows)
-		feeCalc   = &fees.Calculator{
-			IsEUpgradeActive: vm.IsEUpgradeActivated(chainTime),
-			Config:           &vm.Config,
-			FeeManager:       feeMan,
-			ConsumedUnitsCap: feeCfg.BlockUnitsCap,
-			Codec:            vm.parser.Codec(),
-		}
-	)
-
-	uTx := &txs.OperationTx{
-		BaseTx: txs.BaseTx{BaseTx: avax.BaseTx{
-			NetworkID:    vm.ctx.NetworkID,
-			BlockchainID: vm.ctx.ChainID,
-		}},
-		Ops: ops,
-	}
-	if err := uTx.Visit(feeCalc); err != nil {
-		return nil, err
-=======
->>>>>>> b3589b36
 	}
 
 	s.txBuilderBackend.ResetAddresses(kc.Addresses())
@@ -1797,81 +1631,10 @@
 		return nil, err
 	}
 
-<<<<<<< HEAD
-	atomicUTXOs, _, _, err := s.vm.GetAtomicUTXOs(chainID, kc.Addrs, ids.ShortEmpty, ids.Empty, int(maxPageSize))
-	if err != nil {
-		return nil, fmt.Errorf("problem retrieving user's atomic UTXOs: %w", err)
-	}
-
-	return buildImportTx(s.vm, chainID, atomicUTXOs, to, utxos, kc)
-}
-
-func buildImportTx(
-	vm *VM,
-	sourceChain ids.ID,
-	atomicUTXOs []*avax.UTXO,
-	to ids.ShortID,
-	utxos []*avax.UTXO,
-	kc *secp256k1fx.Keychain,
-) (*txs.Tx, error) {
-	toBurn, importInputs, importKeys, err := vm.SpendAll(atomicUTXOs, kc)
-	if err != nil {
-		return nil, err
-	}
-
-	unitFees, err := vm.state.GetUnitFees()
-	if err != nil {
-		return nil, fmt.Errorf("failed retrieving unit fees: %w", err)
-	}
-	feeWindows, err := vm.state.GetFeeWindows()
-	if err != nil {
-		return nil, fmt.Errorf("failed retrieving fee windows: %w", err)
-	}
-
-	var (
-		chainTime = vm.state.GetTimestamp()
-		feeCfg    = vm.GetDynamicFeesConfig(chainTime)
-		feeMan    = commonfees.NewManager(unitFees, feeWindows)
-		feeCalc   = &fees.Calculator{
-			IsEUpgradeActive: vm.IsEUpgradeActivated(chainTime),
-			Config:           &vm.Config,
-			FeeManager:       feeMan,
-			ConsumedUnitsCap: feeCfg.BlockUnitsCap,
-			Codec:            vm.parser.Codec(),
-		}
-	)
-
-	uTx := &txs.ImportTx{
-		BaseTx: txs.BaseTx{BaseTx: avax.BaseTx{
-			NetworkID:    vm.ctx.NetworkID,
-			BlockchainID: vm.ctx.ChainID,
-		}},
-		SourceChain: sourceChain,
-		ImportedIns: importInputs,
-	}
-	if err := uTx.Visit(feeCalc); err != nil {
-		return nil, err
-	}
-
-	if importedAmt := toBurn[vm.feeAssetID]; importedAmt < feeCalc.Fee {
-		feeCalc.Fee -= importedAmt
-		toBurn[vm.feeAssetID] = 0
-	} else {
-		feeCalc.Fee = 0
-		toBurn[vm.feeAssetID] -= feeCalc.Fee
-	}
-	ins, outs, keys, err := vm.FinanceTx(
-		utxos,
-		vm.feeAssetID,
-		kc,
-		toBurn,
-		feeCalc,
-=======
 	s.txBuilderBackend.ResetAddresses(kc.Addresses())
 	return buildImportTx(
 		s.txBuilderBackend,
 		chainID,
->>>>>>> b3589b36
 		to,
 		kc,
 	)
@@ -1967,71 +1730,6 @@
 		return nil, ids.ShortEmpty, err
 	}
 
-<<<<<<< HEAD
-	return buildExportTx(s.vm, chainID, to, assetID, uint64(args.Amount), utxos, kc, changeAddr)
-}
-
-func buildExportTx(
-	vm *VM,
-	destinationChain ids.ID,
-	to ids.ShortID,
-	exportedAssetID ids.ID,
-	exportedAmt uint64,
-	utxos []*avax.UTXO,
-	kc *secp256k1fx.Keychain,
-	changeAddr ids.ShortID,
-) (*txs.Tx, ids.ShortID, error) {
-	unitFees, err := vm.state.GetUnitFees()
-	if err != nil {
-		return nil, ids.ShortEmpty, fmt.Errorf("failed retrieving unit fees: %w", err)
-	}
-	feeWindows, err := vm.state.GetFeeWindows()
-	if err != nil {
-		return nil, ids.ShortEmpty, fmt.Errorf("failed retrieving fee windows: %w", err)
-	}
-
-	var (
-		chainTime = vm.state.GetTimestamp()
-		feeCfg    = vm.GetDynamicFeesConfig(chainTime)
-		feeMan    = commonfees.NewManager(unitFees, feeWindows)
-		feeCalc   = &fees.Calculator{
-			IsEUpgradeActive: vm.IsEUpgradeActivated(chainTime),
-			Config:           &vm.Config,
-			FeeManager:       feeMan,
-			ConsumedUnitsCap: feeCfg.BlockUnitsCap,
-			Codec:            vm.parser.Codec(),
-		}
-	)
-
-	uTx := &txs.ExportTx{
-		BaseTx: txs.BaseTx{BaseTx: avax.BaseTx{
-			NetworkID:    vm.ctx.NetworkID,
-			BlockchainID: vm.ctx.ChainID,
-		}},
-		DestinationChain: destinationChain,
-		ExportedOuts: []*avax.TransferableOutput{{
-			Asset: avax.Asset{ID: exportedAssetID},
-			Out: &secp256k1fx.TransferOutput{
-				Amt: exportedAmt,
-				OutputOwners: secp256k1fx.OutputOwners{
-					Locktime:  0,
-					Threshold: 1,
-					Addrs:     []ids.ShortID{to},
-				},
-			},
-		}},
-	}
-	if err := uTx.Visit(feeCalc); err != nil {
-		return nil, ids.ShortEmpty, err
-	}
-
-	toBurn := map[ids.ID]uint64{
-		exportedAssetID: exportedAmt,
-	}
-	ins, outs, keys, err := vm.FinanceTx(
-		utxos,
-		vm.feeAssetID,
-=======
 	s.txBuilderBackend.ResetAddresses(kc.Addresses())
 	return buildExportTx(
 		s.txBuilderBackend,
@@ -2039,7 +1737,6 @@
 		to,
 		assetID,
 		uint64(args.Amount),
->>>>>>> b3589b36
 		kc,
 		changeAddr,
 	)
