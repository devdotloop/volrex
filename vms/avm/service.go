// Copyright (C) 2019-2022, Ava Labs, Inc. All rights reserved.
// See the file LICENSE for licensing terms.

package avm

import (
	"errors"
	"fmt"
	"math"
	"net/http"

	"go.uber.org/zap"

	"github.com/ava-labs/avalanchego/api"
	"github.com/ava-labs/avalanchego/ids"
	"github.com/ava-labs/avalanchego/snow/choices"
	"github.com/ava-labs/avalanchego/utils"
	"github.com/ava-labs/avalanchego/utils/crypto"
	"github.com/ava-labs/avalanchego/utils/formatting"
	"github.com/ava-labs/avalanchego/utils/json"
	"github.com/ava-labs/avalanchego/utils/logging"
	"github.com/ava-labs/avalanchego/utils/set"
	"github.com/ava-labs/avalanchego/vms/avm/txs"
	"github.com/ava-labs/avalanchego/vms/components/avax"
	"github.com/ava-labs/avalanchego/vms/components/keystore"
	"github.com/ava-labs/avalanchego/vms/components/verify"
	"github.com/ava-labs/avalanchego/vms/nftfx"
	"github.com/ava-labs/avalanchego/vms/secp256k1fx"

	safemath "github.com/ava-labs/avalanchego/utils/math"
)

const (
	// Max number of addresses that can be passed in as argument to GetUTXOs
	maxGetUTXOsAddrs = 1024

	// Max number of items allowed in a page
	maxPageSize uint64 = 1024
)

var (
	errUnknownAssetID         = errors.New("unknown asset ID")
	errTxNotCreateAsset       = errors.New("transaction doesn't create an asset")
	errNoMinters              = errors.New("no minters provided")
	errNoHoldersOrMinters     = errors.New("no minters or initialHolders provided")
	errZeroAmount             = errors.New("amount must be positive")
	errNoOutputs              = errors.New("no outputs to send")
	errSpendOverflow          = errors.New("spent amount overflows uint64")
	errInvalidMintAmount      = errors.New("amount minted must be positive")
	errAddressesCantMintAsset = errors.New("provided addresses don't have the authority to mint the provided asset")
	errInvalidUTXO            = errors.New("invalid utxo")
	errNilTxID                = errors.New("nil transaction ID")
	errNoAddresses            = errors.New("no addresses provided")
	errNoKeys                 = errors.New("from addresses have no keys or funds")
	errMissingPrivateKey      = errors.New("argument 'privateKey' not given")
)

// Service defines the base service for the asset vm
type Service struct{ vm *VM }

// FormattedAssetID defines a JSON formatted struct containing an assetID as a string
type FormattedAssetID struct {
	AssetID ids.ID `json:"assetID"`
}

// IssueTx attempts to issue a transaction into consensus
func (s *Service) IssueTx(_ *http.Request, args *api.FormattedTx, reply *api.JSONTxID) error {
	s.vm.ctx.Log.Debug("AVM: IssueTx called",
		logging.UserString("tx", args.Tx),
	)

	txBytes, err := formatting.Decode(args.Encoding, args.Tx)
	if err != nil {
		return fmt.Errorf("problem decoding transaction: %w", err)
	}
	txID, err := s.vm.IssueTx(txBytes)
	if err != nil {
		return err
	}

	reply.TxID = txID
	return nil
}

func (s *Service) IssueStopVertex(_ *http.Request, _, _ *struct{}) error {
	return s.vm.issueStopVertex()
}

// GetTxStatusReply defines the GetTxStatus replies returned from the API
type GetTxStatusReply struct {
	Status choices.Status `json:"status"`
}

type GetAddressTxsArgs struct {
	api.JSONAddress
	// Cursor used as a page index / offset
	Cursor json.Uint64 `json:"cursor"`
	// PageSize num of items per page
	PageSize json.Uint64 `json:"pageSize"`
	// AssetID defaulted to AVAX if omitted or left blank
	AssetID string `json:"assetID"`
}

type GetAddressTxsReply struct {
	TxIDs []ids.ID `json:"txIDs"`
	// Cursor used as a page index / offset
	Cursor json.Uint64 `json:"cursor"`
}

// GetAddressTxs returns list of transactions for a given address
func (s *Service) GetAddressTxs(_ *http.Request, args *GetAddressTxsArgs, reply *GetAddressTxsReply) error {
	cursor := uint64(args.Cursor)
	pageSize := uint64(args.PageSize)
	s.vm.ctx.Log.Debug("AVM: GetAddressTxs called",
		logging.UserString("address", args.Address),
		logging.UserString("assetID", args.AssetID),
		zap.Uint64("cursor", cursor),
		zap.Uint64("pageSize", pageSize),
	)
	if pageSize > maxPageSize {
		return fmt.Errorf("pageSize > maximum allowed (%d)", maxPageSize)
	} else if pageSize == 0 {
		pageSize = maxPageSize
	}

	// Parse to address
	address, err := avax.ParseServiceAddress(s.vm, args.Address)
	if err != nil {
		return fmt.Errorf("couldn't parse argument 'address' to address: %w", err)
	}

	// Lookup assetID
	assetID, err := s.vm.lookupAssetID(args.AssetID)
	if err != nil {
		return fmt.Errorf("specified `assetID` is invalid: %w", err)
	}

	s.vm.ctx.Log.Debug("fetching transactions",
		logging.UserString("address", args.Address),
		logging.UserString("assetID", args.AssetID),
		zap.Uint64("cursor", cursor),
		zap.Uint64("pageSize", pageSize),
	)

	// Read transactions from the indexer
	reply.TxIDs, err = s.vm.addressTxsIndexer.Read(address[:], assetID, cursor, pageSize)
	if err != nil {
		return err
	}
	s.vm.ctx.Log.Debug("fetched transactions",
		logging.UserString("address", args.Address),
		logging.UserString("assetID", args.AssetID),
		zap.Int("numTxs", len(reply.TxIDs)),
	)

	// To get the next set of tx IDs, the user should provide this cursor.
	// e.g. if they provided cursor 5, and read 6 tx IDs, they should start
	// next time from index (cursor) 11.
	reply.Cursor = json.Uint64(cursor + uint64(len(reply.TxIDs)))
	return nil
}

// GetTxStatus returns the status of the specified transaction
func (s *Service) GetTxStatus(_ *http.Request, args *api.JSONTxID, reply *GetTxStatusReply) error {
	s.vm.ctx.Log.Debug("AVM: GetTxStatus called",
		zap.Stringer("txID", args.TxID),
	)

	if args.TxID == ids.Empty {
		return errNilTxID
	}

	tx := UniqueTx{
		vm:   s.vm,
		txID: args.TxID,
	}

	reply.Status = tx.Status()
	return nil
}

// GetTx returns the specified transaction
func (s *Service) GetTx(_ *http.Request, args *api.GetTxArgs, reply *api.GetTxReply) error {
	s.vm.ctx.Log.Debug("AVM: GetTx called",
		zap.Stringer("txID", args.TxID),
	)

	if args.TxID == ids.Empty {
		return errNilTxID
	}

	tx := UniqueTx{
		vm:   s.vm,
		txID: args.TxID,
	}
	if status := tx.Status(); !status.Fetched() {
		return errUnknownTx
	}

	reply.Encoding = args.Encoding

	if args.Encoding == formatting.JSON {
		reply.Tx = tx
		return tx.Unsigned.Visit(&txInit{
			tx:            tx.Tx,
			ctx:           s.vm.ctx,
			typeToFxIndex: s.vm.typeToFxIndex,
			fxs:           s.vm.fxs,
		})
	}

	var err error
	reply.Tx, err = formatting.Encode(args.Encoding, tx.Bytes())
	if err != nil {
		return fmt.Errorf("couldn't encode tx as string: %w", err)
	}
	return nil
}

// GetUTXOs gets all utxos for passed in addresses
func (s *Service) GetUTXOs(_ *http.Request, args *api.GetUTXOsArgs, reply *api.GetUTXOsReply) error {
	s.vm.ctx.Log.Debug("AVM: GetUTXOs called",
		logging.UserStrings("addresses", args.Addresses),
	)

	if len(args.Addresses) == 0 {
		return errNoAddresses
	}
	if len(args.Addresses) > maxGetUTXOsAddrs {
		return fmt.Errorf("number of addresses given, %d, exceeds maximum, %d", len(args.Addresses), maxGetUTXOsAddrs)
	}

	var sourceChain ids.ID
	if args.SourceChain == "" {
		sourceChain = s.vm.ctx.ChainID
	} else {
		chainID, err := s.vm.ctx.BCLookup.Lookup(args.SourceChain)
		if err != nil {
			return fmt.Errorf("problem parsing source chainID %q: %w", args.SourceChain, err)
		}
		sourceChain = chainID
	}

	addrSet, err := avax.ParseServiceAddresses(s.vm, args.Addresses)
	if err != nil {
		return err
	}

	startAddr := ids.ShortEmpty
	startUTXO := ids.Empty
	if args.StartIndex.Address != "" || args.StartIndex.UTXO != "" {
		startAddr, err = avax.ParseServiceAddress(s.vm, args.StartIndex.Address)
		if err != nil {
			return fmt.Errorf("couldn't parse start index address %q: %w", args.StartIndex.Address, err)
		}
		startUTXO, err = ids.FromString(args.StartIndex.UTXO)
		if err != nil {
			return fmt.Errorf("couldn't parse start index utxo: %w", err)
		}
	}

	var (
		utxos     []*avax.UTXO
		endAddr   ids.ShortID
		endUTXOID ids.ID
	)
	limit := int(args.Limit)
	if limit <= 0 || int(maxPageSize) < limit {
		limit = int(maxPageSize)
	}
	if sourceChain == s.vm.ctx.ChainID {
		utxos, endAddr, endUTXOID, err = avax.GetPaginatedUTXOs(
			s.vm.state,
			addrSet,
			startAddr,
			startUTXO,
			limit,
		)
	} else {
		utxos, endAddr, endUTXOID, err = s.vm.GetAtomicUTXOs(
			sourceChain,
			addrSet,
			startAddr,
			startUTXO,
			limit,
		)
	}
	if err != nil {
		return fmt.Errorf("problem retrieving UTXOs: %w", err)
	}

	reply.UTXOs = make([]string, len(utxos))
	codec := s.vm.parser.Codec()
	for i, utxo := range utxos {
		b, err := codec.Marshal(txs.CodecVersion, utxo)
		if err != nil {
			return fmt.Errorf("problem marshalling UTXO: %w", err)
		}
		reply.UTXOs[i], err = formatting.Encode(args.Encoding, b)
		if err != nil {
			return fmt.Errorf("couldn't encode UTXO %s as string: %w", utxo.InputID(), err)
		}
	}

	endAddress, err := s.vm.FormatLocalAddress(endAddr)
	if err != nil {
		return fmt.Errorf("problem formatting address: %w", err)
	}

	reply.EndIndex.Address = endAddress
	reply.EndIndex.UTXO = endUTXOID.String()
	reply.NumFetched = json.Uint64(len(utxos))
	reply.Encoding = args.Encoding
	return nil
}

// GetAssetDescriptionArgs are arguments for passing into GetAssetDescription requests
type GetAssetDescriptionArgs struct {
	AssetID string `json:"assetID"`
}

// GetAssetDescriptionReply defines the GetAssetDescription replies returned from the API
type GetAssetDescriptionReply struct {
	FormattedAssetID
	Name         string     `json:"name"`
	Symbol       string     `json:"symbol"`
	Denomination json.Uint8 `json:"denomination"`
}

// GetAssetDescription creates an empty account with the name passed in
func (s *Service) GetAssetDescription(_ *http.Request, args *GetAssetDescriptionArgs, reply *GetAssetDescriptionReply) error {
	s.vm.ctx.Log.Debug("AVM: GetAssetDescription called",
		logging.UserString("assetID", args.AssetID),
	)

	assetID, err := s.vm.lookupAssetID(args.AssetID)
	if err != nil {
		return err
	}

	tx := &UniqueTx{
		vm:   s.vm,
		txID: assetID,
	}
	if status := tx.Status(); !status.Fetched() {
		return errUnknownAssetID
	}
	createAssetTx, ok := tx.Unsigned.(*txs.CreateAssetTx)
	if !ok {
		return errTxNotCreateAsset
	}

	reply.AssetID = assetID
	reply.Name = createAssetTx.Name
	reply.Symbol = createAssetTx.Symbol
	reply.Denomination = json.Uint8(createAssetTx.Denomination)

	return nil
}

// GetBalanceArgs are arguments for passing into GetBalance requests
type GetBalanceArgs struct {
	Address        string `json:"address"`
	AssetID        string `json:"assetID"`
	IncludePartial bool   `json:"includePartial"`
}

// GetBalanceReply defines the GetBalance replies returned from the API
type GetBalanceReply struct {
	Balance json.Uint64   `json:"balance"`
	UTXOIDs []avax.UTXOID `json:"utxoIDs"`
}

// GetBalance returns the balance of an asset held by an address.
// If ![args.IncludePartial], returns only the balance held solely
// (1 out of 1 multisig) by the address and with a locktime in the past.
// Otherwise, returned balance includes assets held only partially by the
// address, and includes balances with locktime in the future.
func (s *Service) GetBalance(_ *http.Request, args *GetBalanceArgs, reply *GetBalanceReply) error {
	s.vm.ctx.Log.Debug("AVM: GetBalance called",
		logging.UserString("address", args.Address),
		logging.UserString("assetID", args.AssetID),
	)

	addr, err := avax.ParseServiceAddress(s.vm, args.Address)
	if err != nil {
		return fmt.Errorf("problem parsing address '%s': %w", args.Address, err)
	}

	assetID, err := s.vm.lookupAssetID(args.AssetID)
	if err != nil {
		return err
	}

	addrSet := set.Set[ids.ShortID]{}
	addrSet.Add(addr)

	utxos, err := avax.GetAllUTXOs(s.vm.state, addrSet)
	if err != nil {
		return fmt.Errorf("problem retrieving UTXOs: %w", err)
	}

	now := s.vm.clock.Unix()
	reply.UTXOIDs = make([]avax.UTXOID, 0, len(utxos))
	for _, utxo := range utxos {
		if utxo.AssetID() != assetID {
			continue
		}
		// TODO make this not specific to *secp256k1fx.TransferOutput
		transferable, ok := utxo.Out.(*secp256k1fx.TransferOutput)
		if !ok {
			continue
		}
		owners := transferable.OutputOwners
		if !args.IncludePartial && (len(owners.Addrs) != 1 || owners.Locktime > now) {
			continue
		}
		amt, err := safemath.Add64(transferable.Amount(), uint64(reply.Balance))
		if err != nil {
			return err
		}
		reply.Balance = json.Uint64(amt)
		reply.UTXOIDs = append(reply.UTXOIDs, utxo.UTXOID)
	}

	return nil
}

type Balance struct {
	AssetID string      `json:"asset"`
	Balance json.Uint64 `json:"balance"`
}

type GetAllBalancesArgs struct {
	api.JSONAddress
	IncludePartial bool `json:"includePartial"`
}

// GetAllBalancesReply is the response from a call to GetAllBalances
type GetAllBalancesReply struct {
	Balances []Balance `json:"balances"`
}

// GetAllBalances returns a map where:
//   Key: ID of an asset such that [args.Address] has a non-zero balance of the asset
//   Value: The balance of the asset held by the address
// If ![args.IncludePartial], returns only unlocked balance/UTXOs with a 1-out-of-1 multisig.
// Otherwise, returned balance/UTXOs includes assets held only partially by the
// address, and includes balances with locktime in the future.
func (s *Service) GetAllBalances(_ *http.Request, args *GetAllBalancesArgs, reply *GetAllBalancesReply) error {
	s.vm.ctx.Log.Debug("AVM: GetAllBalances called",
		logging.UserString("address", args.Address),
	)

	address, err := avax.ParseServiceAddress(s.vm, args.Address)
	if err != nil {
		return fmt.Errorf("problem parsing address '%s': %w", args.Address, err)
	}
	addrSet := set.Set[ids.ShortID]{}
	addrSet.Add(address)

	utxos, err := avax.GetAllUTXOs(s.vm.state, addrSet)
	if err != nil {
		return fmt.Errorf("couldn't get address's UTXOs: %w", err)
	}

<<<<<<< HEAD
	now := service.vm.clock.Unix()
	assetIDs := set.Set[ids.ID]{}       // IDs of assets the address has a non-zero balance of
=======
	now := s.vm.clock.Unix()
	assetIDs := ids.Set{}               // IDs of assets the address has a non-zero balance of
>>>>>>> 3cdcd771
	balances := make(map[ids.ID]uint64) // key: ID (as bytes). value: balance of that asset
	for _, utxo := range utxos {
		// TODO make this not specific to *secp256k1fx.TransferOutput
		transferable, ok := utxo.Out.(*secp256k1fx.TransferOutput)
		if !ok {
			continue
		}
		owners := transferable.OutputOwners
		if !args.IncludePartial && (len(owners.Addrs) != 1 || owners.Locktime > now) {
			continue
		}
		assetID := utxo.AssetID()
		assetIDs.Add(assetID)
		balance := balances[assetID] // 0 if key doesn't exist
		balance, err := safemath.Add64(transferable.Amount(), balance)
		if err != nil {
			balances[assetID] = math.MaxUint64
		} else {
			balances[assetID] = balance
		}
	}

	reply.Balances = make([]Balance, assetIDs.Len())
	i := 0
	for assetID := range assetIDs {
		alias := s.vm.PrimaryAliasOrDefault(assetID)
		reply.Balances[i] = Balance{
			AssetID: alias,
			Balance: json.Uint64(balances[assetID]),
		}
		i++
	}

	return nil
}

// Holder describes how much an address owns of an asset
type Holder struct {
	Amount  json.Uint64 `json:"amount"`
	Address string      `json:"address"`
}

// Owners describes who can perform an action
type Owners struct {
	Threshold json.Uint32 `json:"threshold"`
	Minters   []string    `json:"minters"`
}

// CreateAssetArgs are arguments for passing into CreateAsset
type CreateAssetArgs struct {
	api.JSONSpendHeader           // User, password, from addrs, change addr
	Name                string    `json:"name"`
	Symbol              string    `json:"symbol"`
	Denomination        byte      `json:"denomination"`
	InitialHolders      []*Holder `json:"initialHolders"`
	MinterSets          []Owners  `json:"minterSets"`
}

// AssetIDChangeAddr is an asset ID and a change address
type AssetIDChangeAddr struct {
	FormattedAssetID
	api.JSONChangeAddr
}

// CreateAsset returns ID of the newly created asset
func (s *Service) CreateAsset(_ *http.Request, args *CreateAssetArgs, reply *AssetIDChangeAddr) error {
	s.vm.ctx.Log.Debug("AVM: CreateAsset called",
		logging.UserString("name", args.Name),
		logging.UserString("symbol", args.Symbol),
		zap.Int("numInitialHolders", len(args.InitialHolders)),
		zap.Int("numMinters", len(args.MinterSets)),
	)

	if len(args.InitialHolders) == 0 && len(args.MinterSets) == 0 {
		return errNoHoldersOrMinters
	}

	// Parse the from addresses
	fromAddrs, err := avax.ParseServiceAddresses(s.vm, args.From)
	if err != nil {
		return err
	}

	// Get the UTXOs/keys for the from addresses
	utxos, kc, err := s.vm.LoadUser(args.Username, args.Password, fromAddrs)
	if err != nil {
		return err
	}

	// Parse the change address.
	if len(kc.Keys) == 0 {
		return errNoKeys
	}
	changeAddr, err := s.vm.selectChangeAddr(kc.Keys[0].PublicKey().Address(), args.ChangeAddr)
	if err != nil {
		return err
	}

	amountsSpent, ins, keys, err := s.vm.Spend(
		utxos,
		kc,
		map[ids.ID]uint64{
			s.vm.feeAssetID: s.vm.CreateAssetTxFee,
		},
	)
	if err != nil {
		return err
	}

	outs := []*avax.TransferableOutput{}
	if amountSpent := amountsSpent[s.vm.feeAssetID]; amountSpent > s.vm.CreateAssetTxFee {
		outs = append(outs, &avax.TransferableOutput{
			Asset: avax.Asset{ID: s.vm.feeAssetID},
			Out: &secp256k1fx.TransferOutput{
				Amt: amountSpent - s.vm.CreateAssetTxFee,
				OutputOwners: secp256k1fx.OutputOwners{
					Locktime:  0,
					Threshold: 1,
					Addrs:     []ids.ShortID{changeAddr},
				},
			},
		})
	}

	initialState := &txs.InitialState{
		FxIndex: 0, // TODO: Should lookup secp256k1fx FxID
		Outs:    make([]verify.State, 0, len(args.InitialHolders)+len(args.MinterSets)),
	}
	for _, holder := range args.InitialHolders {
		addr, err := avax.ParseServiceAddress(s.vm, holder.Address)
		if err != nil {
			return err
		}
		initialState.Outs = append(initialState.Outs, &secp256k1fx.TransferOutput{
			Amt: uint64(holder.Amount),
			OutputOwners: secp256k1fx.OutputOwners{
				Threshold: 1,
				Addrs:     []ids.ShortID{addr},
			},
		})
	}
	for _, owner := range args.MinterSets {
		minter := &secp256k1fx.MintOutput{
			OutputOwners: secp256k1fx.OutputOwners{
				Threshold: uint32(owner.Threshold),
				Addrs:     make([]ids.ShortID, 0, len(owner.Minters)),
			},
		}
		minterAddrsSet, err := avax.ParseServiceAddresses(s.vm, owner.Minters)
		if err != nil {
			return err
		}
		minter.Addrs = minterAddrsSet.List()
		utils.Sort(minter.Addrs)
		initialState.Outs = append(initialState.Outs, minter)
	}
	initialState.Sort(s.vm.parser.Codec())

	tx := txs.Tx{Unsigned: &txs.CreateAssetTx{
		BaseTx: txs.BaseTx{BaseTx: avax.BaseTx{
			NetworkID:    s.vm.ctx.NetworkID,
			BlockchainID: s.vm.ctx.ChainID,
			Outs:         outs,
			Ins:          ins,
		}},
		Name:         args.Name,
		Symbol:       args.Symbol,
		Denomination: args.Denomination,
		States:       []*txs.InitialState{initialState},
	}}
	if err := tx.SignSECP256K1Fx(s.vm.parser.Codec(), keys); err != nil {
		return err
	}

	assetID, err := s.vm.IssueTx(tx.Bytes())
	if err != nil {
		return fmt.Errorf("problem issuing transaction: %w", err)
	}

	reply.AssetID = assetID
	reply.ChangeAddr, err = s.vm.FormatLocalAddress(changeAddr)
	return err
}

// CreateFixedCapAsset returns ID of the newly created asset
func (s *Service) CreateFixedCapAsset(_ *http.Request, args *CreateAssetArgs, reply *AssetIDChangeAddr) error {
	s.vm.ctx.Log.Debug("AVM: CreateFixedCapAsset called",
		logging.UserString("name", args.Name),
		logging.UserString("symbol", args.Symbol),
		zap.Int("numInitialHolders", len(args.InitialHolders)),
	)

	return s.CreateAsset(nil, args, reply)
}

// CreateVariableCapAsset returns ID of the newly created asset
func (s *Service) CreateVariableCapAsset(_ *http.Request, args *CreateAssetArgs, reply *AssetIDChangeAddr) error {
	s.vm.ctx.Log.Debug("AVM: CreateVariableCapAsset called",
		logging.UserString("name", args.Name),
		logging.UserString("symbol", args.Symbol),
		zap.Int("numMinters", len(args.MinterSets)),
	)

	return s.CreateAsset(nil, args, reply)
}

// CreateNFTAssetArgs are arguments for passing into CreateNFTAsset requests
type CreateNFTAssetArgs struct {
	api.JSONSpendHeader          // User, password, from addrs, change addr
	Name                string   `json:"name"`
	Symbol              string   `json:"symbol"`
	MinterSets          []Owners `json:"minterSets"`
}

// CreateNFTAsset returns ID of the newly created asset
func (s *Service) CreateNFTAsset(_ *http.Request, args *CreateNFTAssetArgs, reply *AssetIDChangeAddr) error {
	s.vm.ctx.Log.Debug("AVM: CreateNFTAsset called",
		logging.UserString("name", args.Name),
		logging.UserString("symbol", args.Symbol),
		zap.Int("numMinters", len(args.MinterSets)),
	)

	if len(args.MinterSets) == 0 {
		return errNoMinters
	}

	// Parse the from addresses
	fromAddrs, err := avax.ParseServiceAddresses(s.vm, args.From)
	if err != nil {
		return err
	}

	// Get the UTXOs/keys for the from addresses
	utxos, kc, err := s.vm.LoadUser(args.Username, args.Password, fromAddrs)
	if err != nil {
		return err
	}

	// Parse the change address.
	if len(kc.Keys) == 0 {
		return errNoKeys
	}
	changeAddr, err := s.vm.selectChangeAddr(kc.Keys[0].PublicKey().Address(), args.ChangeAddr)
	if err != nil {
		return err
	}

	amountsSpent, ins, keys, err := s.vm.Spend(
		utxos,
		kc,
		map[ids.ID]uint64{
			s.vm.feeAssetID: s.vm.CreateAssetTxFee,
		},
	)
	if err != nil {
		return err
	}

	outs := []*avax.TransferableOutput{}
	if amountSpent := amountsSpent[s.vm.feeAssetID]; amountSpent > s.vm.CreateAssetTxFee {
		outs = append(outs, &avax.TransferableOutput{
			Asset: avax.Asset{ID: s.vm.feeAssetID},
			Out: &secp256k1fx.TransferOutput{
				Amt: amountSpent - s.vm.CreateAssetTxFee,
				OutputOwners: secp256k1fx.OutputOwners{
					Locktime:  0,
					Threshold: 1,
					Addrs:     []ids.ShortID{changeAddr},
				},
			},
		})
	}

	initialState := &txs.InitialState{
		FxIndex: 1, // TODO: Should lookup nftfx FxID
		Outs:    make([]verify.State, 0, len(args.MinterSets)),
	}
	for i, owner := range args.MinterSets {
		minter := &nftfx.MintOutput{
			GroupID: uint32(i),
			OutputOwners: secp256k1fx.OutputOwners{
				Threshold: uint32(owner.Threshold),
			},
		}
		minterAddrsSet, err := avax.ParseServiceAddresses(s.vm, owner.Minters)
		if err != nil {
			return err
		}
		minter.Addrs = minterAddrsSet.List()
		utils.Sort(minter.Addrs)
		initialState.Outs = append(initialState.Outs, minter)
	}
	initialState.Sort(s.vm.parser.Codec())

	tx := txs.Tx{Unsigned: &txs.CreateAssetTx{
		BaseTx: txs.BaseTx{BaseTx: avax.BaseTx{
			NetworkID:    s.vm.ctx.NetworkID,
			BlockchainID: s.vm.ctx.ChainID,
			Outs:         outs,
			Ins:          ins,
		}},
		Name:         args.Name,
		Symbol:       args.Symbol,
		Denomination: 0, // NFTs are non-fungible
		States:       []*txs.InitialState{initialState},
	}}
	if err := tx.SignSECP256K1Fx(s.vm.parser.Codec(), keys); err != nil {
		return err
	}

	assetID, err := s.vm.IssueTx(tx.Bytes())
	if err != nil {
		return fmt.Errorf("problem issuing transaction: %w", err)
	}

	reply.AssetID = assetID
	reply.ChangeAddr, err = s.vm.FormatLocalAddress(changeAddr)
	return err
}

// CreateAddress creates an address for the user [args.Username]
func (s *Service) CreateAddress(_ *http.Request, args *api.UserPass, reply *api.JSONAddress) error {
	s.vm.ctx.Log.Debug("AVM: CreateAddress called",
		logging.UserString("username", args.Username),
	)

	user, err := keystore.NewUserFromKeystore(s.vm.ctx.Keystore, args.Username, args.Password)
	if err != nil {
		return err
	}
	defer user.Close()

	sk, err := keystore.NewKey(user)
	if err != nil {
		return err
	}

	reply.Address, err = s.vm.FormatLocalAddress(sk.PublicKey().Address())
	if err != nil {
		return fmt.Errorf("problem formatting address: %w", err)
	}

	// Return an error if the DB can't close, this will execute before the above
	// db close.
	return user.Close()
}

// ListAddresses returns all of the addresses controlled by user [args.Username]
func (s *Service) ListAddresses(_ *http.Request, args *api.UserPass, response *api.JSONAddresses) error {
	s.vm.ctx.Log.Debug("AVM: ListAddresses called",
		logging.UserString("username", args.Username),
	)

	user, err := keystore.NewUserFromKeystore(s.vm.ctx.Keystore, args.Username, args.Password)
	if err != nil {
		return err
	}

	response.Addresses = []string{}

	addresses, err := user.GetAddresses()
	if err != nil {
		// An error fetching the addresses may just mean that the user has no
		// addresses.
		return user.Close()
	}

	for _, address := range addresses {
		addr, err := s.vm.FormatLocalAddress(address)
		if err != nil {
			// Drop any potential error closing the database to report the
			// original error
			_ = user.Close()
			return fmt.Errorf("problem formatting address: %w", err)
		}
		response.Addresses = append(response.Addresses, addr)
	}
	return user.Close()
}

// ExportKeyArgs are arguments for ExportKey
type ExportKeyArgs struct {
	api.UserPass
	Address string `json:"address"`
}

// ExportKeyReply is the response for ExportKey
type ExportKeyReply struct {
	// The decrypted PrivateKey for the Address provided in the arguments
	PrivateKey *crypto.PrivateKeySECP256K1R `json:"privateKey"`
}

// ExportKey returns a private key from the provided user
func (s *Service) ExportKey(_ *http.Request, args *ExportKeyArgs, reply *ExportKeyReply) error {
	s.vm.ctx.Log.Debug("AVM: ExportKey called",
		logging.UserString("username", args.Username),
	)

	addr, err := avax.ParseServiceAddress(s.vm, args.Address)
	if err != nil {
		return fmt.Errorf("problem parsing address %q: %w", args.Address, err)
	}

	user, err := keystore.NewUserFromKeystore(s.vm.ctx.Keystore, args.Username, args.Password)
	if err != nil {
		return err
	}

	reply.PrivateKey, err = user.GetKey(addr)
	if err != nil {
		// Drop any potential error closing the database to report the original
		// error
		_ = user.Close()
		return fmt.Errorf("problem retrieving private key: %w", err)
	}
	return user.Close()
}

// ImportKeyArgs are arguments for ImportKey
type ImportKeyArgs struct {
	api.UserPass
	PrivateKey *crypto.PrivateKeySECP256K1R `json:"privateKey"`
}

// ImportKeyReply is the response for ImportKey
type ImportKeyReply struct {
	// The address controlled by the PrivateKey provided in the arguments
	Address string `json:"address"`
}

// ImportKey adds a private key to the provided user
func (s *Service) ImportKey(_ *http.Request, args *ImportKeyArgs, reply *api.JSONAddress) error {
	s.vm.ctx.Log.Debug("AVM: ImportKey called",
		logging.UserString("username", args.Username),
	)

	if args.PrivateKey == nil {
		return errMissingPrivateKey
	}

	user, err := keystore.NewUserFromKeystore(s.vm.ctx.Keystore, args.Username, args.Password)
	if err != nil {
		return err
	}
	defer user.Close()

	if err := user.PutKeys(args.PrivateKey); err != nil {
		return fmt.Errorf("problem saving key %w", err)
	}

	newAddress := args.PrivateKey.PublicKey().Address()
	reply.Address, err = s.vm.FormatLocalAddress(newAddress)
	if err != nil {
		return fmt.Errorf("problem formatting address: %w", err)
	}

	return user.Close()
}

// SendOutput specifies that [Amount] of asset [AssetID] be sent to [To]
type SendOutput struct {
	// The amount of funds to send
	Amount json.Uint64 `json:"amount"`

	// ID of the asset being sent
	AssetID string `json:"assetID"`

	// Address of the recipient
	To string `json:"to"`
}

// SendArgs are arguments for passing into Send requests
type SendArgs struct {
	// User, password, from addrs, change addr
	api.JSONSpendHeader

	// The amount, assetID, and destination to send funds to
	SendOutput

	// Memo field
	Memo string `json:"memo"`
}

// SendMultipleArgs are arguments for passing into SendMultiple requests
type SendMultipleArgs struct {
	// User, password, from addrs, change addr
	api.JSONSpendHeader

	// The outputs of the transaction
	Outputs []SendOutput `json:"outputs"`

	// Memo field
	Memo string `json:"memo"`
}

// Send returns the ID of the newly created transaction
func (s *Service) Send(r *http.Request, args *SendArgs, reply *api.JSONTxIDChangeAddr) error {
	return s.SendMultiple(r, &SendMultipleArgs{
		JSONSpendHeader: args.JSONSpendHeader,
		Outputs:         []SendOutput{args.SendOutput},
		Memo:            args.Memo,
	}, reply)
}

// SendMultiple sends a transaction with multiple outputs.
func (s *Service) SendMultiple(_ *http.Request, args *SendMultipleArgs, reply *api.JSONTxIDChangeAddr) error {
	s.vm.ctx.Log.Debug("AVM: SendMultiple called",
		logging.UserString("username", args.Username),
	)

	// Validate the memo field
	memoBytes := []byte(args.Memo)
	if l := len(memoBytes); l > avax.MaxMemoSize {
		return fmt.Errorf("max memo length is %d but provided memo field is length %d", avax.MaxMemoSize, l)
	} else if len(args.Outputs) == 0 {
		return errNoOutputs
	}

	// Parse the from addresses
	fromAddrs, err := avax.ParseServiceAddresses(s.vm, args.From)
	if err != nil {
		return err
	}

	// Load user's UTXOs/keys
	utxos, kc, err := s.vm.LoadUser(args.Username, args.Password, fromAddrs)
	if err != nil {
		return err
	}

	// Parse the change address.
	if len(kc.Keys) == 0 {
		return errNoKeys
	}
	changeAddr, err := s.vm.selectChangeAddr(kc.Keys[0].PublicKey().Address(), args.ChangeAddr)
	if err != nil {
		return err
	}

	// Calculate required input amounts and create the desired outputs
	// String repr. of asset ID --> asset ID
	assetIDs := make(map[string]ids.ID)
	// Asset ID --> amount of that asset being sent
	amounts := make(map[ids.ID]uint64)
	// Outputs of our tx
	outs := []*avax.TransferableOutput{}
	for _, output := range args.Outputs {
		if output.Amount == 0 {
			return errZeroAmount
		}
		assetID, ok := assetIDs[output.AssetID] // Asset ID of next output
		if !ok {
			assetID, err = s.vm.lookupAssetID(output.AssetID)
			if err != nil {
				return fmt.Errorf("couldn't find asset %s", output.AssetID)
			}
			assetIDs[output.AssetID] = assetID
		}
		currentAmount := amounts[assetID]
		newAmount, err := safemath.Add64(currentAmount, uint64(output.Amount))
		if err != nil {
			return fmt.Errorf("problem calculating required spend amount: %w", err)
		}
		amounts[assetID] = newAmount

		// Parse the to address
		to, err := avax.ParseServiceAddress(s.vm, output.To)
		if err != nil {
			return fmt.Errorf("problem parsing to address %q: %w", output.To, err)
		}

		// Create the Output
		outs = append(outs, &avax.TransferableOutput{
			Asset: avax.Asset{ID: assetID},
			Out: &secp256k1fx.TransferOutput{
				Amt: uint64(output.Amount),
				OutputOwners: secp256k1fx.OutputOwners{
					Locktime:  0,
					Threshold: 1,
					Addrs:     []ids.ShortID{to},
				},
			},
		})
	}

	amountsWithFee := make(map[ids.ID]uint64, len(amounts)+1)
	for assetID, amount := range amounts {
		amountsWithFee[assetID] = amount
	}

	amountWithFee, err := safemath.Add64(amounts[s.vm.feeAssetID], s.vm.TxFee)
	if err != nil {
		return fmt.Errorf("problem calculating required spend amount: %w", err)
	}
	amountsWithFee[s.vm.feeAssetID] = amountWithFee

	amountsSpent, ins, keys, err := s.vm.Spend(
		utxos,
		kc,
		amountsWithFee,
	)
	if err != nil {
		return err
	}

	// Add the required change outputs
	for assetID, amountWithFee := range amountsWithFee {
		amountSpent := amountsSpent[assetID]

		if amountSpent > amountWithFee {
			outs = append(outs, &avax.TransferableOutput{
				Asset: avax.Asset{ID: assetID},
				Out: &secp256k1fx.TransferOutput{
					Amt: amountSpent - amountWithFee,
					OutputOwners: secp256k1fx.OutputOwners{
						Locktime:  0,
						Threshold: 1,
						Addrs:     []ids.ShortID{changeAddr},
					},
				},
			})
		}
	}
	avax.SortTransferableOutputs(outs, s.vm.parser.Codec())

	tx := txs.Tx{Unsigned: &txs.BaseTx{BaseTx: avax.BaseTx{
		NetworkID:    s.vm.ctx.NetworkID,
		BlockchainID: s.vm.ctx.ChainID,
		Outs:         outs,
		Ins:          ins,
		Memo:         memoBytes,
	}}}
	if err := tx.SignSECP256K1Fx(s.vm.parser.Codec(), keys); err != nil {
		return err
	}

	txID, err := s.vm.IssueTx(tx.Bytes())
	if err != nil {
		return fmt.Errorf("problem issuing transaction: %w", err)
	}

	reply.TxID = txID
	reply.ChangeAddr, err = s.vm.FormatLocalAddress(changeAddr)
	return err
}

// MintArgs are arguments for passing into Mint requests
type MintArgs struct {
	api.JSONSpendHeader             // User, password, from addrs, change addr
	Amount              json.Uint64 `json:"amount"`
	AssetID             string      `json:"assetID"`
	To                  string      `json:"to"`
}

// Mint issues a transaction that mints more of the asset
func (s *Service) Mint(_ *http.Request, args *MintArgs, reply *api.JSONTxIDChangeAddr) error {
	s.vm.ctx.Log.Debug("AVM: Mint called",
		logging.UserString("username", args.Username),
	)

	if args.Amount == 0 {
		return errInvalidMintAmount
	}

	assetID, err := s.vm.lookupAssetID(args.AssetID)
	if err != nil {
		return err
	}

	to, err := avax.ParseServiceAddress(s.vm, args.To)
	if err != nil {
		return fmt.Errorf("problem parsing to address %q: %w", args.To, err)
	}

	// Parse the from addresses
	fromAddrs, err := avax.ParseServiceAddresses(s.vm, args.From)
	if err != nil {
		return err
	}

	// Get the UTXOs/keys for the from addresses
	feeUTXOs, feeKc, err := s.vm.LoadUser(args.Username, args.Password, fromAddrs)
	if err != nil {
		return err
	}

	// Parse the change address.
	if len(feeKc.Keys) == 0 {
		return errNoKeys
	}
	changeAddr, err := s.vm.selectChangeAddr(feeKc.Keys[0].PublicKey().Address(), args.ChangeAddr)
	if err != nil {
		return err
	}

	amountsSpent, ins, keys, err := s.vm.Spend(
		feeUTXOs,
		feeKc,
		map[ids.ID]uint64{
			s.vm.feeAssetID: s.vm.TxFee,
		},
	)
	if err != nil {
		return err
	}

	outs := []*avax.TransferableOutput{}
	if amountSpent := amountsSpent[s.vm.feeAssetID]; amountSpent > s.vm.TxFee {
		outs = append(outs, &avax.TransferableOutput{
			Asset: avax.Asset{ID: s.vm.feeAssetID},
			Out: &secp256k1fx.TransferOutput{
				Amt: amountSpent - s.vm.TxFee,
				OutputOwners: secp256k1fx.OutputOwners{
					Locktime:  0,
					Threshold: 1,
					Addrs:     []ids.ShortID{changeAddr},
				},
			},
		})
	}

	// Get all UTXOs/keys for the user
	utxos, kc, err := s.vm.LoadUser(args.Username, args.Password, nil)
	if err != nil {
		return err
	}

	ops, opKeys, err := s.vm.Mint(
		utxos,
		kc,
		map[ids.ID]uint64{
			assetID: uint64(args.Amount),
		},
		to,
	)
	if err != nil {
		return err
	}
	keys = append(keys, opKeys...)

	tx := txs.Tx{Unsigned: &txs.OperationTx{
		BaseTx: txs.BaseTx{BaseTx: avax.BaseTx{
			NetworkID:    s.vm.ctx.NetworkID,
			BlockchainID: s.vm.ctx.ChainID,
			Outs:         outs,
			Ins:          ins,
		}},
		Ops: ops,
	}}
	if err := tx.SignSECP256K1Fx(s.vm.parser.Codec(), keys); err != nil {
		return err
	}

	txID, err := s.vm.IssueTx(tx.Bytes())
	if err != nil {
		return fmt.Errorf("problem issuing transaction: %w", err)
	}

	reply.TxID = txID
	reply.ChangeAddr, err = s.vm.FormatLocalAddress(changeAddr)
	return err
}

// SendNFTArgs are arguments for passing into SendNFT requests
type SendNFTArgs struct {
	api.JSONSpendHeader             // User, password, from addrs, change addr
	AssetID             string      `json:"assetID"`
	GroupID             json.Uint32 `json:"groupID"`
	To                  string      `json:"to"`
}

// SendNFT sends an NFT
func (s *Service) SendNFT(_ *http.Request, args *SendNFTArgs, reply *api.JSONTxIDChangeAddr) error {
	s.vm.ctx.Log.Debug("AVM: SendNFT called",
		logging.UserString("username", args.Username),
	)

	// Parse the asset ID
	assetID, err := s.vm.lookupAssetID(args.AssetID)
	if err != nil {
		return err
	}

	// Parse the to address
	to, err := avax.ParseServiceAddress(s.vm, args.To)
	if err != nil {
		return fmt.Errorf("problem parsing to address %q: %w", args.To, err)
	}

	// Parse the from addresses
	fromAddrs, err := avax.ParseServiceAddresses(s.vm, args.From)
	if err != nil {
		return err
	}

	// Get the UTXOs/keys for the from addresses
	utxos, kc, err := s.vm.LoadUser(args.Username, args.Password, fromAddrs)
	if err != nil {
		return err
	}

	// Parse the change address.
	if len(kc.Keys) == 0 {
		return errNoKeys
	}
	changeAddr, err := s.vm.selectChangeAddr(kc.Keys[0].PublicKey().Address(), args.ChangeAddr)
	if err != nil {
		return err
	}

	amountsSpent, ins, secpKeys, err := s.vm.Spend(
		utxos,
		kc,
		map[ids.ID]uint64{
			s.vm.feeAssetID: s.vm.TxFee,
		},
	)
	if err != nil {
		return err
	}

	outs := []*avax.TransferableOutput{}
	if amountSpent := amountsSpent[s.vm.feeAssetID]; amountSpent > s.vm.TxFee {
		outs = append(outs, &avax.TransferableOutput{
			Asset: avax.Asset{ID: s.vm.feeAssetID},
			Out: &secp256k1fx.TransferOutput{
				Amt: amountSpent - s.vm.TxFee,
				OutputOwners: secp256k1fx.OutputOwners{
					Locktime:  0,
					Threshold: 1,
					Addrs:     []ids.ShortID{changeAddr},
				},
			},
		})
	}

	ops, nftKeys, err := s.vm.SpendNFT(
		utxos,
		kc,
		assetID,
		uint32(args.GroupID),
		to,
	)
	if err != nil {
		return err
	}

	tx := txs.Tx{Unsigned: &txs.OperationTx{
		BaseTx: txs.BaseTx{BaseTx: avax.BaseTx{
			NetworkID:    s.vm.ctx.NetworkID,
			BlockchainID: s.vm.ctx.ChainID,
			Outs:         outs,
			Ins:          ins,
		}},
		Ops: ops,
	}}
	if err := tx.SignSECP256K1Fx(s.vm.parser.Codec(), secpKeys); err != nil {
		return err
	}
	if err := tx.SignNFTFx(s.vm.parser.Codec(), nftKeys); err != nil {
		return err
	}

	txID, err := s.vm.IssueTx(tx.Bytes())
	if err != nil {
		return fmt.Errorf("problem issuing transaction: %w", err)
	}

	reply.TxID = txID
	reply.ChangeAddr, err = s.vm.FormatLocalAddress(changeAddr)
	return err
}

// MintNFTArgs are arguments for passing into MintNFT requests
type MintNFTArgs struct {
	api.JSONSpendHeader                     // User, password, from addrs, change addr
	AssetID             string              `json:"assetID"`
	Payload             string              `json:"payload"`
	To                  string              `json:"to"`
	Encoding            formatting.Encoding `json:"encoding"`
}

// MintNFT issues a MintNFT transaction and returns the ID of the newly created transaction
func (s *Service) MintNFT(_ *http.Request, args *MintNFTArgs, reply *api.JSONTxIDChangeAddr) error {
	s.vm.ctx.Log.Debug("AVM: MintNFT called",
		logging.UserString("username", args.Username),
	)

	assetID, err := s.vm.lookupAssetID(args.AssetID)
	if err != nil {
		return err
	}

	to, err := avax.ParseServiceAddress(s.vm, args.To)
	if err != nil {
		return fmt.Errorf("problem parsing to address %q: %w", args.To, err)
	}

	payloadBytes, err := formatting.Decode(args.Encoding, args.Payload)
	if err != nil {
		return fmt.Errorf("problem decoding payload bytes: %w", err)
	}

	// Parse the from addresses
	fromAddrs, err := avax.ParseServiceAddresses(s.vm, args.From)
	if err != nil {
		return err
	}

	// Get the UTXOs/keys for the from addresses
	feeUTXOs, feeKc, err := s.vm.LoadUser(args.Username, args.Password, fromAddrs)
	if err != nil {
		return err
	}

	// Parse the change address.
	if len(feeKc.Keys) == 0 {
		return errNoKeys
	}
	changeAddr, err := s.vm.selectChangeAddr(feeKc.Keys[0].PublicKey().Address(), args.ChangeAddr)
	if err != nil {
		return err
	}

	amountsSpent, ins, secpKeys, err := s.vm.Spend(
		feeUTXOs,
		feeKc,
		map[ids.ID]uint64{
			s.vm.feeAssetID: s.vm.TxFee,
		},
	)
	if err != nil {
		return err
	}

	outs := []*avax.TransferableOutput{}
	if amountSpent := amountsSpent[s.vm.feeAssetID]; amountSpent > s.vm.TxFee {
		outs = append(outs, &avax.TransferableOutput{
			Asset: avax.Asset{ID: s.vm.feeAssetID},
			Out: &secp256k1fx.TransferOutput{
				Amt: amountSpent - s.vm.TxFee,
				OutputOwners: secp256k1fx.OutputOwners{
					Locktime:  0,
					Threshold: 1,
					Addrs:     []ids.ShortID{changeAddr},
				},
			},
		})
	}

	// Get all UTXOs/keys
	utxos, kc, err := s.vm.LoadUser(args.Username, args.Password, nil)
	if err != nil {
		return err
	}

	ops, nftKeys, err := s.vm.MintNFT(
		utxos,
		kc,
		assetID,
		payloadBytes,
		to,
	)
	if err != nil {
		return err
	}

	tx := txs.Tx{Unsigned: &txs.OperationTx{
		BaseTx: txs.BaseTx{BaseTx: avax.BaseTx{
			NetworkID:    s.vm.ctx.NetworkID,
			BlockchainID: s.vm.ctx.ChainID,
			Outs:         outs,
			Ins:          ins,
		}},
		Ops: ops,
	}}
	if err := tx.SignSECP256K1Fx(s.vm.parser.Codec(), secpKeys); err != nil {
		return err
	}
	if err := tx.SignNFTFx(s.vm.parser.Codec(), nftKeys); err != nil {
		return err
	}

	txID, err := s.vm.IssueTx(tx.Bytes())
	if err != nil {
		return fmt.Errorf("problem issuing transaction: %w", err)
	}

	reply.TxID = txID
	reply.ChangeAddr, err = s.vm.FormatLocalAddress(changeAddr)
	return err
}

// ImportArgs are arguments for passing into Import requests
type ImportArgs struct {
	// User that controls To
	api.UserPass

	// Chain the funds are coming from
	SourceChain string `json:"sourceChain"`

	// Address receiving the imported AVAX
	To string `json:"to"`
}

// Import imports an asset to this chain from the P/C-Chain.
// The AVAX must have already been exported from the P/C-Chain.
// Returns the ID of the newly created atomic transaction
func (s *Service) Import(_ *http.Request, args *ImportArgs, reply *api.JSONTxID) error {
	s.vm.ctx.Log.Debug("AVM: Import called",
		logging.UserString("username", args.Username),
	)

	chainID, err := s.vm.ctx.BCLookup.Lookup(args.SourceChain)
	if err != nil {
		return fmt.Errorf("problem parsing chainID %q: %w", args.SourceChain, err)
	}

	to, err := avax.ParseServiceAddress(s.vm, args.To)
	if err != nil {
		return fmt.Errorf("problem parsing to address %q: %w", args.To, err)
	}

	utxos, kc, err := s.vm.LoadUser(args.Username, args.Password, nil)
	if err != nil {
		return err
	}

	atomicUTXOs, _, _, err := s.vm.GetAtomicUTXOs(chainID, kc.Addrs, ids.ShortEmpty, ids.Empty, int(maxPageSize))
	if err != nil {
		return fmt.Errorf("problem retrieving user's atomic UTXOs: %w", err)
	}

	amountsSpent, importInputs, importKeys, err := s.vm.SpendAll(atomicUTXOs, kc)
	if err != nil {
		return err
	}

	ins := []*avax.TransferableInput{}
	keys := [][]*crypto.PrivateKeySECP256K1R{}

	if amountSpent := amountsSpent[s.vm.feeAssetID]; amountSpent < s.vm.TxFee {
		var localAmountsSpent map[ids.ID]uint64
		localAmountsSpent, ins, keys, err = s.vm.Spend(
			utxos,
			kc,
			map[ids.ID]uint64{
				s.vm.feeAssetID: s.vm.TxFee - amountSpent,
			},
		)
		if err != nil {
			return err
		}
		for asset, amount := range localAmountsSpent {
			newAmount, err := safemath.Add64(amountsSpent[asset], amount)
			if err != nil {
				return fmt.Errorf("problem calculating required spend amount: %w", err)
			}
			amountsSpent[asset] = newAmount
		}
	}

	// Because we ensured that we had enough inputs for the fee, we can
	// safely just remove it without concern for underflow.
	amountsSpent[s.vm.feeAssetID] -= s.vm.TxFee

	keys = append(keys, importKeys...)

	outs := []*avax.TransferableOutput{}
	for assetID, amount := range amountsSpent {
		if amount > 0 {
			outs = append(outs, &avax.TransferableOutput{
				Asset: avax.Asset{ID: assetID},
				Out: &secp256k1fx.TransferOutput{
					Amt: amount,
					OutputOwners: secp256k1fx.OutputOwners{
						Locktime:  0,
						Threshold: 1,
						Addrs:     []ids.ShortID{to},
					},
				},
			})
		}
	}
	avax.SortTransferableOutputs(outs, s.vm.parser.Codec())

	tx := txs.Tx{Unsigned: &txs.ImportTx{
		BaseTx: txs.BaseTx{BaseTx: avax.BaseTx{
			NetworkID:    s.vm.ctx.NetworkID,
			BlockchainID: s.vm.ctx.ChainID,
			Outs:         outs,
			Ins:          ins,
		}},
		SourceChain: chainID,
		ImportedIns: importInputs,
	}}
	if err := tx.SignSECP256K1Fx(s.vm.parser.Codec(), keys); err != nil {
		return err
	}

	txID, err := s.vm.IssueTx(tx.Bytes())
	if err != nil {
		return fmt.Errorf("problem issuing transaction: %w", err)
	}

	reply.TxID = txID
	return nil
}

// ExportArgs are arguments for passing into ExportAVA requests
type ExportArgs struct {
	// User, password, from addrs, change addr
	api.JSONSpendHeader
	// Amount of nAVAX to send
	Amount json.Uint64 `json:"amount"`

	// Chain the funds are going to. Optional. Used if To address does not include the chainID.
	TargetChain string `json:"targetChain"`

	// ID of the address that will receive the AVAX. This address may include the
	// chainID, which is used to determine what the destination chain is.
	To string `json:"to"`

	AssetID string `json:"assetID"`
}

// Export sends an asset from this chain to the P/C-Chain.
// After this tx is accepted, the AVAX must be imported to the P/C-chain with an importTx.
// Returns the ID of the newly created atomic transaction
func (s *Service) Export(_ *http.Request, args *ExportArgs, reply *api.JSONTxIDChangeAddr) error {
	s.vm.ctx.Log.Debug("AVM: Export called",
		logging.UserString("username", args.Username),
	)

	// Parse the asset ID
	assetID, err := s.vm.lookupAssetID(args.AssetID)
	if err != nil {
		return err
	}

	// Get the chainID and parse the to address
	chainID, to, err := s.vm.ParseAddress(args.To)
	if err != nil {
		chainID, err = s.vm.ctx.BCLookup.Lookup(args.TargetChain)
		if err != nil {
			return err
		}
		to, err = ids.ShortFromString(args.To)
		if err != nil {
			return err
		}
	}

	if args.Amount == 0 {
		return errZeroAmount
	}

	// Parse the from addresses
	fromAddrs, err := avax.ParseServiceAddresses(s.vm, args.From)
	if err != nil {
		return err
	}

	// Get the UTXOs/keys for the from addresses
	utxos, kc, err := s.vm.LoadUser(args.Username, args.Password, fromAddrs)
	if err != nil {
		return err
	}

	// Parse the change address.
	if len(kc.Keys) == 0 {
		return errNoKeys
	}
	changeAddr, err := s.vm.selectChangeAddr(kc.Keys[0].PublicKey().Address(), args.ChangeAddr)
	if err != nil {
		return err
	}

	amounts := map[ids.ID]uint64{}
	if assetID == s.vm.feeAssetID {
		amountWithFee, err := safemath.Add64(uint64(args.Amount), s.vm.TxFee)
		if err != nil {
			return fmt.Errorf("problem calculating required spend amount: %w", err)
		}
		amounts[s.vm.feeAssetID] = amountWithFee
	} else {
		amounts[s.vm.feeAssetID] = s.vm.TxFee
		amounts[assetID] = uint64(args.Amount)
	}

	amountsSpent, ins, keys, err := s.vm.Spend(utxos, kc, amounts)
	if err != nil {
		return err
	}

	exportOuts := []*avax.TransferableOutput{{
		Asset: avax.Asset{ID: assetID},
		Out: &secp256k1fx.TransferOutput{
			Amt: uint64(args.Amount),
			OutputOwners: secp256k1fx.OutputOwners{
				Locktime:  0,
				Threshold: 1,
				Addrs:     []ids.ShortID{to},
			},
		},
	}}

	outs := []*avax.TransferableOutput{}
	for assetID, amountSpent := range amountsSpent {
		amountToSend := amounts[assetID]
		if amountSpent > amountToSend {
			outs = append(outs, &avax.TransferableOutput{
				Asset: avax.Asset{ID: assetID},
				Out: &secp256k1fx.TransferOutput{
					Amt: amountSpent - amountToSend,
					OutputOwners: secp256k1fx.OutputOwners{
						Locktime:  0,
						Threshold: 1,
						Addrs:     []ids.ShortID{changeAddr},
					},
				},
			})
		}
	}
	avax.SortTransferableOutputs(outs, s.vm.parser.Codec())

	tx := txs.Tx{Unsigned: &txs.ExportTx{
		BaseTx: txs.BaseTx{BaseTx: avax.BaseTx{
			NetworkID:    s.vm.ctx.NetworkID,
			BlockchainID: s.vm.ctx.ChainID,
			Outs:         outs,
			Ins:          ins,
		}},
		DestinationChain: chainID,
		ExportedOuts:     exportOuts,
	}}
	if err := tx.SignSECP256K1Fx(s.vm.parser.Codec(), keys); err != nil {
		return err
	}

	txID, err := s.vm.IssueTx(tx.Bytes())
	if err != nil {
		return fmt.Errorf("problem issuing transaction: %w", err)
	}

	reply.TxID = txID
	reply.ChangeAddr, err = s.vm.FormatLocalAddress(changeAddr)
	return err
}<|MERGE_RESOLUTION|>--- conflicted
+++ resolved
@@ -464,13 +464,8 @@
 		return fmt.Errorf("couldn't get address's UTXOs: %w", err)
 	}
 
-<<<<<<< HEAD
-	now := service.vm.clock.Unix()
+	now := s.vm.clock.Unix()
 	assetIDs := set.Set[ids.ID]{}       // IDs of assets the address has a non-zero balance of
-=======
-	now := s.vm.clock.Unix()
-	assetIDs := ids.Set{}               // IDs of assets the address has a non-zero balance of
->>>>>>> 3cdcd771
 	balances := make(map[ids.ID]uint64) // key: ID (as bytes). value: balance of that asset
 	for _, utxo := range utxos {
 		// TODO make this not specific to *secp256k1fx.TransferOutput
