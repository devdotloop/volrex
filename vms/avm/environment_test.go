// Copyright (C) 2019-2024, Ava Labs, Inc. All rights reserved.
// See the file LICENSE for licensing terms.

package avm

import (
	"context"
	"encoding/json"
	"fmt"
	"math/rand"
	"testing"
	"time"

	"github.com/stretchr/testify/require"

	"github.com/ava-labs/avalanchego/api/keystore"
	"github.com/ava-labs/avalanchego/chains/atomic"
	"github.com/ava-labs/avalanchego/database/memdb"
	"github.com/ava-labs/avalanchego/database/prefixdb"
	"github.com/ava-labs/avalanchego/ids"
	"github.com/ava-labs/avalanchego/snow"
	"github.com/ava-labs/avalanchego/snow/engine/common"
	"github.com/ava-labs/avalanchego/snow/snowtest"
	"github.com/ava-labs/avalanchego/utils/constants"
	"github.com/ava-labs/avalanchego/utils/crypto/secp256k1"
	"github.com/ava-labs/avalanchego/utils/formatting"
	"github.com/ava-labs/avalanchego/utils/formatting/address"
	"github.com/ava-labs/avalanchego/utils/logging"
	"github.com/ava-labs/avalanchego/utils/sampler"
<<<<<<< HEAD
	"github.com/ava-labs/avalanchego/utils/units"
=======
	"github.com/ava-labs/avalanchego/utils/timer/mockable"
>>>>>>> d251fe6a
	"github.com/ava-labs/avalanchego/vms/avm/block/executor"
	"github.com/ava-labs/avalanchego/vms/avm/config"
	"github.com/ava-labs/avalanchego/vms/avm/fxs"
	"github.com/ava-labs/avalanchego/vms/avm/txs"
	"github.com/ava-labs/avalanchego/vms/components/avax"
	"github.com/ava-labs/avalanchego/vms/nftfx"
	"github.com/ava-labs/avalanchego/vms/secp256k1fx"

	avajson "github.com/ava-labs/avalanchego/utils/json"
	keystoreutils "github.com/ava-labs/avalanchego/vms/components/keystore"
)

type fork uint8

const (
<<<<<<< HEAD
	testTxFee    uint64 = units.MicroAvax
	startBalance uint64 = 1000 * units.MicroAvax
=======
	durango fork = iota
	eUpgrade

	testTxFee    uint64 = 1000
	startBalance uint64 = 50000
>>>>>>> d251fe6a

	username       = "bobby"
	password       = "StrnasfqewiurPasswdn56d" //#nosec G101
	feeAssetName   = "TEST"
	otherAssetName = "OTHER"
)

var (
	testChangeAddr = ids.GenerateTestShortID()
	testCases      = []struct {
		name      string
		avaxAsset bool
	}{
		{
			name:      "genesis asset is AVAX",
			avaxAsset: true,
		},
		{
			name:      "genesis asset is TEST",
			avaxAsset: false,
		},
	}

	assetID = ids.ID{1, 2, 3}

	keys  = secp256k1.TestKeys()[:3] // TODO: Remove [:3]
	addrs []ids.ShortID              // addrs[i] corresponds to keys[i]

	noFeesTestConfig = &config.Config{
		DurangoTime:      time.Time{},
		EUpgradeTime:     mockable.MaxTime,
		TxFee:            0,
		CreateAssetTxFee: 0,
	}
)

func init() {
	addrs = make([]ids.ShortID, len(keys))
	for i, key := range keys {
		addrs[i] = key.Address()
	}
}

type user struct {
	username    string
	password    string
	initialKeys []*secp256k1.PrivateKey
}

type envConfig struct {
	fork             fork
	isCustomFeeAsset bool
	keystoreUsers    []*user
	vmStaticConfig   *config.Config
	vmDynamicConfig  *Config
	additionalFxs    []*common.Fx
	notLinearized    bool
	notBootstrapped  bool
}

type environment struct {
	genesisBytes  []byte
	genesisTx     *txs.Tx
	sharedMemory  *atomic.Memory
	issuer        chan common.Message
	vm            *VM
	service       *Service
	walletService *WalletService
}

// setup the testing environment
func setup(tb testing.TB, c *envConfig) *environment {
	require := require.New(tb)

	var (
		genesisArgs *BuildGenesisArgs
		assetName   = "AVAX"
	)
	if c.isCustomFeeAsset {
		genesisArgs = makeCustomAssetGenesis(tb)
		assetName = feeAssetName
	} else {
		genesisArgs = makeDefaultGenesis(tb)
	}

	genesisBytes := buildGenesisTestWithArgs(tb, genesisArgs)

	ctx := snowtest.Context(tb, snowtest.XChainID)

	baseDB := memdb.New()
	m := atomic.NewMemory(prefixdb.New([]byte{0}, baseDB))
	ctx.SharedMemory = m.NewSharedMemory(ctx.ChainID)

	// NB: this lock is intentionally left locked when this function returns.
	// The caller of this function is responsible for unlocking.
	ctx.Lock.Lock()

	userKeystore := keystore.New(logging.NoLog{}, memdb.New())
	ctx.Keystore = userKeystore.NewBlockchainKeyStore(ctx.ChainID)

	for _, user := range c.keystoreUsers {
		require.NoError(userKeystore.CreateUser(user.username, user.password))

		// Import the initially funded private keys
		keystoreUser, err := keystoreutils.NewUserFromKeystore(ctx.Keystore, user.username, user.password)
		require.NoError(err)

		require.NoError(keystoreUser.PutKeys(user.initialKeys...))
		require.NoError(keystoreUser.Close())
	}

<<<<<<< HEAD
	vmStaticConfig := config.Config{
		TxFee:            testTxFee,
		CreateAssetTxFee: testTxFee,
		DurangoTime:      time.Time{},
		EUpgradeTime:     time.Time{},
	}
=======
	vmStaticConfig := staticConfig(tb, c.fork)
>>>>>>> d251fe6a
	if c.vmStaticConfig != nil {
		vmStaticConfig = *c.vmStaticConfig
	}

	vm := &VM{
		Config: vmStaticConfig,
	}

	vmDynamicConfig := DefaultConfig
	vmDynamicConfig.IndexTransactions = true
	if c.vmDynamicConfig != nil {
		vmDynamicConfig = *c.vmDynamicConfig
	}
	configBytes, err := json.Marshal(vmDynamicConfig)
	require.NoError(err)

	require.NoError(vm.Initialize(
		context.Background(),
		ctx,
		prefixdb.New([]byte{1}, baseDB),
		genesisBytes,
		nil,
		configBytes,
		nil,
		append(
			[]*common.Fx{
				{
					ID: secp256k1fx.ID,
					Fx: &secp256k1fx.Fx{},
				},
				{
					ID: nftfx.ID,
					Fx: &nftfx.Fx{},
				},
			},
			c.additionalFxs...,
		),
		&common.SenderTest{},
	))

	stopVertexID := ids.GenerateTestID()
	issuer := make(chan common.Message, 1)

	env := &environment{
		genesisBytes: genesisBytes,
		genesisTx:    getCreateTxFromGenesisTest(tb, genesisBytes, assetName),
		sharedMemory: m,
		issuer:       issuer,
		vm:           vm,
		service: &Service{
			vm: vm,
			txBuilderBackend: newServiceBackend(
				vm.feeAssetID,
				vm.parser.Codec(),
				vm.ctx,
				&vm.Config,
				vm.state,
				vm.AtomicUTXOManager,
			),
		},
		walletService: &WalletService{
			walletServiceBackend: NewWalletServiceBackend(vm),
		},
	}

	require.NoError(vm.SetState(context.Background(), snow.Bootstrapping))
	if c.notLinearized {
		return env
	}

	require.NoError(vm.Linearize(context.Background(), stopVertexID, issuer))
	if c.notBootstrapped {
		return env
	}

	require.NoError(vm.SetState(context.Background(), snow.NormalOp))
	return env
}

func staticConfig(tb testing.TB, f fork) config.Config {
	var (
		durangoTime  = mockable.MaxTime
		eUpgradeTime = mockable.MaxTime
	)

	switch f {
	case eUpgrade:
		eUpgradeTime = time.Time{}
		fallthrough
	case durango:
		durangoTime = time.Time{}
	default:
		require.FailNow(tb, fmt.Sprintf("unhandled fork %d", f))
	}

	return config.Config{
		TxFee:            testTxFee,
		CreateAssetTxFee: testTxFee,
		DurangoTime:      durangoTime,
		EUpgradeTime:     eUpgradeTime,
	}
}

// Returns:
//
//  1. tx in genesis that creates asset
//  2. the index of the output
func getCreateTxFromGenesisTest(tb testing.TB, genesisBytes []byte, assetName string) *txs.Tx {
	require := require.New(tb)

	parser, err := txs.NewParser(
		time.Time{},
		[]fxs.Fx{
			&secp256k1fx.Fx{},
		},
	)
	require.NoError(err)

	cm := parser.GenesisCodec()
	genesis := Genesis{}
	_, err = cm.Unmarshal(genesisBytes, &genesis)
	require.NoError(err)
	require.NotEmpty(genesis.Txs)

	var assetTx *GenesisAsset
	for _, tx := range genesis.Txs {
		if tx.Name == assetName {
			assetTx = tx
			break
		}
	}
	require.NotNil(assetTx)

	tx := &txs.Tx{
		Unsigned: &assetTx.CreateAssetTx,
	}
	require.NoError(tx.Initialize(parser.GenesisCodec()))
	return tx
}

// buildGenesisTest is the common Genesis builder for most tests
func buildGenesisTest(tb testing.TB) []byte {
	defaultArgs := makeDefaultGenesis(tb)
	return buildGenesisTestWithArgs(tb, defaultArgs)
}

// buildGenesisTestWithArgs allows building the genesis while injecting different starting points (args)
func buildGenesisTestWithArgs(tb testing.TB, args *BuildGenesisArgs) []byte {
	require := require.New(tb)

	ss := CreateStaticService()

	reply := BuildGenesisReply{}
	require.NoError(ss.BuildGenesis(nil, args, &reply))

	b, err := formatting.Decode(reply.Encoding, reply.Bytes)
	require.NoError(err)
	return b
}

func newTx(tb testing.TB, genesisBytes []byte, chainID ids.ID, parser txs.Parser, assetName string) *txs.Tx {
	require := require.New(tb)

	createTx := getCreateTxFromGenesisTest(tb, genesisBytes, assetName)
	tx := &txs.Tx{Unsigned: &txs.BaseTx{
		BaseTx: avax.BaseTx{
			NetworkID:    constants.UnitTestID,
			BlockchainID: chainID,
			Ins: []*avax.TransferableInput{{
				UTXOID: avax.UTXOID{
					TxID:        createTx.ID(),
					OutputIndex: 2,
				},
				Asset: avax.Asset{ID: createTx.ID()},
				In: &secp256k1fx.TransferInput{
					Amt: startBalance,
					Input: secp256k1fx.Input{
						SigIndices: []uint32{
							0,
						},
					},
				},
			}},
		},
	}}
	require.NoError(tx.SignSECP256K1Fx(parser.Codec(), [][]*secp256k1.PrivateKey{{keys[0]}}))
	return tx
}

// Sample from a set of addresses and return them raw and formatted as strings.
// The size of the sample is between 1 and len(addrs)
// If len(addrs) == 0, returns nil
func sampleAddrs(tb testing.TB, addressFormatter avax.AddressManager, addrs []ids.ShortID) ([]ids.ShortID, []string) {
	require := require.New(tb)

	sampledAddrs := []ids.ShortID{}
	sampledAddrsStr := []string{}

	sampler := sampler.NewUniform()
	sampler.Initialize(uint64(len(addrs)))

	numAddrs := 1 + rand.Intn(len(addrs)) // #nosec G404
	indices, err := sampler.Sample(numAddrs)
	require.NoError(err)
	for _, index := range indices {
		addr := addrs[index]
		addrStr, err := addressFormatter.FormatLocalAddress(addr)
		require.NoError(err)

		sampledAddrs = append(sampledAddrs, addr)
		sampledAddrsStr = append(sampledAddrsStr, addrStr)
	}
	return sampledAddrs, sampledAddrsStr
}

func makeDefaultGenesis(tb testing.TB) *BuildGenesisArgs {
	require := require.New(tb)

	addr0Str, err := address.FormatBech32(constants.UnitTestHRP, addrs[0].Bytes())
	require.NoError(err)

	addr1Str, err := address.FormatBech32(constants.UnitTestHRP, addrs[1].Bytes())
	require.NoError(err)

	addr2Str, err := address.FormatBech32(constants.UnitTestHRP, addrs[2].Bytes())
	require.NoError(err)

	return &BuildGenesisArgs{
		Encoding: formatting.Hex,
		GenesisData: map[string]AssetDefinition{
			"asset1": {
				Name:   "AVAX",
				Symbol: "SYMB",
				InitialState: map[string][]interface{}{
					"fixedCap": {
						Holder{
							Amount:  avajson.Uint64(startBalance),
							Address: addr0Str,
						},
						Holder{
							Amount:  avajson.Uint64(startBalance),
							Address: addr1Str,
						},
						Holder{
							Amount:  avajson.Uint64(startBalance),
							Address: addr2Str,
						},
					},
				},
			},
			"asset2": {
				Name:   "myVarCapAsset",
				Symbol: "MVCA",
				InitialState: map[string][]interface{}{
					"variableCap": {
						Owners{
							Threshold: 1,
							Minters: []string{
								addr0Str,
								addr1Str,
							},
						},
						Owners{
							Threshold: 2,
							Minters: []string{
								addr0Str,
								addr1Str,
								addr2Str,
							},
						},
					},
				},
			},
			"asset3": {
				Name: "myOtherVarCapAsset",
				InitialState: map[string][]interface{}{
					"variableCap": {
						Owners{
							Threshold: 1,
							Minters: []string{
								addr0Str,
							},
						},
					},
				},
			},
			"asset4": {
				Name: "myFixedCapAsset",
				InitialState: map[string][]interface{}{
					"fixedCap": {
						Holder{
							Amount:  avajson.Uint64(startBalance),
							Address: addr0Str,
						},
						Holder{
							Amount:  avajson.Uint64(startBalance),
							Address: addr1Str,
						},
					},
				},
			},
		},
	}
}

func makeCustomAssetGenesis(tb testing.TB) *BuildGenesisArgs {
	require := require.New(tb)

	addr0Str, err := address.FormatBech32(constants.UnitTestHRP, addrs[0].Bytes())
	require.NoError(err)

	addr1Str, err := address.FormatBech32(constants.UnitTestHRP, addrs[1].Bytes())
	require.NoError(err)

	addr2Str, err := address.FormatBech32(constants.UnitTestHRP, addrs[2].Bytes())
	require.NoError(err)

	return &BuildGenesisArgs{
		Encoding: formatting.Hex,
		GenesisData: map[string]AssetDefinition{
			"asset1": {
				Name:   feeAssetName,
				Symbol: "TST",
				InitialState: map[string][]interface{}{
					"fixedCap": {
						Holder{
							Amount:  avajson.Uint64(startBalance),
							Address: addr0Str,
						},
						Holder{
							Amount:  avajson.Uint64(startBalance),
							Address: addr1Str,
						},
						Holder{
							Amount:  avajson.Uint64(startBalance),
							Address: addr2Str,
						},
					},
				},
			},
			"asset2": {
				Name:   otherAssetName,
				Symbol: "OTH",
				InitialState: map[string][]interface{}{
					"fixedCap": {
						Holder{
							Amount:  avajson.Uint64(startBalance),
							Address: addr0Str,
						},
						Holder{
							Amount:  avajson.Uint64(startBalance),
							Address: addr1Str,
						},
						Holder{
							Amount:  avajson.Uint64(startBalance),
							Address: addr2Str,
						},
					},
				},
			},
		},
	}
}

// issueAndAccept expects the context lock not to be held
func issueAndAccept(
	require *require.Assertions,
	vm *VM,
	issuer <-chan common.Message,
	tx *txs.Tx,
) {
	txID, err := vm.issueTx(tx)
	require.NoError(err)
	require.Equal(tx.ID(), txID)

	buildAndAccept(require, vm, issuer, txID)
}

// buildAndAccept expects the context lock not to be held
func buildAndAccept(
	require *require.Assertions,
	vm *VM,
	issuer <-chan common.Message,
	txID ids.ID,
) {
	require.Equal(common.PendingTxs, <-issuer)

	vm.ctx.Lock.Lock()
	defer vm.ctx.Lock.Unlock()

	blkIntf, err := vm.BuildBlock(context.Background())
	require.NoError(err)
	require.IsType(&executor.Block{}, blkIntf)

	blk := blkIntf.(*executor.Block)
	txs := blk.Txs()
	require.Len(txs, 1)

	issuedTx := txs[0]
	require.Equal(txID, issuedTx.ID())
	require.NoError(blk.Verify(context.Background()))
	require.NoError(vm.SetPreference(context.Background(), blk.ID()))
	require.NoError(blk.Accept(context.Background()))
}<|MERGE_RESOLUTION|>--- conflicted
+++ resolved
@@ -27,11 +27,8 @@
 	"github.com/ava-labs/avalanchego/utils/formatting/address"
 	"github.com/ava-labs/avalanchego/utils/logging"
 	"github.com/ava-labs/avalanchego/utils/sampler"
-<<<<<<< HEAD
+	"github.com/ava-labs/avalanchego/utils/timer/mockable"
 	"github.com/ava-labs/avalanchego/utils/units"
-=======
-	"github.com/ava-labs/avalanchego/utils/timer/mockable"
->>>>>>> d251fe6a
 	"github.com/ava-labs/avalanchego/vms/avm/block/executor"
 	"github.com/ava-labs/avalanchego/vms/avm/config"
 	"github.com/ava-labs/avalanchego/vms/avm/fxs"
@@ -47,16 +44,11 @@
 type fork uint8
 
 const (
-<<<<<<< HEAD
+	durango fork = iota
+	eUpgrade
+
 	testTxFee    uint64 = units.MicroAvax
 	startBalance uint64 = 1000 * units.MicroAvax
-=======
-	durango fork = iota
-	eUpgrade
-
-	testTxFee    uint64 = 1000
-	startBalance uint64 = 50000
->>>>>>> d251fe6a
 
 	username       = "bobby"
 	password       = "StrnasfqewiurPasswdn56d" //#nosec G101
@@ -168,16 +160,7 @@
 		require.NoError(keystoreUser.Close())
 	}
 
-<<<<<<< HEAD
-	vmStaticConfig := config.Config{
-		TxFee:            testTxFee,
-		CreateAssetTxFee: testTxFee,
-		DurangoTime:      time.Time{},
-		EUpgradeTime:     time.Time{},
-	}
-=======
 	vmStaticConfig := staticConfig(tb, c.fork)
->>>>>>> d251fe6a
 	if c.vmStaticConfig != nil {
 		vmStaticConfig = *c.vmStaticConfig
 	}
