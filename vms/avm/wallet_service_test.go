// Copyright (C) 2019-2024, Ava Labs, Inc. All rights reserved.
// See the file LICENSE for licensing terms.

package avm

import (
	"context"
	"testing"

	"github.com/stretchr/testify/require"

	"github.com/ava-labs/avalanchego/api"
)

func TestWalletService_SendMultiple(t *testing.T) {
	require := require.New(t)

	for _, tc := range testCases {
		t.Run(tc.name, func(t *testing.T) {
			env := setup(t, &envConfig{
<<<<<<< HEAD
				fork:             durango,
=======
				fork:             latest,
>>>>>>> 0cd1353e
				isCustomFeeAsset: !tc.avaxAsset,
				keystoreUsers: []*user{{
					username:    username,
					password:    password,
					initialKeys: keys,
				}},
			})
			env.vm.ctx.Lock.Unlock()

			defer func() {
				require.NoError(env.vm.Shutdown(context.Background()))
				env.vm.ctx.Lock.Unlock()
			}()

			assetID := env.genesisTx.ID()
			addr := keys[0].PublicKey().Address()

			addrStr, err := env.vm.FormatLocalAddress(addr)
			require.NoError(err)
			changeAddrStr, err := env.vm.FormatLocalAddress(testChangeAddr)
			require.NoError(err)
			_, fromAddrsStr := sampleAddrs(t, env.vm.AddressManager, addrs)

			args := &SendMultipleArgs{
				JSONSpendHeader: api.JSONSpendHeader{
					UserPass: api.UserPass{
						Username: username,
						Password: password,
					},
					JSONFromAddrs:  api.JSONFromAddrs{From: fromAddrsStr},
					JSONChangeAddr: api.JSONChangeAddr{ChangeAddr: changeAddrStr},
				},
				Outputs: []SendOutput{
					{
						Amount:  500,
						AssetID: assetID.String(),
						To:      addrStr,
					},
					{
						Amount:  1000,
						AssetID: assetID.String(),
						To:      addrStr,
					},
				},
			}
			reply := &api.JSONTxIDChangeAddr{}
			require.NoError(env.walletService.SendMultiple(nil, args, reply))
			require.Equal(changeAddrStr, reply.ChangeAddr)

			buildAndAccept(require, env.vm, env.issuer, reply.TxID)

			env.vm.ctx.Lock.Lock()

			_, err = env.vm.state.GetTx(reply.TxID)
			require.NoError(err)
		})
	}
}<|MERGE_RESOLUTION|>--- conflicted
+++ resolved
@@ -18,11 +18,7 @@
 	for _, tc := range testCases {
 		t.Run(tc.name, func(t *testing.T) {
 			env := setup(t, &envConfig{
-<<<<<<< HEAD
-				fork:             durango,
-=======
 				fork:             latest,
->>>>>>> 0cd1353e
 				isCustomFeeAsset: !tc.avaxAsset,
 				keystoreUsers: []*user{{
 					username:    username,
