--- conflicted
+++ resolved
@@ -21,11 +21,7 @@
 	numTxs *prometheus.CounterVec
 }
 
-<<<<<<< HEAD
-func newTxMetrics(reg prometheus.Registerer) (*txMetrics, error) {
-=======
 func newTxMetrics(registerer prometheus.Registerer) (*txMetrics, error) {
->>>>>>> 393342c0
 	m := &txMetrics{
 		numTxs: prometheus.NewCounterVec(
 			prometheus.CounterOpts{
@@ -35,7 +31,7 @@
 			txLabels,
 		),
 	}
-	return m, reg.Register(m.numTxs)
+	return m, registerer.Register(m.numTxs)
 }
 
 func (m *txMetrics) BaseTx(*txs.BaseTx) error {
