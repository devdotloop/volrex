// Copyright (C) 2019-2024, Ava Labs, Inc. All rights reserved.
// See the file LICENSE for licensing terms.

package executor

import (
	"errors"
	"fmt"

	"github.com/ava-labs/avalanchego/chains/atomic"
	"github.com/ava-labs/avalanchego/ids"
	"github.com/ava-labs/avalanchego/snow/consensus/snowman"
	"github.com/ava-labs/avalanchego/utils/set"
	"github.com/ava-labs/avalanchego/utils/timer/mockable"
	"github.com/ava-labs/avalanchego/vms/avm/block"
	"github.com/ava-labs/avalanchego/vms/avm/config"
	"github.com/ava-labs/avalanchego/vms/avm/metrics"
	"github.com/ava-labs/avalanchego/vms/avm/state"
	"github.com/ava-labs/avalanchego/vms/avm/txs"
	"github.com/ava-labs/avalanchego/vms/avm/txs/executor"
	"github.com/ava-labs/avalanchego/vms/avm/txs/mempool"
	"github.com/ava-labs/avalanchego/vms/components/fees"
)

var (
	_ Manager = (*manager)(nil)

	ErrChainNotSynced       = errors.New("chain not synced")
	ErrConflictingParentTxs = errors.New("block contains a transaction that conflicts with a transaction in a parent block")
)

type Manager interface {
	state.Versions

	// Returns the ID of the most recently accepted block.
	LastAccepted() ids.ID

	SetPreference(blkID ids.ID)
	Preferred() ids.ID

	GetBlock(blkID ids.ID) (snowman.Block, error)
	GetStatelessBlock(blkID ids.ID) (block.Block, error)
	NewBlock(block.Block) snowman.Block

	// VerifyTx verifies that the transaction can be issued based on the currently
	// preferred state. This should *not* be used to verify transactions in a block.
	VerifyTx(tx *txs.Tx) error

	// VerifyUniqueInputs returns nil iff no blocks in the inclusive
	// ancestry of [blkID] consume an input in [inputs].
	VerifyUniqueInputs(blkID ids.ID, inputs set.Set[ids.ID]) error
}

func NewManager(
	mempool mempool.Mempool,
	metrics metrics.Metrics,
	state state.State,
	backend *executor.Backend,
	clk *mockable.Clock,
	onAccept func(*txs.Tx) error,
) Manager {
	lastAccepted := state.GetLastAccepted()
	return &manager{
		backend:      backend,
		state:        state,
		metrics:      metrics,
		mempool:      mempool,
		clk:          clk,
		onAccept:     onAccept,
		blkIDToState: map[ids.ID]*blockState{},
		lastAccepted: lastAccepted,
		preferred:    lastAccepted,
	}
}

type manager struct {
	backend *executor.Backend
	state   state.State
	metrics metrics.Metrics
	mempool mempool.Mempool
	clk     *mockable.Clock
	// Invariant: onAccept is called when [tx] is being marked as accepted, but
	// before its state changes are applied.
	// Invariant: any error returned by onAccept should be considered fatal.
	onAccept func(*txs.Tx) error

	// blkIDToState is a map from a block's ID to the state of the block.
	// Blocks are put into this map when they are verified.
	// Blocks are removed from this map when they are decided.
	blkIDToState map[ids.ID]*blockState

	// lastAccepted is the ID of the last block that had Accept() called on it.
	lastAccepted ids.ID
	preferred    ids.ID
}

type blockState struct {
	statelessBlock block.Block
	onAcceptState  state.Diff
	importedInputs set.Set[ids.ID]
	atomicRequests map[ids.ID]*atomic.Requests
}

func (m *manager) GetState(blkID ids.ID) (state.Chain, bool) {
	// If the block is in the map, it is processing.
	if state, ok := m.blkIDToState[blkID]; ok {
		return state.onAcceptState, true
	}
	return m.state, blkID == m.lastAccepted
}

func (m *manager) LastAccepted() ids.ID {
	return m.lastAccepted
}

func (m *manager) SetPreference(blockID ids.ID) {
	m.preferred = blockID
}

func (m *manager) Preferred() ids.ID {
	return m.preferred
}

func (m *manager) GetBlock(blkID ids.ID) (snowman.Block, error) {
	blk, err := m.GetStatelessBlock(blkID)
	if err != nil {
		return nil, err
	}
	return m.NewBlock(blk), nil
}

func (m *manager) GetStatelessBlock(blkID ids.ID) (block.Block, error) {
	// See if the block is in memory.
	if blkState, ok := m.blkIDToState[blkID]; ok {
		return blkState.statelessBlock, nil
	}
	// The block isn't in memory. Check the database.
	return m.state.GetBlock(blkID)
}

func (m *manager) NewBlock(blk block.Block) snowman.Block {
	return &Block{
		Block:   blk,
		manager: m,
	}
}

func (m *manager) VerifyTx(tx *txs.Tx) error {
	if !m.backend.Bootstrapped {
		return ErrChainNotSynced
	}

	err := tx.Unsigned.Visit(&executor.SyntacticVerifier{
		Backend: m.backend,
		Tx:      tx,
	})
	if err != nil {
		return err
	}

	preferredID := m.Preferred()
	preferred, err := m.GetStatelessBlock(preferredID)
	if err != nil {
		return err
	}
	parentBlkTime := preferred.Timestamp()
	nextBlkTime := NextBlockTime(preferred.Timestamp(), m.clk)

	stateDiff, err := state.NewDiff(m.lastAccepted, m)
	if err != nil {
		return err
	}

	feeRates, err := stateDiff.GetFeeRates()
	if err != nil {
		return fmt.Errorf("failed retrieving fee rates: %w", err)
	}
	parentBlkComplexity, err := stateDiff.GetLastBlockComplexity()
	if err != nil {
		return fmt.Errorf("failed retrieving last block complexity: %w", err)
	}

	var (
<<<<<<< HEAD
		isEForkActive = m.backend.Config.IsEActivated(nextBlkTime)
		feesCfg       = config.GetDynamicFeesConfig(isEForkActive)
=======
		chainTime = m.state.GetTimestamp()
		isEActive = m.backend.Config.IsEActivated(chainTime)
		feesCfg   = config.GetDynamicFeesConfig(isEActive)
>>>>>>> 7972d926
	)

	feeManager := fees.NewManager(feeRates)
	if isEForkActive {
		if err := feeManager.UpdateFeeRates(
			feesCfg,
			parentBlkComplexity,
			parentBlkTime.Unix(),
			nextBlkTime.Unix(),
		); err != nil {
			return fmt.Errorf("failed updating fee rates, %w", err)
		}
	}

	err = tx.Unsigned.Visit(&executor.SemanticVerifier{
		Backend:            m.backend,
		BlkFeeManager:      feeManager,
		BlockMaxComplexity: feesCfg.BlockMaxComplexity,
		State:              stateDiff,
		Tx:                 tx,
	})
	if err != nil {
		return err
	}

	executor := &executor.Executor{
		Codec: m.backend.Codec,
		State: stateDiff,
		Tx:    tx,
	}
	return tx.Unsigned.Visit(executor)
}

func (m *manager) VerifyUniqueInputs(blkID ids.ID, inputs set.Set[ids.ID]) error {
	if inputs.Len() == 0 {
		return nil
	}

	// Check for conflicts in ancestors.
	for {
		state, ok := m.blkIDToState[blkID]
		if !ok {
			// The parent state isn't pinned in memory.
			// This means the parent must be accepted already.
			return nil
		}

		if state.importedInputs.Overlaps(inputs) {
			return ErrConflictingParentTxs
		}

		blk := state.statelessBlock
		blkID = blk.Parent()
	}
}

func (m *manager) free(blkID ids.ID) {
	delete(m.blkIDToState, blkID)
}<|MERGE_RESOLUTION|>--- conflicted
+++ resolved
@@ -181,18 +181,13 @@
 	}
 
 	var (
-<<<<<<< HEAD
-		isEForkActive = m.backend.Config.IsEActivated(nextBlkTime)
-		feesCfg       = config.GetDynamicFeesConfig(isEForkActive)
-=======
 		chainTime = m.state.GetTimestamp()
 		isEActive = m.backend.Config.IsEActivated(chainTime)
 		feesCfg   = config.GetDynamicFeesConfig(isEActive)
->>>>>>> 7972d926
 	)
 
 	feeManager := fees.NewManager(feeRates)
-	if isEForkActive {
+	if isEActive {
 		if err := feeManager.UpdateFeeRates(
 			feesCfg,
 			parentBlkComplexity,
