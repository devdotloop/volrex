// Copyright (C) 2019-2023, Ava Labs, Inc. All rights reserved.
// See the file LICENSE for licensing terms.

package executor

import (
	"context"
	"errors"
	"fmt"
	"time"

	"go.uber.org/zap"

	"github.com/ava-labs/avalanchego/chains/atomic"
	"github.com/ava-labs/avalanchego/database"
	"github.com/ava-labs/avalanchego/ids"
	"github.com/ava-labs/avalanchego/snow/choices"
	"github.com/ava-labs/avalanchego/snow/consensus/snowman"
	"github.com/ava-labs/avalanchego/vms/avm/block"
	"github.com/ava-labs/avalanchego/vms/avm/state"
	"github.com/ava-labs/avalanchego/vms/avm/txs/executor"
)

const SyncBound = 10 * time.Second

var (
	_ snowman.Block = (*Block)(nil)

	ErrUnexpectedMerkleRoot        = errors.New("unexpected merkle root")
	ErrTimestampBeyondSyncBound    = errors.New("proposed timestamp is too far in the future relative to local time")
	ErrEmptyBlock                  = errors.New("block contains no transactions")
	ErrChildBlockEarlierThanParent = errors.New("proposed timestamp before current chain time")
	ErrConflictingBlockTxs         = errors.New("block contains conflicting transactions")
	ErrIncorrectHeight             = errors.New("block has incorrect height")
	ErrBlockNotFound               = errors.New("block not found")
)

// Exported for testing in avm package.
type Block struct {
	block.Block
	manager  *manager
	rejected bool
}

func (b *Block) Verify(context.Context) error {
	blkID := b.ID()
	if _, ok := b.manager.blkIDToState[blkID]; ok {
		// This block has already been verified.
		return nil
	}

	// Currently we don't populate the blocks merkle root.
	merkleRoot := b.Block.MerkleRoot()
	if merkleRoot != ids.Empty {
		return fmt.Errorf("%w: %s", ErrUnexpectedMerkleRoot, merkleRoot)
	}

	// Only allow timestamp to reasonably far forward
	newChainTime := b.Timestamp()
	now := b.manager.clk.Time()
	maxNewChainTime := now.Add(SyncBound)
	if newChainTime.After(maxNewChainTime) {
		return fmt.Errorf(
			"%w, proposed time (%s), local time (%s)",
			ErrTimestampBeyondSyncBound,
			newChainTime,
			now,
		)
	}

	txs := b.Txs()
	if len(txs) == 0 {
		return ErrEmptyBlock
	}

	// Syntactic verification is generally pretty fast, so we verify this first
	// before performing any possible DB reads.
	for _, tx := range txs {
		err := tx.Unsigned.Visit(&executor.SyntacticVerifier{
			Backend: b.manager.backend,
			Tx:      tx,
		})
		if err != nil {
			txID := tx.ID()
			b.manager.mempool.MarkDropped(txID, err)
			return err
		}
	}

	// Verify that the parent exists.
	parentID := b.Parent()
	parent, err := b.manager.GetStatelessBlock(parentID)
	if err != nil {
		return err
	}

	// Verify that currentBlkHeight = parentBlkHeight + 1.
	expectedHeight := parent.Height() + 1
	height := b.Height()
	if expectedHeight != height {
		return fmt.Errorf(
			"%w: expected height %d, got %d",
			ErrIncorrectHeight,
			expectedHeight,
			height,
		)
	}

	stateDiff, err := state.NewDiff(parentID, b.manager)
	if err != nil {
		return err
	}

	parentChainTime := stateDiff.GetTimestamp()
	// The proposed timestamp must not be before the parent's timestamp.
	if newChainTime.Before(parentChainTime) {
		return fmt.Errorf(
			"%w: proposed timestamp (%s), chain time (%s)",
			ErrChildBlockEarlierThanParent,
			newChainTime,
			parentChainTime,
		)
	}

	stateDiff.SetTimestamp(newChainTime)

	blockState := &blockState{
		statelessBlock: b.Block,
		onAcceptState:  stateDiff,
		atomicRequests: make(map[ids.ID]*atomic.Requests),
	}

	for _, tx := range txs {
		// Verify that the tx is valid according to the current state of the
		// chain.
		err := tx.Unsigned.Visit(&executor.SemanticVerifier{
			Backend: b.manager.backend,
			State:   stateDiff,
			Tx:      tx,
		})
		if err != nil {
			txID := tx.ID()
			b.manager.mempool.MarkDropped(txID, err)
			return err
		}

		// Apply the txs state changes to the state.
		//
		// Note: This must be done inside the same loop as semantic verification
		// to ensure that semantic verification correctly accounts for
		// transactions that occurred earlier in the block.
		executor := &executor.Executor{
			Codec: b.manager.backend.Codec,
			State: stateDiff,
			Tx:    tx,
		}
		err = tx.Unsigned.Visit(executor)
		if err != nil {
			txID := tx.ID()
			b.manager.mempool.MarkDropped(txID, err)
			return err
		}

		// Verify that the transaction we just executed didn't consume inputs
		// that were already imported in a previous transaction.
		if blockState.importedInputs.Overlaps(executor.Inputs) {
			txID := tx.ID()
			b.manager.mempool.MarkDropped(txID, ErrConflictingBlockTxs)
			return ErrConflictingBlockTxs
		}
		blockState.importedInputs.Union(executor.Inputs)

		// Now that the tx would be marked as accepted, we should add it to the
		// state for the next transaction in the block.
		stateDiff.AddTx(tx)

		for chainID, txRequests := range executor.AtomicRequests {
			// Add/merge in the atomic requests represented by [tx]
			chainRequests, exists := blockState.atomicRequests[chainID]
			if !exists {
				blockState.atomicRequests[chainID] = txRequests
				continue
			}

			chainRequests.PutRequests = append(chainRequests.PutRequests, txRequests.PutRequests...)
			chainRequests.RemoveRequests = append(chainRequests.RemoveRequests, txRequests.RemoveRequests...)
		}
	}

	// Verify that none of the transactions consumed any inputs that were
	// already imported in a currently processing block.
	err = b.manager.VerifyUniqueInputs(parentID, blockState.importedInputs)
	if err != nil {
		return err
	}

	// Now that the block has been executed, we can add the block data to the
	// state diff.
	stateDiff.SetLastAccepted(blkID)
	stateDiff.AddBlock(b.Block)

	b.manager.blkIDToState[blkID] = blockState
	b.manager.mempool.Remove(txs...)
	return nil
}

func (b *Block) Accept(context.Context) error {
	blkID := b.ID()
	defer b.manager.free(blkID)

	txs := b.Txs()
	for _, tx := range txs {
		if err := b.manager.onAccept(tx); err != nil {
			return fmt.Errorf(
				"failed to mark tx %q as accepted: %w",
				blkID,
				err,
			)
		}
	}

	b.manager.lastAccepted = blkID
	b.manager.mempool.Remove(txs...)

	blkState, ok := b.manager.blkIDToState[blkID]
	if !ok {
		return fmt.Errorf("%w: %s", ErrBlockNotFound, blkID)
	}

	// Update the state to reflect the changes made in [onAcceptState].
	blkState.onAcceptState.Apply(b.manager.state)

	defer b.manager.state.Abort()
	batch, err := b.manager.state.CommitBatch()
	if err != nil {
		return fmt.Errorf(
			"failed to stage state diff for block %s: %w",
			blkID,
			err,
		)
	}

	// Note that this method writes [batch] to the database.
	if err := b.manager.backend.Ctx.SharedMemory.Apply(blkState.atomicRequests, batch); err != nil {
		return fmt.Errorf("failed to apply state diff to shared memory: %w", err)
	}

	if err := b.manager.metrics.MarkBlockAccepted(b); err != nil {
		return err
	}

	txChecksum, utxoChecksum := b.manager.state.Checksums()
	b.manager.backend.Ctx.Log.Trace(
		"accepted block",
		zap.Stringer("blkID", blkID),
		zap.Uint64("height", b.Height()),
		zap.Stringer("parentID", b.Parent()),
		zap.Stringer("txChecksum", txChecksum),
		zap.Stringer("utxoChecksum", utxoChecksum),
	)
	return nil
}

func (b *Block) Reject(context.Context) error {
	blkID := b.ID()
	defer b.manager.free(blkID)

	b.manager.backend.Ctx.Log.Verbo(
		"rejecting block",
		zap.Stringer("blkID", blkID),
		zap.Uint64("height", b.Height()),
		zap.Stringer("parentID", b.Parent()),
	)

	for _, tx := range b.Txs() {
		if err := b.manager.VerifyTx(tx); err != nil {
			b.manager.backend.Ctx.Log.Debug("dropping invalidated tx",
				zap.Stringer("txID", tx.ID()),
				zap.Stringer("blkID", blkID),
				zap.Error(err),
			)
			continue
		}
		if err := b.manager.mempool.Add(tx); err != nil {
			b.manager.backend.Ctx.Log.Debug("dropping valid tx",
				zap.Stringer("txID", tx.ID()),
				zap.Stringer("blkID", blkID),
				zap.Error(err),
			)
		}
	}

<<<<<<< HEAD
=======
	// If we added transactions to the mempool, we should be willing to build a
	// block.
>>>>>>> 021f4f79
	b.manager.mempool.RequestBuildBlock()

	b.rejected = true
	return nil
}

func (b *Block) Status() choices.Status {
	// If this block's reference was rejected, we should report it as rejected.
	//
	// We don't persist the rejection, but that's fine. The consensus engine
	// will hold the same reference to the block until it no longer needs it.
	// After the consensus engine has released the reference to the block that
	// was verified, it may get a new reference that isn't marked as rejected.
	// The consensus engine may then try to issue the block, but will discover
	// that it was rejected due to a conflicting block having been accepted.
	if b.rejected {
		return choices.Rejected
	}

	blkID := b.ID()
	// If this block is the last accepted block, we don't need to go to disk to
	// check the status.
	if b.manager.lastAccepted == blkID {
		return choices.Accepted
	}
	// Check if the block is in memory. If so, it's processing.
	if _, ok := b.manager.blkIDToState[blkID]; ok {
		return choices.Processing
	}
	// Block isn't in memory. Check in the database.
	_, err := b.manager.state.GetBlock(blkID)
	switch err {
	case nil:
		return choices.Accepted

	case database.ErrNotFound:
		// choices.Unknown means we don't have the bytes of the block.
		// In this case, we do, so we return choices.Processing.
		return choices.Processing

	default:
		// TODO: correctly report this error to the consensus engine.
		b.manager.backend.Ctx.Log.Error(
			"dropping unhandled database error",
			zap.Error(err),
		)
		return choices.Processing
	}
}<|MERGE_RESOLUTION|>--- conflicted
+++ resolved
@@ -290,11 +290,8 @@
 		}
 	}
 
-<<<<<<< HEAD
-=======
 	// If we added transactions to the mempool, we should be willing to build a
 	// block.
->>>>>>> 021f4f79
 	b.manager.mempool.RequestBuildBlock()
 
 	b.rejected = true
