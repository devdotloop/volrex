--- conflicted
+++ resolved
@@ -131,17 +131,12 @@
 		atomicRequests: make(map[ids.ID]*atomic.Requests),
 	}
 
-<<<<<<< HEAD
 	var (
-		feeCfg     = config.EUpgradeDynamicFeesConfig
+		feeCfg     = b.manager.backend.Config.GetDynamicFeesConfig(b.Timestamp())
 		unitFees   = stateDiff.GetUnitFees()
 		feeWindows = stateDiff.GetFeeWindows()
 		feeManager = fees.NewManager(unitFees, feeWindows)
 	)
-=======
-	feeCfg := b.manager.backend.Config.GetDynamicFeesConfig(b.Timestamp())
-	feeManager := fees.NewManager(feeCfg.UnitFees)
->>>>>>> 24285d17
 
 	for _, tx := range txs {
 		// Verify that the tx is valid according to the current state of the
