// Copyright (C) 2019-2024, Ava Labs, Inc. All rights reserved.
// See the file LICENSE for licensing terms.

package avm

import (
	"context"
	"testing"
	"time"

	"github.com/stretchr/testify/require"

	"github.com/ava-labs/avalanchego/ids"
<<<<<<< HEAD
	"github.com/ava-labs/avalanchego/utils/timer/mockable"
=======
>>>>>>> 57f5b221
	"github.com/ava-labs/avalanchego/vms/avm/config"
	"github.com/ava-labs/avalanchego/vms/components/avax"
	"github.com/ava-labs/avalanchego/vms/components/verify"
	"github.com/ava-labs/avalanchego/vms/nftfx"
	"github.com/ava-labs/avalanchego/vms/secp256k1fx"
)

func TestVerifyFxUsage(t *testing.T) {
	require := require.New(t)

	env := setup(t, &envConfig{
		vmStaticConfig: &config.Config{
<<<<<<< HEAD
			DurangoTime:  time.Time{},
			EUpgradeTime: mockable.MaxTime,
=======
			DurangoTime: time.Time{},
>>>>>>> 57f5b221
		},
	})
	env.vm.ctx.Lock.Unlock()
	defer func() {
		env.vm.ctx.Lock.Lock()
		require.NoError(env.vm.Shutdown(context.Background()))
		env.vm.ctx.Lock.Unlock()
	}()

	var (
		key = keys[0]
		kc  = secp256k1fx.NewKeychain()
	)
	kc.Add(key)
<<<<<<< HEAD
	utxos, err := avax.GetAllUTXOs(env.vm.state, kc.Addresses())
	require.NoError(err)

	// Create the asset
	createAssetTx, _, err := buildCreateAssetTx(
		env.vm,
		"Team Rocket", // name
		"TR",          // symbol
		0,             // denomination
		[]*txs.InitialState{
			{
				FxIndex: 0,
				Outs: []verify.State{
					&secp256k1fx.TransferOutput{
						Amt: 1,
						OutputOwners: secp256k1fx.OutputOwners{
							Threshold: 1,
							Addrs:     []ids.ShortID{keys[0].PublicKey().Address()},
						},
					},
=======

	initialStates := map[uint32][]verify.State{
		uint32(0): {
			&secp256k1fx.TransferOutput{
				Amt: 1,
				OutputOwners: secp256k1fx.OutputOwners{
					Threshold: 1,
					Addrs:     []ids.ShortID{keys[0].PublicKey().Address()},
>>>>>>> 57f5b221
				},
			},
		},
		uint32(1): {
			&nftfx.MintOutput{
				GroupID: 1,
				OutputOwners: secp256k1fx.OutputOwners{
					Threshold: 1,
					Addrs:     []ids.ShortID{keys[0].PublicKey().Address()},
				},
			},
		},
<<<<<<< HEAD
		utxos,
=======
	}

	// Create the asset
	createAssetTx, _, err := buildCreateAssetTx(
		env.service.txBuilderBackend,
		"Team Rocket", // name
		"TR",          // symbol
		0,             // denomination
		initialStates,
>>>>>>> 57f5b221
		kc,
		key.Address(),
	)
	require.NoError(err)
	issueAndAccept(require, env.vm, env.issuer, createAssetTx)

	// Mint the NFT
<<<<<<< HEAD
	utxos, err = avax.GetAllUTXOs(env.vm.state, kc.Addresses())
	require.NoError(err)
	mintOp, nftKeys, err := env.vm.MintNFT(
		utxos,
		kc,
		createAssetTx.ID(),
		[]byte{'h', 'e', 'l', 'l', 'o'}, // payload
		key.Address(),
	)
	require.NoError(err)

	mintNFTTx, err := buildOperation(
		env.vm,
		mintOp,
		utxos,
=======
	env.service.txBuilderBackend.ResetAddresses(kc.Addresses())
	mintNFTTx, err := mintNFT(
		env.service.txBuilderBackend,
		createAssetTx.ID(),
		[]byte{'h', 'e', 'l', 'l', 'o'}, // payload
		[]*secp256k1fx.OutputOwners{{
			Threshold: 1,
			Addrs:     []ids.ShortID{key.Address()},
		}},
>>>>>>> 57f5b221
		kc,
		key.Address(),
	)
	require.NoError(err)
<<<<<<< HEAD
	require.NoError(mintNFTTx.SignNFTFx(env.vm.parser.Codec(), nftKeys))
	issueAndAccept(require, env.vm, env.issuer, mintNFTTx)

	// move the NFT
	utxos, err = avax.GetAllUTXOs(env.vm.state, kc.Addresses())
	require.NoError(err)

	to := keys[2].PublicKey().Address()
	spendTx, _, err := buildBaseTx(
		env.vm,
=======
	issueAndAccept(require, env.vm, env.issuer, mintNFTTx)

	// move the NFT
	to := keys[2].PublicKey().Address()
	env.service.txBuilderBackend.ResetAddresses(kc.Addresses())
	spendTx, _, err := buildBaseTx(
		env.service.txBuilderBackend,
>>>>>>> 57f5b221
		[]*avax.TransferableOutput{{
			Asset: avax.Asset{ID: createAssetTx.ID()},
			Out: &secp256k1fx.TransferOutput{
				Amt: 1,
				OutputOwners: secp256k1fx.OutputOwners{
					Threshold: 1,
					Addrs:     []ids.ShortID{to},
				},
			},
		}},
		nil, // memo
<<<<<<< HEAD
		utxos,
=======
>>>>>>> 57f5b221
		kc,
		key.Address(),
	)
	require.NoError(err)
	issueAndAccept(require, env.vm, env.issuer, spendTx)
}<|MERGE_RESOLUTION|>--- conflicted
+++ resolved
@@ -11,10 +11,7 @@
 	"github.com/stretchr/testify/require"
 
 	"github.com/ava-labs/avalanchego/ids"
-<<<<<<< HEAD
 	"github.com/ava-labs/avalanchego/utils/timer/mockable"
-=======
->>>>>>> 57f5b221
 	"github.com/ava-labs/avalanchego/vms/avm/config"
 	"github.com/ava-labs/avalanchego/vms/components/avax"
 	"github.com/ava-labs/avalanchego/vms/components/verify"
@@ -27,12 +24,8 @@
 
 	env := setup(t, &envConfig{
 		vmStaticConfig: &config.Config{
-<<<<<<< HEAD
 			DurangoTime:  time.Time{},
 			EUpgradeTime: mockable.MaxTime,
-=======
-			DurangoTime: time.Time{},
->>>>>>> 57f5b221
 		},
 	})
 	env.vm.ctx.Lock.Unlock()
@@ -47,28 +40,6 @@
 		kc  = secp256k1fx.NewKeychain()
 	)
 	kc.Add(key)
-<<<<<<< HEAD
-	utxos, err := avax.GetAllUTXOs(env.vm.state, kc.Addresses())
-	require.NoError(err)
-
-	// Create the asset
-	createAssetTx, _, err := buildCreateAssetTx(
-		env.vm,
-		"Team Rocket", // name
-		"TR",          // symbol
-		0,             // denomination
-		[]*txs.InitialState{
-			{
-				FxIndex: 0,
-				Outs: []verify.State{
-					&secp256k1fx.TransferOutput{
-						Amt: 1,
-						OutputOwners: secp256k1fx.OutputOwners{
-							Threshold: 1,
-							Addrs:     []ids.ShortID{keys[0].PublicKey().Address()},
-						},
-					},
-=======
 
 	initialStates := map[uint32][]verify.State{
 		uint32(0): {
@@ -77,7 +48,6 @@
 				OutputOwners: secp256k1fx.OutputOwners{
 					Threshold: 1,
 					Addrs:     []ids.ShortID{keys[0].PublicKey().Address()},
->>>>>>> 57f5b221
 				},
 			},
 		},
@@ -90,9 +60,6 @@
 				},
 			},
 		},
-<<<<<<< HEAD
-		utxos,
-=======
 	}
 
 	// Create the asset
@@ -102,7 +69,6 @@
 		"TR",          // symbol
 		0,             // denomination
 		initialStates,
->>>>>>> 57f5b221
 		kc,
 		key.Address(),
 	)
@@ -110,23 +76,6 @@
 	issueAndAccept(require, env.vm, env.issuer, createAssetTx)
 
 	// Mint the NFT
-<<<<<<< HEAD
-	utxos, err = avax.GetAllUTXOs(env.vm.state, kc.Addresses())
-	require.NoError(err)
-	mintOp, nftKeys, err := env.vm.MintNFT(
-		utxos,
-		kc,
-		createAssetTx.ID(),
-		[]byte{'h', 'e', 'l', 'l', 'o'}, // payload
-		key.Address(),
-	)
-	require.NoError(err)
-
-	mintNFTTx, err := buildOperation(
-		env.vm,
-		mintOp,
-		utxos,
-=======
 	env.service.txBuilderBackend.ResetAddresses(kc.Addresses())
 	mintNFTTx, err := mintNFT(
 		env.service.txBuilderBackend,
@@ -136,23 +85,10 @@
 			Threshold: 1,
 			Addrs:     []ids.ShortID{key.Address()},
 		}},
->>>>>>> 57f5b221
 		kc,
 		key.Address(),
 	)
 	require.NoError(err)
-<<<<<<< HEAD
-	require.NoError(mintNFTTx.SignNFTFx(env.vm.parser.Codec(), nftKeys))
-	issueAndAccept(require, env.vm, env.issuer, mintNFTTx)
-
-	// move the NFT
-	utxos, err = avax.GetAllUTXOs(env.vm.state, kc.Addresses())
-	require.NoError(err)
-
-	to := keys[2].PublicKey().Address()
-	spendTx, _, err := buildBaseTx(
-		env.vm,
-=======
 	issueAndAccept(require, env.vm, env.issuer, mintNFTTx)
 
 	// move the NFT
@@ -160,7 +96,6 @@
 	env.service.txBuilderBackend.ResetAddresses(kc.Addresses())
 	spendTx, _, err := buildBaseTx(
 		env.service.txBuilderBackend,
->>>>>>> 57f5b221
 		[]*avax.TransferableOutput{{
 			Asset: avax.Asset{ID: createAssetTx.ID()},
 			Out: &secp256k1fx.TransferOutput{
@@ -172,10 +107,6 @@
 			},
 		}},
 		nil, // memo
-<<<<<<< HEAD
-		utxos,
-=======
->>>>>>> 57f5b221
 		kc,
 		key.Address(),
 	)
