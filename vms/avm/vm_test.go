--- conflicted
+++ resolved
@@ -205,13 +205,10 @@
 				ID: ids.Empty,
 				Fx: &secp256k1fx.Fx{},
 			},
-<<<<<<< HEAD
 			{
 				ID: nftfx.ID,
 				Fx: &nftfx.Fx{},
 			},
-=======
->>>>>>> fdb09f8f
 		},
 	)
 	if err != nil {
