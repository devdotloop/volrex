--- conflicted
+++ resolved
@@ -114,11 +114,7 @@
 func TestIssueTx(t *testing.T) {
 	require := require.New(t)
 
-<<<<<<< HEAD
-	env := setup(t, &envConfig{fork: eUpgrade})
-=======
 	env := setup(t, &envConfig{fork: latest})
->>>>>>> a78cd4da
 	env.vm.ctx.Lock.Unlock()
 	defer func() {
 		env.vm.ctx.Lock.Lock()
@@ -335,11 +331,7 @@
 	require := require.New(t)
 
 	env := setup(t, &envConfig{
-<<<<<<< HEAD
-		fork:             eUpgrade,
-=======
 		fork:             latest,
->>>>>>> a78cd4da
 		isCustomFeeAsset: true,
 	})
 	env.vm.ctx.Lock.Unlock()
@@ -394,11 +386,7 @@
 }
 
 func TestVMFormat(t *testing.T) {
-<<<<<<< HEAD
-	env := setup(t, &envConfig{fork: eUpgrade})
-=======
 	env := setup(t, &envConfig{fork: latest})
->>>>>>> a78cd4da
 	defer func() {
 		require.NoError(t, env.vm.Shutdown(context.Background()))
 		env.vm.ctx.Lock.Unlock()
@@ -427,7 +415,7 @@
 	require := require.New(t)
 
 	env := setup(t, &envConfig{
-		fork:          latest,
+		fork:          durango,
 		notLinearized: true,
 	})
 	defer func() {
@@ -670,11 +658,7 @@
 func TestIssueExportTx(t *testing.T) {
 	require := require.New(t)
 
-<<<<<<< HEAD
-	env := setup(t, &envConfig{fork: eUpgrade})
-=======
 	env := setup(t, &envConfig{fork: latest})
->>>>>>> a78cd4da
 	defer func() {
 		require.NoError(env.vm.Shutdown(context.Background()))
 		env.vm.ctx.Lock.Unlock()
@@ -739,11 +723,7 @@
 func TestClearForceAcceptedExportTx(t *testing.T) {
 	require := require.New(t)
 
-<<<<<<< HEAD
-	env := setup(t, &envConfig{fork: eUpgrade})
-=======
 	env := setup(t, &envConfig{fork: latest})
->>>>>>> a78cd4da
 	defer func() {
 		require.NoError(env.vm.Shutdown(context.Background()))
 		env.vm.ctx.Lock.Unlock()
