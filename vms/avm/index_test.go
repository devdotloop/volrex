// Copyright (C) 2019-2024, Ava Labs, Inc. All rights reserved.
// See the file LICENSE for licensing terms.

package avm

import (
	"context"
	"testing"

	"github.com/prometheus/client_golang/prometheus"
	"github.com/stretchr/testify/require"

	"github.com/ava-labs/avalanchego/database"
	"github.com/ava-labs/avalanchego/database/memdb"
	"github.com/ava-labs/avalanchego/database/prefixdb"
	"github.com/ava-labs/avalanchego/database/versiondb"
	"github.com/ava-labs/avalanchego/ids"
	"github.com/ava-labs/avalanchego/utils"
	"github.com/ava-labs/avalanchego/utils/constants"
	"github.com/ava-labs/avalanchego/utils/crypto/secp256k1"
	"github.com/ava-labs/avalanchego/utils/logging"
<<<<<<< HEAD
	"github.com/ava-labs/avalanchego/utils/units"
=======
>>>>>>> 9351da12
	"github.com/ava-labs/avalanchego/vms/avm/txs"
	"github.com/ava-labs/avalanchego/vms/components/avax"
	"github.com/ava-labs/avalanchego/vms/components/index"
	"github.com/ava-labs/avalanchego/vms/secp256k1fx"
)

var utxoAmt = 10 * units.MilliAvax

func TestIndexTransaction_Ordered(t *testing.T) {
	require := require.New(t)

	env := setup(t, &envConfig{fork: durango})
	defer func() {
		require.NoError(env.vm.Shutdown(context.Background()))
		env.vm.ctx.Lock.Unlock()
	}()

	key := keys[0]
	addr := key.PublicKey().Address()
	txAssetID := avax.Asset{ID: env.genesisTx.ID()}

	var txs []*txs.Tx
	for i := 0; i < 5; i++ {
		// make utxo
		utxoID := avax.UTXOID{
			TxID: ids.GenerateTestID(),
		}
		utxo := buildUTXO(utxoID, txAssetID, addr)
		env.vm.state.AddUTXO(utxo)

		// make transaction
		tx := buildTX(env.vm.ctx.XChainID, utxoID, txAssetID, addr)
		require.NoError(tx.SignSECP256K1Fx(env.vm.parser.Codec(), [][]*secp256k1.PrivateKey{{key}}))

		env.vm.ctx.Lock.Unlock()

		issueAndAccept(require, env.vm, env.issuer, tx)

		env.vm.ctx.Lock.Lock()

		txs = append(txs, tx)
	}

	// for each tx check its indexed at right index
	for i, tx := range txs {
		assertIndexedTX(t, env.vm.db, uint64(i), addr, txAssetID.ID, tx.ID())
	}
	assertLatestIdx(t, env.vm.db, addr, txAssetID.ID, 5)
}

func TestIndexTransaction_MultipleTransactions(t *testing.T) {
	require := require.New(t)

	env := setup(t, &envConfig{fork: durango})
	defer func() {
		require.NoError(env.vm.Shutdown(context.Background()))
		env.vm.ctx.Lock.Unlock()
	}()

	addressTxMap := map[ids.ShortID]*txs.Tx{}
	txAssetID := avax.Asset{ID: env.genesisTx.ID()}

	for _, key := range keys {
		addr := key.PublicKey().Address()

		// make utxo
		utxoID := avax.UTXOID{
			TxID: ids.GenerateTestID(),
		}
		utxo := buildUTXO(utxoID, txAssetID, addr)
		env.vm.state.AddUTXO(utxo)

		// make transaction
		tx := buildTX(env.vm.ctx.XChainID, utxoID, txAssetID, addr)
		require.NoError(tx.SignSECP256K1Fx(env.vm.parser.Codec(), [][]*secp256k1.PrivateKey{{key}}))

		env.vm.ctx.Lock.Unlock()

		// issue transaction
		issueAndAccept(require, env.vm, env.issuer, tx)

		env.vm.ctx.Lock.Lock()

		addressTxMap[addr] = tx
	}

	// ensure length is same as keys length
	require.Len(addressTxMap, len(keys))

	// for each *UniqueTx check its indexed at right index for the right address
	for addr, tx := range addressTxMap {
		assertIndexedTX(t, env.vm.db, 0, addr, txAssetID.ID, tx.ID())
		assertLatestIdx(t, env.vm.db, addr, txAssetID.ID, 1)
	}
}

func TestIndexTransaction_MultipleAddresses(t *testing.T) {
	require := require.New(t)

	env := setup(t, &envConfig{fork: durango})
	defer func() {
		require.NoError(env.vm.Shutdown(context.Background()))
		env.vm.ctx.Lock.Unlock()
	}()

	addrs := make([]ids.ShortID, len(keys))
	for i, key := range keys {
		addrs[i] = key.PublicKey().Address()
	}
	utils.Sort(addrs)

	txAssetID := avax.Asset{ID: env.genesisTx.ID()}

	key := keys[0]
	addr := key.PublicKey().Address()

	// make utxo
	utxoID := avax.UTXOID{
		TxID: ids.GenerateTestID(),
	}
	utxo := buildUTXO(utxoID, txAssetID, addr)
	env.vm.state.AddUTXO(utxo)

	// make transaction
	tx := buildTX(env.vm.ctx.XChainID, utxoID, txAssetID, addrs...)
	require.NoError(tx.SignSECP256K1Fx(env.vm.parser.Codec(), [][]*secp256k1.PrivateKey{{key}}))

	env.vm.ctx.Lock.Unlock()

	issueAndAccept(require, env.vm, env.issuer, tx)

	env.vm.ctx.Lock.Lock()

	assertIndexedTX(t, env.vm.db, 0, addr, txAssetID.ID, tx.ID())
	assertLatestIdx(t, env.vm.db, addr, txAssetID.ID, 1)
}

func TestIndexer_Read(t *testing.T) {
	require := require.New(t)

	env := setup(t, &envConfig{fork: durango})
	defer func() {
		require.NoError(env.vm.Shutdown(context.Background()))
		env.vm.ctx.Lock.Unlock()
	}()

	// generate test address and asset IDs
	assetID := ids.GenerateTestID()
	addr := ids.GenerateTestShortID()

	// setup some fake txs under the above generated address and asset IDs
	testTxs := initTestTxIndex(t, env.vm.db, addr, assetID, 25)
	require.Len(testTxs, 25)

	// read the pages, 5 items at a time
	var (
		cursor   uint64
		pageSize uint64 = 5
	)
	for cursor < 25 {
		txIDs, err := env.vm.addressTxsIndexer.Read(addr[:], assetID, cursor, pageSize)
		require.NoError(err)
		require.Len(txIDs, 5)
		require.Equal(txIDs, testTxs[cursor:cursor+pageSize])
		cursor += pageSize
	}
}

func TestIndexingNewInitWithIndexingEnabled(t *testing.T) {
	require := require.New(t)

	db := memdb.New()

	// start with indexing enabled
	_, err := index.NewIndexer(db, logging.NoWarn{}, "", prometheus.NewRegistry(), true)
	require.NoError(err)

	// now disable indexing with allow-incomplete set to false
	_, err = index.NewNoIndexer(db, false)
	require.ErrorIs(err, index.ErrCausesIncompleteIndex)

	// now disable indexing with allow-incomplete set to true
	_, err = index.NewNoIndexer(db, true)
	require.NoError(err)
}

func TestIndexingNewInitWithIndexingDisabled(t *testing.T) {
	require := require.New(t)

	db := memdb.New()

	// disable indexing with allow-incomplete set to false
	_, err := index.NewNoIndexer(db, false)
	require.NoError(err)

	// It's not OK to have an incomplete index when allowIncompleteIndices is false
	_, err = index.NewIndexer(db, logging.NoWarn{}, "", prometheus.NewRegistry(), false)
	require.ErrorIs(err, index.ErrIndexingRequiredFromGenesis)

	// It's OK to have an incomplete index when allowIncompleteIndices is true
	_, err = index.NewIndexer(db, logging.NoWarn{}, "", prometheus.NewRegistry(), true)
	require.NoError(err)

	// It's OK to have an incomplete index when indexing currently disabled
	_, err = index.NewNoIndexer(db, false)
	require.NoError(err)

	// It's OK to have an incomplete index when allowIncompleteIndices is true
	_, err = index.NewNoIndexer(db, true)
	require.NoError(err)
}

func TestIndexingAllowIncomplete(t *testing.T) {
	require := require.New(t)

	baseDB := memdb.New()
	db := versiondb.New(baseDB)
	// disabled indexer will persist idxEnabled as false
	_, err := index.NewNoIndexer(db, false)
	require.NoError(err)

	// we initialize with indexing enabled now and allow incomplete indexing as false
	_, err = index.NewIndexer(db, logging.NoWarn{}, "", prometheus.NewRegistry(), false)
	// we should get error because:
	// - indexing was disabled previously
	// - node now is asked to enable indexing with allow incomplete set to false
	require.ErrorIs(err, index.ErrIndexingRequiredFromGenesis)
}

func buildUTXO(utxoID avax.UTXOID, txAssetID avax.Asset, addr ids.ShortID) *avax.UTXO {
	return &avax.UTXO{
		UTXOID: utxoID,
		Asset:  txAssetID,
		Out: &secp256k1fx.TransferOutput{
<<<<<<< HEAD
			Amt: utxoAmt,
=======
			Amt: startBalance,
>>>>>>> 9351da12
			OutputOwners: secp256k1fx.OutputOwners{
				Threshold: 1,
				Addrs:     []ids.ShortID{addr},
			},
		},
	}
}

func buildTX(chainID ids.ID, utxoID avax.UTXOID, txAssetID avax.Asset, address ...ids.ShortID) *txs.Tx {
	return &txs.Tx{Unsigned: &txs.BaseTx{
		BaseTx: avax.BaseTx{
			NetworkID:    constants.UnitTestID,
			BlockchainID: chainID,
			Ins: []*avax.TransferableInput{{
				UTXOID: utxoID,
				Asset:  txAssetID,
				In: &secp256k1fx.TransferInput{
<<<<<<< HEAD
					Amt:   utxoAmt,
=======
					Amt:   startBalance,
>>>>>>> 9351da12
					Input: secp256k1fx.Input{SigIndices: []uint32{0}},
				},
			}},
			Outs: []*avax.TransferableOutput{{
				Asset: txAssetID,
				Out: &secp256k1fx.TransferOutput{
<<<<<<< HEAD
					Amt: units.MilliAvax, // TODO ABENEGIA: fix this to pay the exact amount of fees needed
=======
					Amt: startBalance - testTxFee,
>>>>>>> 9351da12
					OutputOwners: secp256k1fx.OutputOwners{
						Threshold: 1,
						Addrs:     address,
					},
				},
			}},
		},
	}}
}

func assertLatestIdx(t *testing.T, db database.Database, sourceAddress ids.ShortID, assetID ids.ID, expectedIdx uint64) {
	require := require.New(t)

	addressDB := prefixdb.New(sourceAddress[:], db)
	assetDB := prefixdb.New(assetID[:], addressDB)

	expectedIdxBytes := database.PackUInt64(expectedIdx)
	idxBytes, err := assetDB.Get([]byte("idx"))
	require.NoError(err)
	require.Equal(expectedIdxBytes, idxBytes)
}

func assertIndexedTX(t *testing.T, db database.Database, index uint64, sourceAddress ids.ShortID, assetID ids.ID, transactionID ids.ID) {
	require := require.New(t)

	addressDB := prefixdb.New(sourceAddress[:], db)
	assetDB := prefixdb.New(assetID[:], addressDB)

	idxBytes := database.PackUInt64(index)
	txID, err := database.GetID(assetDB, idxBytes)
	require.NoError(err)
	require.Equal(transactionID, txID)
}

// Sets up test tx IDs in DB in the following structure for the indexer to pick
// them up:
//
//	[address] prefix DB
//	  [assetID] prefix DB
//	    - "idx": 2
//	    - 0: txID1
//	    - 1: txID1
func initTestTxIndex(t *testing.T, db *versiondb.Database, address ids.ShortID, assetID ids.ID, txCount int) []ids.ID {
	require := require.New(t)

	testTxs := make([]ids.ID, txCount)
	for i := 0; i < txCount; i++ {
		testTxs[i] = ids.GenerateTestID()
	}

	addressPrefixDB := prefixdb.New(address[:], db)
	assetPrefixDB := prefixdb.New(assetID[:], addressPrefixDB)

	for i, txID := range testTxs {
		idxBytes := database.PackUInt64(uint64(i))
		txID := txID
		require.NoError(assetPrefixDB.Put(idxBytes, txID[:]))
	}
	_, err := db.CommitBatch()
	require.NoError(err)

	idxBytes := database.PackUInt64(uint64(len(testTxs)))
	require.NoError(assetPrefixDB.Put([]byte("idx"), idxBytes))
	require.NoError(db.Commit())
	return testTxs
}<|MERGE_RESOLUTION|>--- conflicted
+++ resolved
@@ -19,17 +19,11 @@
 	"github.com/ava-labs/avalanchego/utils/constants"
 	"github.com/ava-labs/avalanchego/utils/crypto/secp256k1"
 	"github.com/ava-labs/avalanchego/utils/logging"
-<<<<<<< HEAD
-	"github.com/ava-labs/avalanchego/utils/units"
-=======
->>>>>>> 9351da12
 	"github.com/ava-labs/avalanchego/vms/avm/txs"
 	"github.com/ava-labs/avalanchego/vms/components/avax"
 	"github.com/ava-labs/avalanchego/vms/components/index"
 	"github.com/ava-labs/avalanchego/vms/secp256k1fx"
 )
-
-var utxoAmt = 10 * units.MilliAvax
 
 func TestIndexTransaction_Ordered(t *testing.T) {
 	require := require.New(t)
@@ -257,11 +251,7 @@
 		UTXOID: utxoID,
 		Asset:  txAssetID,
 		Out: &secp256k1fx.TransferOutput{
-<<<<<<< HEAD
-			Amt: utxoAmt,
-=======
 			Amt: startBalance,
->>>>>>> 9351da12
 			OutputOwners: secp256k1fx.OutputOwners{
 				Threshold: 1,
 				Addrs:     []ids.ShortID{addr},
@@ -279,22 +269,14 @@
 				UTXOID: utxoID,
 				Asset:  txAssetID,
 				In: &secp256k1fx.TransferInput{
-<<<<<<< HEAD
-					Amt:   utxoAmt,
-=======
 					Amt:   startBalance,
->>>>>>> 9351da12
 					Input: secp256k1fx.Input{SigIndices: []uint32{0}},
 				},
 			}},
 			Outs: []*avax.TransferableOutput{{
 				Asset: txAssetID,
 				Out: &secp256k1fx.TransferOutput{
-<<<<<<< HEAD
-					Amt: units.MilliAvax, // TODO ABENEGIA: fix this to pay the exact amount of fees needed
-=======
 					Amt: startBalance - testTxFee,
->>>>>>> 9351da12
 					OutputOwners: secp256k1fx.OutputOwners{
 						Threshold: 1,
 						Addrs:     address,
