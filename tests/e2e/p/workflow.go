--- conflicted
+++ resolved
@@ -23,6 +23,7 @@
 	"github.com/ava-labs/avalanchego/vms/platformvm/txs/fee"
 	"github.com/ava-labs/avalanchego/vms/secp256k1fx"
 
+	commonfee "github.com/ava-labs/avalanchego/vms/components/fee"
 	ginkgo "github.com/onsi/ginkgo/v2"
 )
 
@@ -158,14 +159,7 @@
 				require.NoError(err)
 
 				// retrieve fees paid for the tx
-<<<<<<< HEAD
-				feeCalc := fee.NewDynamicCalculator(commonfees.NewManager(nextGasPrice), fee.TempGasCap)
-=======
-				feeCfg, err := fee.GetDynamicConfig(true /*isEActive*/)
-				require.NoError(err)
-
-				feeCalc := fee.NewDynamicCalculator(feeCfg.GasPrice, fee.TempGasCap)
->>>>>>> 6f619a9f
+				feeCalc := fee.NewDynamicCalculator(commonfee.NewManager(nextGasPrice, fee.TempGasCap))
 				pChainExportFee, err = feeCalc.ComputeFee(tx.Unsigned, tx.Creds)
 				require.NoError(err)
 			})
