// Copyright (C) 2019-2023, Ava Labs, Inc. All rights reserved.
// See the file LICENSE for licensing terms.

// Implements static handlers tests for avm and platformvm
package statichandlers

import (
	"time"

	ginkgo "github.com/onsi/ginkgo/v2"

	"github.com/stretchr/testify/require"

	"github.com/ava-labs/avalanchego/ids"
	"github.com/ava-labs/avalanchego/tests/fixture/e2e"
	"github.com/ava-labs/avalanchego/utils/cb58"
	"github.com/ava-labs/avalanchego/utils/constants"
	"github.com/ava-labs/avalanchego/utils/crypto/secp256k1"
	"github.com/ava-labs/avalanchego/utils/formatting"
	"github.com/ava-labs/avalanchego/utils/formatting/address"
	"github.com/ava-labs/avalanchego/utils/json"
	"github.com/ava-labs/avalanchego/utils/units"
	"github.com/ava-labs/avalanchego/vms/avm"
	"github.com/ava-labs/avalanchego/vms/platformvm/api"
	"github.com/ava-labs/avalanchego/vms/platformvm/reward"
)

var _ = ginkgo.Describe("[StaticHandlers]", func() {
	require := require.New(ginkgo.GinkgoT())

	ginkgo.It("can make calls to avm static api",
		func() {
			addrMap := map[string]string{}
			for _, addrStr := range []string{
				"A9bTQjfYGBFK3JPRJqF2eh3JYL7cHocvy",
				"6mxBGnjGDCKgkVe7yfrmvMA7xE7qCv3vv",
				"6ncQ19Q2U4MamkCYzshhD8XFjfwAWFzTa",
				"Jz9ayEDt7dx9hDx45aXALujWmL9ZUuqe7",
			} {
				addr, err := ids.ShortFromString(addrStr)
				require.NoError(err)
				addrMap[addrStr], err = address.FormatBech32(constants.NetworkIDToHRP[constants.LocalID], addr.Bytes())
				require.NoError(err)
			}
			avmArgs := avm.BuildGenesisArgs{
				Encoding: formatting.Hex,
				GenesisData: map[string]avm.AssetDefinition{
					"asset1": {
						Name:         "myFixedCapAsset",
						Symbol:       "MFCA",
						Denomination: 8,
						InitialState: map[string][]interface{}{
							"fixedCap": {
								avm.Holder{
									Amount:  100000,
									Address: addrMap["A9bTQjfYGBFK3JPRJqF2eh3JYL7cHocvy"],
								},
								avm.Holder{
									Amount:  100000,
									Address: addrMap["6mxBGnjGDCKgkVe7yfrmvMA7xE7qCv3vv"],
								},
								avm.Holder{
									Amount:  json.Uint64(50000),
									Address: addrMap["6ncQ19Q2U4MamkCYzshhD8XFjfwAWFzTa"],
								},
								avm.Holder{
									Amount:  json.Uint64(50000),
									Address: addrMap["Jz9ayEDt7dx9hDx45aXALujWmL9ZUuqe7"],
								},
							},
						},
					},
					"asset2": {
						Name:   "myVarCapAsset",
						Symbol: "MVCA",
						InitialState: map[string][]interface{}{
							"variableCap": {
								avm.Owners{
									Threshold: 1,
									Minters: []string{
										addrMap["A9bTQjfYGBFK3JPRJqF2eh3JYL7cHocvy"],
										addrMap["6mxBGnjGDCKgkVe7yfrmvMA7xE7qCv3vv"],
									},
								},
								avm.Owners{
									Threshold: 2,
									Minters: []string{
										addrMap["6ncQ19Q2U4MamkCYzshhD8XFjfwAWFzTa"],
										addrMap["Jz9ayEDt7dx9hDx45aXALujWmL9ZUuqe7"],
									},
								},
							},
						},
					},
					"asset3": {
						Name: "myOtherVarCapAsset",
						InitialState: map[string][]interface{}{
							"variableCap": {
								avm.Owners{
									Threshold: 1,
									Minters: []string{
										addrMap["A9bTQjfYGBFK3JPRJqF2eh3JYL7cHocvy"],
									},
								},
							},
						},
					},
				},
			}
			staticClient := avm.NewStaticClient(e2e.Env.GetRandomNodeURI().URI)
			resp, err := staticClient.BuildGenesis(e2e.DefaultContext(), &avmArgs)
			require.NoError(err)
			require.Equal(resp.Bytes, "0x0000000000030006617373657431000000000000000000000000000000000000000000000000000000000000000000000000000000000000000000000000000f6d794669786564436170417373657400044d4643410800000001000000000000000400000007000000000000c350000000000000000000000001000000013f78e510df62bc48b0829ec06d6a6b98062d695300000007000000000000c35000000000000000000000000100000001c54903de5177a16f7811771ef2f4659d9e8646710000000700000000000186a0000000000000000000000001000000013f58fda2e9ea8d9e4b181832a07b26dae286f2cb0000000700000000000186a000000000000000000000000100000001645938bb7ae2193270e6ffef009e3664d11e07c10006617373657432000000000000000000000000000000000000000000000000000000000000000000000000000000000000000000000000000d6d79566172436170417373657400044d5643410000000001000000000000000200000006000000000000000000000001000000023f58fda2e9ea8d9e4b181832a07b26dae286f2cb645938bb7ae2193270e6ffef009e3664d11e07c100000006000000000000000000000001000000023f78e510df62bc48b0829ec06d6a6b98062d6953c54903de5177a16f7811771ef2f4659d9e864671000661737365743300000000000000000000000000000000000000000000000000000000000000000000000000000000000000000000000000126d794f7468657256617243617041737365740000000000000100000000000000010000000600000000000000000000000100000001645938bb7ae2193270e6ffef009e3664d11e07c1279fa028")
		})

	ginkgo.It("can make calls to platformvm static api", func() {
		keys := []*secp256k1.PrivateKey{}
		for _, key := range []string{
			"24jUJ9vZexUM6expyMcT48LBx27k1m7xpraoV62oSQAHdziao5",
			"2MMvUMsxx6zsHSNXJdFD8yc5XkancvwyKPwpw4xUK3TCGDuNBY",
			"cxb7KpGWhDMALTjNNSJ7UQkkomPesyWAPUaWRGdyeBNzR6f35",
			"ewoqjP7PxY4yr3iLTpLisriqt94hdyDFNgchSxGGztUrTXtNN",
			"2RWLv6YVEXDiWLpaCbXhhqxtLbnFaKQsWPSSMSPhpWo47uJAeV",
		} {
			privKeyBytes, err := cb58.Decode(key)
			require.NoError(err)
			pk, err := secp256k1.ToPrivateKey(privKeyBytes)
			require.NoError(err)
			keys = append(keys, pk)
		}

		genesisUTXOs := make([]api.UTXO, len(keys))
		hrp := constants.NetworkIDToHRP[constants.UnitTestID]
		for i, key := range keys {
			id := key.PublicKey().Address()
			addr, err := address.FormatBech32(hrp, id.Bytes())
			require.NoError(err)
			genesisUTXOs[i] = api.UTXO{
				Amount:  json.Uint64(50000 * units.MilliAvax),
				Address: addr,
			}
		}

		genesisValidators := make([]api.GenesisPermissionlessValidator, len(keys))
		for i, key := range keys {
			id := key.PublicKey().Address()
			addr, err := address.FormatBech32(hrp, id.Bytes())
			require.NoError(err)
			genesisValidators[i] = api.GenesisPermissionlessValidator{
<<<<<<< HEAD
				GenesisStaker: api.GenesisStaker{
=======
				GenesisValidator: api.GenesisValidator{
>>>>>>> e2867e31
					StartTime: json.Uint64(time.Date(1997, 1, 1, 0, 0, 0, 0, time.UTC).Unix()),
					EndTime:   json.Uint64(time.Date(1997, 1, 30, 0, 0, 0, 0, time.UTC).Unix()),
					NodeID:    ids.ShortNodeID(id),
				},
				RewardOwner: &api.Owner{
					Threshold: 1,
					Addresses: []string{addr},
				},
				Staked: []api.UTXO{{
					Amount:  json.Uint64(10000),
					Address: addr,
				}},
				DelegationFee: reward.PercentDenominator,
			}
		}

		buildGenesisArgs := api.BuildGenesisArgs{
			NetworkID:     json.Uint32(constants.UnitTestID),
			AvaxAssetID:   ids.ID{'a', 'v', 'a', 'x'},
			UTXOs:         genesisUTXOs,
			Validators:    genesisValidators,
			Chains:        nil,
			Time:          json.Uint64(time.Date(1997, 1, 1, 0, 0, 0, 0, time.UTC).Unix()),
			InitialSupply: json.Uint64(360 * units.MegaAvax),
			Encoding:      formatting.Hex,
		}

		staticClient := api.NewStaticClient(e2e.Env.GetRandomNodeURI().URI)
		resp, err := staticClient.BuildGenesis(e2e.DefaultContext(), &buildGenesisArgs)
		require.NoError(err)
		require.Equal(resp.Bytes, "0x0000000000050000000000000000000000000000000000000000000000000000000000000000000000006176617800000000000000000000000000000000000000000000000000000000000000070000000ba43b740000000000000000000000000100000001fceda8f90fcb5d30614b99d79fc4baa293077626000000000000000000000000000000000000000000000000000000000000000000000000000000016176617800000000000000000000000000000000000000000000000000000000000000070000000ba43b7400000000000000000000000001000000016ead693c17abb1be422bb50b30b9711ff98d667e000000000000000000000000000000000000000000000000000000000000000000000000000000026176617800000000000000000000000000000000000000000000000000000000000000070000000ba43b740000000000000000000000000100000001f2420846876e69f473dda256172967e992f0ee31000000000000000000000000000000000000000000000000000000000000000000000000000000036176617800000000000000000000000000000000000000000000000000000000000000070000000ba43b7400000000000000000000000001000000013cb7d3842e8cee6a0ebd09f1fe884f6861e1b29c000000000000000000000000000000000000000000000000000000000000000000000000000000046176617800000000000000000000000000000000000000000000000000000000000000070000000ba43b74000000000000000000000000010000000187c4ec0736fdad03fd9ec8c3ba609de958601a7b00000000000000050000000c0000000a0000000000000000000000000000000000000000000000000000000000000000000000000000000000000000fceda8f90fcb5d30614b99d79fc4baa2930776260000000032c9a9000000000032efe480000000000000271000000001617661780000000000000000000000000000000000000000000000000000000000000007000000000000271000000000000000000000000100000001fceda8f90fcb5d30614b99d79fc4baa2930776260000000b00000000000000000000000100000001fceda8f90fcb5d30614b99d79fc4baa29307762600000000000000000000000c0000000a00000000000000000000000000000000000000000000000000000000000000000000000000000000000000006ead693c17abb1be422bb50b30b9711ff98d667e0000000032c9a9000000000032efe4800000000000002710000000016176617800000000000000000000000000000000000000000000000000000000000000070000000000002710000000000000000000000001000000016ead693c17abb1be422bb50b30b9711ff98d667e0000000b000000000000000000000001000000016ead693c17abb1be422bb50b30b9711ff98d667e00000000000000000000000c0000000a0000000000000000000000000000000000000000000000000000000000000000000000000000000000000000f2420846876e69f473dda256172967e992f0ee310000000032c9a9000000000032efe480000000000000271000000001617661780000000000000000000000000000000000000000000000000000000000000007000000000000271000000000000000000000000100000001f2420846876e69f473dda256172967e992f0ee310000000b00000000000000000000000100000001f2420846876e69f473dda256172967e992f0ee3100000000000000000000000c0000000a00000000000000000000000000000000000000000000000000000000000000000000000000000000000000003cb7d3842e8cee6a0ebd09f1fe884f6861e1b29c0000000032c9a9000000000032efe4800000000000002710000000016176617800000000000000000000000000000000000000000000000000000000000000070000000000002710000000000000000000000001000000013cb7d3842e8cee6a0ebd09f1fe884f6861e1b29c0000000b000000000000000000000001000000013cb7d3842e8cee6a0ebd09f1fe884f6861e1b29c00000000000000000000000c0000000a000000000000000000000000000000000000000000000000000000000000000000000000000000000000000087c4ec0736fdad03fd9ec8c3ba609de958601a7b0000000032c9a9000000000032efe48000000000000027100000000161766178000000000000000000000000000000000000000000000000000000000000000700000000000027100000000000000000000000010000000187c4ec0736fdad03fd9ec8c3ba609de958601a7b0000000b0000000000000000000000010000000187c4ec0736fdad03fd9ec8c3ba609de958601a7b0000000000000000000000000000000032c9a90004fefa17b724000000008e96cbef")
	})
})<|MERGE_RESOLUTION|>--- conflicted
+++ resolved
@@ -147,11 +147,7 @@
 			addr, err := address.FormatBech32(hrp, id.Bytes())
 			require.NoError(err)
 			genesisValidators[i] = api.GenesisPermissionlessValidator{
-<<<<<<< HEAD
-				GenesisStaker: api.GenesisStaker{
-=======
 				GenesisValidator: api.GenesisValidator{
->>>>>>> e2867e31
 					StartTime: json.Uint64(time.Date(1997, 1, 1, 0, 0, 0, 0, time.UTC).Unix()),
 					EndTime:   json.Uint64(time.Date(1997, 1, 30, 0, 0, 0, 0, time.UTC).Unix()),
 					NodeID:    ids.ShortNodeID(id),
