// Copyright (C) 2019-2023, Ava Labs, Inc. All rights reserved.
// See the file LICENSE for licensing terms.

// Implements static handlers tests for avm and platformvm
package statichandlers

import (
	"context"
	"time"

	ginkgo "github.com/onsi/ginkgo/v2"

	"github.com/stretchr/testify/require"

	"github.com/ava-labs/avalanchego/ids"
	"github.com/ava-labs/avalanchego/tests/e2e"
	"github.com/ava-labs/avalanchego/utils/cb58"
	"github.com/ava-labs/avalanchego/utils/constants"
	"github.com/ava-labs/avalanchego/utils/crypto/secp256k1"
	"github.com/ava-labs/avalanchego/utils/formatting"
	"github.com/ava-labs/avalanchego/utils/formatting/address"
	"github.com/ava-labs/avalanchego/utils/json"
	"github.com/ava-labs/avalanchego/utils/units"
	"github.com/ava-labs/avalanchego/vms/avm"
	"github.com/ava-labs/avalanchego/vms/platformvm/api"
	"github.com/ava-labs/avalanchego/vms/platformvm/reward"
)

var _ = ginkgo.Describe("[StaticHandlers]", func() {
	require := require.New(ginkgo.GinkgoT())

	ginkgo.It("can make calls to avm static api",
		// use this for filtering tests by labels
		// ref. https://onsi.github.io/ginkgo/#spec-labels
		ginkgo.Label(
			"static-handlers",
		),
		func() {
			addrMap := map[string]string{}
			for _, addrStr := range []string{
				"A9bTQjfYGBFK3JPRJqF2eh3JYL7cHocvy",
				"6mxBGnjGDCKgkVe7yfrmvMA7xE7qCv3vv",
				"6ncQ19Q2U4MamkCYzshhD8XFjfwAWFzTa",
				"Jz9ayEDt7dx9hDx45aXALujWmL9ZUuqe7",
			} {
				addr, err := ids.ShortFromString(addrStr)
<<<<<<< HEAD
				gomega.Expect(err).Should(gomega.BeNil())
				addrMap[addrStr], err = address.FormatBech32(constants.NetworkIDToHRP[constants.LocalID], addr.Bytes())
				gomega.Expect(err).Should(gomega.BeNil())
=======
				require.NoError(err)
				addrMap[addrStr], err = address.FormatBech32(constants.NetworkIDToHRP[constants.LocalID], addr[:])
				require.NoError(err)
>>>>>>> a797b91a
			}
			avmArgs := avm.BuildGenesisArgs{
				Encoding: formatting.Hex,
				GenesisData: map[string]avm.AssetDefinition{
					"asset1": {
						Name:         "myFixedCapAsset",
						Symbol:       "MFCA",
						Denomination: 8,
						InitialState: map[string][]interface{}{
							"fixedCap": {
								avm.Holder{
									Amount:  100000,
									Address: addrMap["A9bTQjfYGBFK3JPRJqF2eh3JYL7cHocvy"],
								},
								avm.Holder{
									Amount:  100000,
									Address: addrMap["6mxBGnjGDCKgkVe7yfrmvMA7xE7qCv3vv"],
								},
								avm.Holder{
									Amount:  json.Uint64(50000),
									Address: addrMap["6ncQ19Q2U4MamkCYzshhD8XFjfwAWFzTa"],
								},
								avm.Holder{
									Amount:  json.Uint64(50000),
									Address: addrMap["Jz9ayEDt7dx9hDx45aXALujWmL9ZUuqe7"],
								},
							},
						},
					},
					"asset2": {
						Name:   "myVarCapAsset",
						Symbol: "MVCA",
						InitialState: map[string][]interface{}{
							"variableCap": {
								avm.Owners{
									Threshold: 1,
									Minters: []string{
										addrMap["A9bTQjfYGBFK3JPRJqF2eh3JYL7cHocvy"],
										addrMap["6mxBGnjGDCKgkVe7yfrmvMA7xE7qCv3vv"],
									},
								},
								avm.Owners{
									Threshold: 2,
									Minters: []string{
										addrMap["6ncQ19Q2U4MamkCYzshhD8XFjfwAWFzTa"],
										addrMap["Jz9ayEDt7dx9hDx45aXALujWmL9ZUuqe7"],
									},
								},
							},
						},
					},
					"asset3": {
						Name: "myOtherVarCapAsset",
						InitialState: map[string][]interface{}{
							"variableCap": {
								avm.Owners{
									Threshold: 1,
									Minters: []string{
										addrMap["A9bTQjfYGBFK3JPRJqF2eh3JYL7cHocvy"],
									},
								},
							},
						},
					},
				},
			}
			staticClient := avm.NewStaticClient(e2e.Env.GetRandomNodeURI().URI)
			ctx, cancel := context.WithTimeout(context.Background(), 15*time.Second)
			resp, err := staticClient.BuildGenesis(ctx, &avmArgs)
			cancel()
			require.NoError(err)
			require.Equal(resp.Bytes, "0x0000000000030006617373657431000000000000000000000000000000000000000000000000000000000000000000000000000000000000000000000000000f6d794669786564436170417373657400044d4643410800000001000000000000000400000007000000000000c350000000000000000000000001000000013f78e510df62bc48b0829ec06d6a6b98062d695300000007000000000000c35000000000000000000000000100000001c54903de5177a16f7811771ef2f4659d9e8646710000000700000000000186a0000000000000000000000001000000013f58fda2e9ea8d9e4b181832a07b26dae286f2cb0000000700000000000186a000000000000000000000000100000001645938bb7ae2193270e6ffef009e3664d11e07c10006617373657432000000000000000000000000000000000000000000000000000000000000000000000000000000000000000000000000000d6d79566172436170417373657400044d5643410000000001000000000000000200000006000000000000000000000001000000023f58fda2e9ea8d9e4b181832a07b26dae286f2cb645938bb7ae2193270e6ffef009e3664d11e07c100000006000000000000000000000001000000023f78e510df62bc48b0829ec06d6a6b98062d6953c54903de5177a16f7811771ef2f4659d9e864671000661737365743300000000000000000000000000000000000000000000000000000000000000000000000000000000000000000000000000126d794f7468657256617243617041737365740000000000000100000000000000010000000600000000000000000000000100000001645938bb7ae2193270e6ffef009e3664d11e07c1279fa028")
		})

	ginkgo.It("can make calls to platformvm static api", func() {
		keys := []*secp256k1.PrivateKey{}
		factory := secp256k1.Factory{}
		for _, key := range []string{
			"24jUJ9vZexUM6expyMcT48LBx27k1m7xpraoV62oSQAHdziao5",
			"2MMvUMsxx6zsHSNXJdFD8yc5XkancvwyKPwpw4xUK3TCGDuNBY",
			"cxb7KpGWhDMALTjNNSJ7UQkkomPesyWAPUaWRGdyeBNzR6f35",
			"ewoqjP7PxY4yr3iLTpLisriqt94hdyDFNgchSxGGztUrTXtNN",
			"2RWLv6YVEXDiWLpaCbXhhqxtLbnFaKQsWPSSMSPhpWo47uJAeV",
		} {
			privKeyBytes, err := cb58.Decode(key)
			require.NoError(err)
			pk, err := factory.ToPrivateKey(privKeyBytes)
			require.NoError(err)
			keys = append(keys, pk)
		}

		genesisUTXOs := make([]api.UTXO, len(keys))
		hrp := constants.NetworkIDToHRP[constants.UnitTestID]
		for i, key := range keys {
			id := key.PublicKey().Address()
			addr, err := address.FormatBech32(hrp, id.Bytes())
			require.NoError(err)
			genesisUTXOs[i] = api.UTXO{
				Amount:  json.Uint64(50000 * units.MilliAvax),
				Address: addr,
			}
		}

		genesisValidators := make([]api.PermissionlessValidator, len(keys))
		for i, key := range keys {
			id := key.PublicKey().Address()
			addr, err := address.FormatBech32(hrp, id.Bytes())
			require.NoError(err)
			genesisValidators[i] = api.PermissionlessValidator{
				Staker: api.Staker{
					StartTime: json.Uint64(time.Date(1997, 1, 1, 0, 0, 0, 0, time.UTC).Unix()),
					EndTime:   json.Uint64(time.Date(1997, 1, 30, 0, 0, 0, 0, time.UTC).Unix()),
					NodeID:    ids.NodeID(id),
				},
				RewardOwner: &api.Owner{
					Threshold: 1,
					Addresses: []string{addr},
				},
				Staked: []api.UTXO{{
					Amount:  json.Uint64(10000),
					Address: addr,
				}},
				DelegationFee: reward.PercentDenominator,
			}
		}

		buildGenesisArgs := api.BuildGenesisArgs{
			NetworkID:     json.Uint32(constants.UnitTestID),
			AvaxAssetID:   ids.ID{'a', 'v', 'a', 'x'},
			UTXOs:         genesisUTXOs,
			Validators:    genesisValidators,
			Chains:        nil,
			Time:          json.Uint64(time.Date(1997, 1, 1, 0, 0, 0, 0, time.UTC).Unix()),
			InitialSupply: json.Uint64(360 * units.MegaAvax),
			Encoding:      formatting.Hex,
		}

		staticClient := api.NewStaticClient(e2e.Env.GetRandomNodeURI().URI)
		ctx, cancel := context.WithTimeout(context.Background(), 15*time.Second)
		resp, err := staticClient.BuildGenesis(ctx, &buildGenesisArgs)
		cancel()
		require.NoError(err)
		require.Equal(resp.Bytes, "0x0000000000050000000000000000000000000000000000000000000000000000000000000000000000006176617800000000000000000000000000000000000000000000000000000000000000070000000ba43b740000000000000000000000000100000001fceda8f90fcb5d30614b99d79fc4baa293077626000000000000000000000000000000000000000000000000000000000000000000000000000000016176617800000000000000000000000000000000000000000000000000000000000000070000000ba43b7400000000000000000000000001000000016ead693c17abb1be422bb50b30b9711ff98d667e000000000000000000000000000000000000000000000000000000000000000000000000000000026176617800000000000000000000000000000000000000000000000000000000000000070000000ba43b740000000000000000000000000100000001f2420846876e69f473dda256172967e992f0ee31000000000000000000000000000000000000000000000000000000000000000000000000000000036176617800000000000000000000000000000000000000000000000000000000000000070000000ba43b7400000000000000000000000001000000013cb7d3842e8cee6a0ebd09f1fe884f6861e1b29c000000000000000000000000000000000000000000000000000000000000000000000000000000046176617800000000000000000000000000000000000000000000000000000000000000070000000ba43b74000000000000000000000000010000000187c4ec0736fdad03fd9ec8c3ba609de958601a7b00000000000000050000000c0000000a0000000000000000000000000000000000000000000000000000000000000000000000000000000000000000fceda8f90fcb5d30614b99d79fc4baa2930776260000000032c9a9000000000032efe480000000000000271000000001617661780000000000000000000000000000000000000000000000000000000000000007000000000000271000000000000000000000000100000001fceda8f90fcb5d30614b99d79fc4baa2930776260000000b00000000000000000000000100000001fceda8f90fcb5d30614b99d79fc4baa29307762600000000000000000000000c0000000a00000000000000000000000000000000000000000000000000000000000000000000000000000000000000006ead693c17abb1be422bb50b30b9711ff98d667e0000000032c9a9000000000032efe4800000000000002710000000016176617800000000000000000000000000000000000000000000000000000000000000070000000000002710000000000000000000000001000000016ead693c17abb1be422bb50b30b9711ff98d667e0000000b000000000000000000000001000000016ead693c17abb1be422bb50b30b9711ff98d667e00000000000000000000000c0000000a0000000000000000000000000000000000000000000000000000000000000000000000000000000000000000f2420846876e69f473dda256172967e992f0ee310000000032c9a9000000000032efe480000000000000271000000001617661780000000000000000000000000000000000000000000000000000000000000007000000000000271000000000000000000000000100000001f2420846876e69f473dda256172967e992f0ee310000000b00000000000000000000000100000001f2420846876e69f473dda256172967e992f0ee3100000000000000000000000c0000000a00000000000000000000000000000000000000000000000000000000000000000000000000000000000000003cb7d3842e8cee6a0ebd09f1fe884f6861e1b29c0000000032c9a9000000000032efe4800000000000002710000000016176617800000000000000000000000000000000000000000000000000000000000000070000000000002710000000000000000000000001000000013cb7d3842e8cee6a0ebd09f1fe884f6861e1b29c0000000b000000000000000000000001000000013cb7d3842e8cee6a0ebd09f1fe884f6861e1b29c00000000000000000000000c0000000a000000000000000000000000000000000000000000000000000000000000000000000000000000000000000087c4ec0736fdad03fd9ec8c3ba609de958601a7b0000000032c9a9000000000032efe48000000000000027100000000161766178000000000000000000000000000000000000000000000000000000000000000700000000000027100000000000000000000000010000000187c4ec0736fdad03fd9ec8c3ba609de958601a7b0000000b0000000000000000000000010000000187c4ec0736fdad03fd9ec8c3ba609de958601a7b0000000000000000000000000000000032c9a90004fefa17b724000000008e96cbef")
	})
})<|MERGE_RESOLUTION|>--- conflicted
+++ resolved
@@ -44,15 +44,9 @@
 				"Jz9ayEDt7dx9hDx45aXALujWmL9ZUuqe7",
 			} {
 				addr, err := ids.ShortFromString(addrStr)
-<<<<<<< HEAD
-				gomega.Expect(err).Should(gomega.BeNil())
+				require.NoError(err)
 				addrMap[addrStr], err = address.FormatBech32(constants.NetworkIDToHRP[constants.LocalID], addr.Bytes())
-				gomega.Expect(err).Should(gomega.BeNil())
-=======
 				require.NoError(err)
-				addrMap[addrStr], err = address.FormatBech32(constants.NetworkIDToHRP[constants.LocalID], addr[:])
-				require.NoError(err)
->>>>>>> a797b91a
 			}
 			avmArgs := avm.BuildGenesisArgs{
 				Encoding: formatting.Hex,
