--- conflicted
+++ resolved
@@ -25,16 +25,12 @@
 	ContainerBytes                   // Used for gossiping
 	ContainerIDs                     // Used for querying
 	MultiContainerBytes              // Used in MultiPut
-<<<<<<< HEAD
+	SigBytes                         // Used in handshake / peer gossiping
+	VersionTime                      // Used in handshake / peer gossiping
+	SignedPeers                      // Used in peer gossiping
 	AppRequestBytes                  // Used at application level
 	AppResponseBytes                 // Used at application level
 	AppGossipBytes                   // Used at application level
-
-=======
-	SigBytes                         // Used in handshake / peer gossiping
-	VersionTime                      // Used in handshake / peer gossiping
-	SignedPeers                      // Used in peer gossiping
->>>>>>> dca1a485
 )
 
 // Packer returns the packer function that can be used to pack this field.
@@ -66,17 +62,14 @@
 		return wrappers.TryPackHashes
 	case MultiContainerBytes:
 		return wrappers.TryPack2DBytes
-<<<<<<< HEAD
 	case AppRequestBytes, AppResponseBytes, AppGossipBytes:
 		return wrappers.TryPackBytes
-=======
 	case SigBytes:
 		return wrappers.TryPackBytes
 	case VersionTime:
 		return wrappers.TryPackLong
 	case SignedPeers:
 		return wrappers.TryPackIPCertList
->>>>>>> dca1a485
 	default:
 		return nil
 	}
@@ -111,17 +104,14 @@
 		return wrappers.TryUnpackHashes
 	case MultiContainerBytes:
 		return wrappers.TryUnpack2DBytes
-<<<<<<< HEAD
 	case AppRequestBytes, AppResponseBytes, AppGossipBytes:
 		return wrappers.TryUnpackBytes
-=======
 	case SigBytes:
 		return wrappers.TryUnpackBytes
 	case VersionTime:
 		return wrappers.TryUnpackLong
 	case SignedPeers:
 		return wrappers.TryUnpackIPCertList
->>>>>>> dca1a485
 	default:
 		return nil
 	}
@@ -155,21 +145,18 @@
 		return "Container IDs"
 	case MultiContainerBytes:
 		return "MultiContainerBytes"
-<<<<<<< HEAD
 	case AppRequestBytes:
 		return "AppRequestBytes"
 	case AppResponseBytes:
 		return "AppResponseBytes"
 	case AppGossipBytes:
 		return "AppGossipBytes"
-=======
 	case SigBytes:
 		return "SigBytes"
 	case VersionTime:
 		return "VersionTime"
 	case SignedPeers:
 		return "SignedPeers"
->>>>>>> dca1a485
 	default:
 		return "Unknown Field"
 	}
@@ -178,13 +165,13 @@
 // Op is an opcode
 type Op byte
 
-// Public commands that may be sent between nodes
+// Public commands that may be sent between stakers
 const (
 	// Handshake:
 	GetVersion Op = iota
-	Version
+	_
 	GetPeerList
-	PeerList
+	_
 	Ping
 	Pong
 	// Bootstrapping:
@@ -200,6 +187,9 @@
 	PushQuery
 	PullQuery
 	Chits
+	// Handshake / peer gossiping
+	Version
+	PeerList
 	// Application level:
 	AppRequest
 	AppResponse
@@ -253,36 +243,6 @@
 	}
 }
 
-<<<<<<< HEAD
-=======
-// Public commands that may be sent between stakers
-const (
-	// Handshake:
-	GetVersion Op = iota
-	_
-	GetPeerList
-	_
-	Ping
-	Pong
-	// Bootstrapping:
-	GetAcceptedFrontier
-	AcceptedFrontier
-	GetAccepted
-	Accepted
-	GetAncestors
-	MultiPut
-	// Consensus:
-	Get
-	Put
-	PushQuery
-	PullQuery
-	Chits
-	// Handshake / peer gossiping
-	Version
-	PeerList
-)
-
->>>>>>> dca1a485
 // Defines the messages that can be sent/received with this network
 var (
 	Messages = map[Op][]Field{
