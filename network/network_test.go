// (c) 2019-2020, Ava Labs, Inc. All rights reserved.
// See the file LICENSE for licensing terms.

package network

import (
	"context"
	"crypto"
	"crypto/tls"
	"crypto/x509"
	"errors"
	"math"
	"net"
	"sync"
	"testing"
	"time"

	"github.com/prometheus/client_golang/prometheus"

	"github.com/stretchr/testify/assert"

	"github.com/ava-labs/avalanchego/ids"
	"github.com/ava-labs/avalanchego/network/throttling"
	"github.com/ava-labs/avalanchego/snow/networking/benchlist"
	"github.com/ava-labs/avalanchego/snow/networking/router"
	"github.com/ava-labs/avalanchego/snow/validators"
	"github.com/ava-labs/avalanchego/staking"
	"github.com/ava-labs/avalanchego/utils"
	"github.com/ava-labs/avalanchego/utils/constants"
	"github.com/ava-labs/avalanchego/utils/hashing"
	"github.com/ava-labs/avalanchego/utils/logging"
	"github.com/ava-labs/avalanchego/version"
)

const (
	defaultSendQueueSize              = 1 << 10
	defaultAliasTimeout               = 2 * time.Second
	defaultGossipPeerListFreq         = time.Minute
	defaultPeerListSize               = 50
	defaultGossipPeerListTo           = 100
	defaultGossipAcceptedFrontierSize = 35
	defaultGossipOnAcceptSize         = 20
)

var (
	errClosed  = errors.New("closed")
	errRefused = errors.New("connection refused")
)

type testListener struct {
	addr    net.Addr
	inbound chan net.Conn
	once    sync.Once
	closed  chan struct{}
}

func (l *testListener) Accept() (net.Conn, error) {
	select {
	case c := <-l.inbound:
		return c, nil
	case <-l.closed:
		return nil, errClosed
	}
}

func (l *testListener) Close() error {
	l.once.Do(func() { close(l.closed) })
	return nil
}

func (l *testListener) Addr() net.Addr { return l.addr }

type testDialer struct {
	addr net.Addr

	outbounds     map[string]*testListener
	outboundsLock sync.Mutex

	// clients tracks opened client connections
	// by IP
	clients map[string]*testConn

	// closer is invoked when testDialer is closed
	closer func(net.Addr, net.Addr)
}

func (d *testDialer) Dial(ctx context.Context, ip utils.IPDesc) (net.Conn, error) {
	d.outboundsLock.Lock()
	defer d.outboundsLock.Unlock()

	outbound, ok := d.outbounds[ip.String()]
	if !ok {
		return nil, errRefused
	}
	server := &testConn{
		pendingReads:  make(chan []byte, 1<<10),
		pendingWrites: make(chan []byte, 1<<10),
		closed:        make(chan struct{}),
		local:         outbound.addr,
		remote:        d.addr,
		closer:        d.closer,
	}
	client := &testConn{
		pendingReads:  server.pendingWrites,
		pendingWrites: server.pendingReads,
		closed:        make(chan struct{}),
		local:         d.addr,
		remote:        outbound.addr,
		closer:        d.closer,
	}

	select {
	case outbound.inbound <- server:
		if d.clients == nil {
			d.clients = make(map[string]*testConn)
		}
		d.clients[ip.String()] = client
		return client, nil
	default:
		return nil, errRefused
	}
}

func (d *testDialer) Update(ip utils.DynamicIPDesc, listener *testListener) {
	d.outboundsLock.Lock()
	defer d.outboundsLock.Unlock()

	d.outbounds[ip.String()] = listener
}

type testConn struct {
	partialRead   []byte
	pendingReads  chan []byte
	pendingWrites chan []byte
	closed        chan struct{}
	once          sync.Once

	// closer is invoked when testConn is closed
	closer func(net.Addr, net.Addr)

	local, remote net.Addr
}

func (c *testConn) Read(b []byte) (int, error) {
	for len(c.partialRead) == 0 {
		select {
		case read, ok := <-c.pendingReads:
			if !ok {
				return 0, errClosed
			}
			c.partialRead = read
		case <-c.closed:
			return 0, errClosed
		}
	}

	copy(b, c.partialRead)
	if length := len(c.partialRead); len(b) > length {
		c.partialRead = nil
		return length, nil
	}
	c.partialRead = c.partialRead[len(b):]
	return len(b), nil
}

func (c *testConn) Write(b []byte) (int, error) {
	newB := make([]byte, len(b))
	copy(newB, b)

	select {
	case c.pendingWrites <- newB:
	case <-c.closed:
		return 0, errClosed
	}

	return len(b), nil
}

func (c *testConn) Close() error {
	c.once.Do(func() {
		close(c.closed)

		if c.closer != nil {
			c.closer(c.local, c.remote)
		}
	})
	return nil
}

func (c *testConn) LocalAddr() net.Addr              { return c.local }
func (c *testConn) RemoteAddr() net.Addr             { return c.remote }
func (c *testConn) SetDeadline(time.Time) error      { return nil }
func (c *testConn) SetReadDeadline(time.Time) error  { return nil }
func (c *testConn) SetWriteDeadline(time.Time) error { return nil }

type testHandler struct {
	router.Router
	connected    func(ids.ShortID)
	disconnected func(ids.ShortID)
}

func (h *testHandler) Connected(id ids.ShortID) {
	if h.connected != nil {
		h.connected(id)
	}
}

func (h *testHandler) Disconnected(id ids.ShortID) {
	if h.disconnected != nil {
		h.disconnected(id)
	}
}

// testUpgrader is used to provide a custom
// id for a given IP
type testUpgrader struct {
	// ids is a mapping of IP addresses
	// to id
	ids     map[string]ids.ShortID
	certs   map[string]*x509.Certificate
	idsLock sync.Mutex
}

func (u *testUpgrader) Upgrade(conn net.Conn) (ids.ShortID, net.Conn, *x509.Certificate, error) {
	u.idsLock.Lock()
	defer u.idsLock.Unlock()
	addr := conn.RemoteAddr()
	str := addr.String()
	return u.ids[str], conn, u.certs[str], nil
}

func (u *testUpgrader) Update(ip utils.DynamicIPDesc, id ids.ShortID) {
	u.idsLock.Lock()
	defer u.idsLock.Unlock()

	u.ids[ip.String()] = id
}

var (
	certLock   sync.Mutex
	cert0      *tls.Certificate
	tlsConfig0 *tls.Config
	cert1      *tls.Certificate
	tlsConfig1 *tls.Config
	cert2      *tls.Certificate
	tlsConfig2 *tls.Config
)

func initCerts(t *testing.T) {
	certLock.Lock()
	defer certLock.Unlock()
	if cert0 != nil {
		return
	}
	var err error
	cert0, err = staking.NewTLSCert()
	assert.NoError(t, err)
	tlsConfig0 = TLSConfig(*cert0)
	cert1, err = staking.NewTLSCert()
	assert.NoError(t, err)
	tlsConfig1 = TLSConfig(*cert1)
	cert2, err = staking.NewTLSCert()
	assert.NoError(t, err)
	tlsConfig2 = TLSConfig(*cert2)
}

var (
	defaultInboundMsgThrottler  = throttling.NewNoInboundThrottler()
	defaultOutboundMsgThrottler = throttling.NewNoOutboundThrottler()
)

func TestNewDefaultNetwork(t *testing.T) {
	initCerts(t)

	log := logging.NoLog{}
	ip := utils.NewDynamicIPDesc(
		net.IPv6loopback,
		0,
	)
	id := ids.ShortID(hashing.ComputeHash160Array([]byte(ip.IP().String())))
	networkID := uint32(0)
	appVersion := version.NewDefaultApplication("app", 0, 1, 0)
	versionParser := version.NewDefaultApplicationParser()

	listener := &testListener{
		addr: &net.TCPAddr{
			IP:   net.IPv6loopback,
			Port: 0,
		},
		inbound: make(chan net.Conn, 1<<10),
		closed:  make(chan struct{}),
	}
	caller := &testDialer{
		addr: &net.TCPAddr{
			IP:   net.IPv6loopback,
			Port: 0,
		},
		outbounds: make(map[string]*testListener),
	}
	serverUpgrader := NewTLSServerUpgrader(tlsConfig0)
	clientUpgrader := NewTLSClientUpgrader(tlsConfig0)

	vdrs := validators.NewSet()
	handler := &testHandler{}

	versionManager := version.NewCompatibility(
		appVersion,
		appVersion,
		time.Now(),
		appVersion,
		appVersion,
		time.Now(),
		appVersion,
	)

	net, err := NewDefaultNetwork(
		prometheus.NewRegistry(),
		log,
		id,
		ip,
		networkID,
		versionManager,
		versionParser,
		listener,
		caller,
		serverUpgrader,
		clientUpgrader,
		vdrs,
		vdrs,
		handler,
		time.Duration(0),
		0,
		defaultSendQueueSize,
		HealthConfig{},
		benchlist.NewManager(&benchlist.Config{}),
		defaultAliasTimeout,
		cert0.PrivateKey.(crypto.Signer),
		defaultPeerListSize,
		defaultGossipPeerListTo,
		defaultGossipPeerListFreq,
		false,
		defaultGossipAcceptedFrontierSize,
		defaultGossipOnAcceptSize,
<<<<<<< HEAD
		true,
		defaultMsgThrottler,
=======
		defaultInboundMsgThrottler,
		defaultOutboundMsgThrottler,
>>>>>>> 9605954d
	)
	assert.NoError(t, err)
	assert.NotNil(t, net)

	go func() {
		err := net.Close()
		assert.NoError(t, err)
	}()

	err = net.Dispatch()
	assert.Error(t, err)
}

func TestEstablishConnection(t *testing.T) {
	initCerts(t)
	log := logging.NoLog{}
	networkID := uint32(0)
	appVersion := version.NewDefaultApplication("app", 0, 1, 0)
	versionParser := version.NewDefaultApplicationParser()

	ip0 := utils.NewDynamicIPDesc(
		net.IPv6loopback,
		0,
	)
	id0 := ids.ShortID(hashing.ComputeHash160Array([]byte(ip0.IP().String())))
	ip1 := utils.NewDynamicIPDesc(
		net.IPv6loopback,
		1,
	)
	id1 := ids.ShortID(hashing.ComputeHash160Array([]byte(ip1.IP().String())))

	listener0 := &testListener{
		addr: &net.TCPAddr{
			IP:   net.IPv6loopback,
			Port: 0,
		},
		inbound: make(chan net.Conn, 1<<10),
		closed:  make(chan struct{}),
	}
	caller0 := &testDialer{
		addr: &net.TCPAddr{
			IP:   net.IPv6loopback,
			Port: 0,
		},
		outbounds: make(map[string]*testListener),
	}
	listener1 := &testListener{
		addr: &net.TCPAddr{
			IP:   net.IPv6loopback,
			Port: 1,
		},
		inbound: make(chan net.Conn, 1<<10),
		closed:  make(chan struct{}),
	}
	caller1 := &testDialer{
		addr: &net.TCPAddr{
			IP:   net.IPv6loopback,
			Port: 1,
		},
		outbounds: make(map[string]*testListener),
	}

	caller0.outbounds[ip1.IP().String()] = listener1
	caller1.outbounds[ip0.IP().String()] = listener0

	serverUpgrader0 := NewTLSServerUpgrader(tlsConfig0)
	clientUpgrader0 := NewTLSClientUpgrader(tlsConfig0)

	serverUpgrader1 := NewTLSServerUpgrader(tlsConfig1)
	clientUpgrader1 := NewTLSClientUpgrader(tlsConfig1)

	vdrs := validators.NewSet()

	var (
		wg0 sync.WaitGroup
		wg1 sync.WaitGroup
	)
	wg0.Add(1)
	wg1.Add(1)

	handler0 := &testHandler{
		connected: func(id ids.ShortID) {
			if id != id0 {
				wg0.Done()
			}
		},
	}

	handler1 := &testHandler{
		connected: func(id ids.ShortID) {
			if id != id1 {
				wg1.Done()
			}
		},
	}

	versionManager := version.NewCompatibility(
		appVersion,
		appVersion,
		time.Now(),
		appVersion,
		appVersion,
		time.Now(),
		appVersion,
	)

	net0, err := NewDefaultNetwork(
		prometheus.NewRegistry(),
		log,
		id0,
		ip0,
		networkID,
		versionManager,
		versionParser,
		listener0,
		caller0,
		serverUpgrader0,
		clientUpgrader0,
		vdrs,
		vdrs,
		handler0,
		time.Duration(0),
		0,
		defaultSendQueueSize,
		HealthConfig{},
		benchlist.NewManager(&benchlist.Config{}),
		defaultAliasTimeout,
		cert0.PrivateKey.(crypto.Signer),
		defaultPeerListSize,
		defaultGossipPeerListTo,
		defaultGossipPeerListFreq,
		false,
		defaultGossipAcceptedFrontierSize,
		defaultGossipOnAcceptSize,
<<<<<<< HEAD
		true,
		defaultMsgThrottler,
=======
		defaultInboundMsgThrottler,
		defaultOutboundMsgThrottler,
>>>>>>> 9605954d
	)
	assert.NoError(t, err)
	assert.NotNil(t, net0)

	net1, err := NewDefaultNetwork(
		prometheus.NewRegistry(),
		log,
		id1,
		ip1,
		networkID,
		versionManager,
		versionParser,
		listener1,
		caller1,
		serverUpgrader1,
		clientUpgrader1,
		vdrs,
		vdrs,
		handler1,
		time.Duration(0),
		0,
		defaultSendQueueSize,
		HealthConfig{},
		benchlist.NewManager(&benchlist.Config{}),
		defaultAliasTimeout,
		cert1.PrivateKey.(crypto.Signer),
		defaultPeerListSize,
		defaultGossipPeerListTo,
		defaultGossipPeerListFreq,
		false,
		defaultGossipAcceptedFrontierSize,
		defaultGossipOnAcceptSize,
<<<<<<< HEAD
		true,
		defaultMsgThrottler,
=======
		defaultInboundMsgThrottler,
		defaultOutboundMsgThrottler,
>>>>>>> 9605954d
	)
	assert.NoError(t, err)
	assert.NotNil(t, net1)

	go func() {
		err := net0.Dispatch()
		assert.Error(t, err)
	}()
	go func() {
		err := net1.Dispatch()
		assert.Error(t, err)
	}()

	net0.Track(ip1.IP(), id1)

	wg0.Wait()
	wg1.Wait()

	err = net0.Close()
	assert.NoError(t, err)

	err = net1.Close()
	assert.NoError(t, err)
}

func TestDoubleTrack(t *testing.T) {
	initCerts(t)
	log := logging.NoLog{}
	networkID := uint32(0)
	appVersion := version.NewDefaultApplication("app", 0, 1, 0)
	versionParser := version.NewDefaultApplicationParser()

	ip0 := utils.NewDynamicIPDesc(
		net.IPv6loopback,
		0,
	)
	id0 := ids.ShortID(hashing.ComputeHash160Array([]byte(ip0.IP().String())))
	ip1 := utils.NewDynamicIPDesc(
		net.IPv6loopback,
		1,
	)
	id1 := ids.ShortID(hashing.ComputeHash160Array([]byte(ip1.IP().String())))

	listener0 := &testListener{
		addr: &net.TCPAddr{
			IP:   net.IPv6loopback,
			Port: 0,
		},
		inbound: make(chan net.Conn, 1<<10),
		closed:  make(chan struct{}),
	}
	caller0 := &testDialer{
		addr: &net.TCPAddr{
			IP:   net.IPv6loopback,
			Port: 0,
		},
		outbounds: make(map[string]*testListener),
	}
	listener1 := &testListener{
		addr: &net.TCPAddr{
			IP:   net.IPv6loopback,
			Port: 1,
		},
		inbound: make(chan net.Conn, 1<<10),
		closed:  make(chan struct{}),
	}
	caller1 := &testDialer{
		addr: &net.TCPAddr{
			IP:   net.IPv6loopback,
			Port: 1,
		},
		outbounds: make(map[string]*testListener),
	}

	caller0.outbounds[ip1.IP().String()] = listener1
	caller1.outbounds[ip0.IP().String()] = listener0

	serverUpgrader0 := NewTLSServerUpgrader(tlsConfig0)
	clientUpgrader0 := NewTLSClientUpgrader(tlsConfig0)
	serverUpgrader1 := NewTLSServerUpgrader(tlsConfig1)
	clientUpgrader1 := NewTLSClientUpgrader(tlsConfig1)

	vdrs := validators.NewSet()

	var (
		wg0 sync.WaitGroup
		wg1 sync.WaitGroup
	)
	wg0.Add(1)
	wg1.Add(1)

	handler0 := &testHandler{
		connected: func(id ids.ShortID) {
			if id != id0 {
				wg0.Done()
			}
		},
	}

	handler1 := &testHandler{
		connected: func(id ids.ShortID) {
			if id != id1 {
				wg1.Done()
			}
		},
	}

	versionManager := version.NewCompatibility(
		appVersion,
		appVersion,
		time.Now(),
		appVersion,
		appVersion,
		time.Now(),
		appVersion,
	)

	net0, err := NewDefaultNetwork(
		prometheus.NewRegistry(),
		log,
		id0,
		ip0,
		networkID,
		versionManager,
		versionParser,
		listener0,
		caller0,
		serverUpgrader0,
		clientUpgrader0,
		vdrs,
		vdrs,
		handler0,
		time.Duration(0),
		0,
		defaultSendQueueSize,
		HealthConfig{},
		benchlist.NewManager(&benchlist.Config{}),
		defaultAliasTimeout,
		cert0.PrivateKey.(crypto.Signer),
		defaultPeerListSize,
		defaultGossipPeerListTo,
		defaultGossipPeerListFreq,
		false,
		defaultGossipAcceptedFrontierSize,
		defaultGossipOnAcceptSize,
<<<<<<< HEAD
		true,
		defaultMsgThrottler,
=======
		defaultInboundMsgThrottler,
		defaultOutboundMsgThrottler,
>>>>>>> 9605954d
	)
	assert.NoError(t, err)
	assert.NotNil(t, net0)

	net1, err := NewDefaultNetwork(
		prometheus.NewRegistry(),
		log,
		id1,
		ip1,
		networkID,
		versionManager,
		versionParser,
		listener1,
		caller1,
		serverUpgrader1,
		clientUpgrader1,
		vdrs,
		vdrs,
		handler1,
		time.Duration(0),
		0,
		defaultSendQueueSize,
		HealthConfig{},
		benchlist.NewManager(&benchlist.Config{}),
		defaultAliasTimeout,
		cert1.PrivateKey.(crypto.Signer),
		defaultPeerListSize,
		defaultGossipPeerListTo,
		defaultGossipPeerListFreq,
		false,
		defaultGossipAcceptedFrontierSize,
		defaultGossipOnAcceptSize,
<<<<<<< HEAD
		true,
		defaultMsgThrottler,
=======
		defaultInboundMsgThrottler,
		defaultOutboundMsgThrottler,
>>>>>>> 9605954d
	)
	assert.NoError(t, err)
	assert.NotNil(t, net1)

	net0.Track(ip1.IP(), id1)
	net0.Track(ip1.IP(), id1)

	go func() {
		err := net0.Dispatch()
		assert.Error(t, err)
	}()
	go func() {
		err := net1.Dispatch()
		assert.Error(t, err)
	}()

	wg0.Wait()
	wg1.Wait()

	err = net0.Close()
	assert.NoError(t, err)

	err = net1.Close()
	assert.NoError(t, err)
}

func TestDoubleClose(t *testing.T) {
	initCerts(t)
	log := logging.NoLog{}
	networkID := uint32(0)
	appVersion := version.NewDefaultApplication("app", 0, 1, 0)
	versionParser := version.NewDefaultApplicationParser()

	ip0 := utils.NewDynamicIPDesc(
		net.IPv6loopback,
		0,
	)
	id0 := ids.ShortID(hashing.ComputeHash160Array([]byte(ip0.IP().String())))
	ip1 := utils.NewDynamicIPDesc(
		net.IPv6loopback,
		1,
	)
	id1 := ids.ShortID(hashing.ComputeHash160Array([]byte(ip1.IP().String())))

	listener0 := &testListener{
		addr: &net.TCPAddr{
			IP:   net.IPv6loopback,
			Port: 0,
		},
		inbound: make(chan net.Conn, 1<<10),
		closed:  make(chan struct{}),
	}
	caller0 := &testDialer{
		addr: &net.TCPAddr{
			IP:   net.IPv6loopback,
			Port: 0,
		},
		outbounds: make(map[string]*testListener),
	}
	listener1 := &testListener{
		addr: &net.TCPAddr{
			IP:   net.IPv6loopback,
			Port: 1,
		},
		inbound: make(chan net.Conn, 1<<10),
		closed:  make(chan struct{}),
	}
	caller1 := &testDialer{
		addr: &net.TCPAddr{
			IP:   net.IPv6loopback,
			Port: 1,
		},
		outbounds: make(map[string]*testListener),
	}

	caller0.outbounds[ip1.IP().String()] = listener1
	caller1.outbounds[ip0.IP().String()] = listener0

	serverUpgrader0 := NewTLSServerUpgrader(tlsConfig0)
	clientUpgrader0 := NewTLSClientUpgrader(tlsConfig0)
	serverUpgrader1 := NewTLSServerUpgrader(tlsConfig1)
	clientUpgrader1 := NewTLSClientUpgrader(tlsConfig1)

	vdrs := validators.NewSet()

	var (
		wg0 sync.WaitGroup
		wg1 sync.WaitGroup
	)
	wg0.Add(1)
	wg1.Add(1)

	handler0 := &testHandler{
		connected: func(id ids.ShortID) {
			if id != id0 {
				wg0.Done()
			}
		},
	}

	handler1 := &testHandler{
		connected: func(id ids.ShortID) {
			if id != id1 {
				wg1.Done()
			}
		},
	}

	versionManager := version.NewCompatibility(
		appVersion,
		appVersion,
		time.Now(),
		appVersion,
		appVersion,
		time.Now(),
		appVersion,
	)

	net0, err := NewDefaultNetwork(
		prometheus.NewRegistry(),
		log,
		id0,
		ip0,
		networkID,
		versionManager,
		versionParser,
		listener0,
		caller0,
		serverUpgrader0,
		clientUpgrader0,
		vdrs,
		vdrs,
		handler0,
		time.Duration(0),
		0,
		defaultSendQueueSize,
		HealthConfig{},
		benchlist.NewManager(&benchlist.Config{}),
		defaultAliasTimeout,
		cert0.PrivateKey.(crypto.Signer),
		defaultPeerListSize,
		defaultGossipPeerListTo,
		defaultGossipPeerListFreq,
		false,
		defaultGossipAcceptedFrontierSize,
		defaultGossipOnAcceptSize,
<<<<<<< HEAD
		true,
		defaultMsgThrottler,
=======
		defaultInboundMsgThrottler,
		defaultOutboundMsgThrottler,
>>>>>>> 9605954d
	)
	assert.NoError(t, err)
	assert.NotNil(t, net0)

	net1, err := NewDefaultNetwork(
		prometheus.NewRegistry(),
		log,
		id1,
		ip1,
		networkID,
		versionManager,
		versionParser,
		listener1,
		caller1,
		serverUpgrader1,
		clientUpgrader1,
		vdrs,
		vdrs,
		handler1,
		time.Duration(0),
		0,
		defaultSendQueueSize,
		HealthConfig{},
		benchlist.NewManager(&benchlist.Config{}),
		defaultAliasTimeout,
		cert1.PrivateKey.(crypto.Signer),
		defaultPeerListSize,
		defaultGossipPeerListTo,
		defaultGossipPeerListFreq,
		false,
		defaultGossipAcceptedFrontierSize,
		defaultGossipOnAcceptSize,
<<<<<<< HEAD
		true,
		defaultMsgThrottler,
=======
		defaultInboundMsgThrottler,
		defaultOutboundMsgThrottler,
>>>>>>> 9605954d
	)
	assert.NoError(t, err)
	assert.NotNil(t, net1)

	net0.Track(ip1.IP(), id1)

	go func() {
		err := net0.Dispatch()
		assert.Error(t, err)
	}()
	go func() {
		err := net1.Dispatch()
		assert.Error(t, err)
	}()

	wg0.Wait()
	wg1.Wait()

	err = net0.Close()
	assert.NoError(t, err)

	err = net1.Close()
	assert.NoError(t, err)

	err = net0.Close()
	assert.NoError(t, err)

	err = net1.Close()
	assert.NoError(t, err)
}

func TestTrackConnected(t *testing.T) {
	initCerts(t)
	log := logging.NoLog{}
	networkID := uint32(0)
	appVersion := version.NewDefaultApplication("app", 0, 1, 0)
	versionParser := version.NewDefaultApplicationParser()

	ip0 := utils.NewDynamicIPDesc(
		net.IPv6loopback,
		0,
	)
	id0 := ids.ShortID(hashing.ComputeHash160Array([]byte(ip0.IP().String())))
	ip1 := utils.NewDynamicIPDesc(
		net.IPv6loopback,
		1,
	)
	id1 := ids.ShortID(hashing.ComputeHash160Array([]byte(ip1.IP().String())))

	listener0 := &testListener{
		addr: &net.TCPAddr{
			IP:   net.IPv6loopback,
			Port: 0,
		},
		inbound: make(chan net.Conn, 1<<10),
		closed:  make(chan struct{}),
	}
	caller0 := &testDialer{
		addr: &net.TCPAddr{
			IP:   net.IPv6loopback,
			Port: 0,
		},
		outbounds: make(map[string]*testListener),
	}
	listener1 := &testListener{
		addr: &net.TCPAddr{
			IP:   net.IPv6loopback,
			Port: 1,
		},
		inbound: make(chan net.Conn, 1<<10),
		closed:  make(chan struct{}),
	}
	caller1 := &testDialer{
		addr: &net.TCPAddr{
			IP:   net.IPv6loopback,
			Port: 1,
		},
		outbounds: make(map[string]*testListener),
	}

	caller0.outbounds[ip1.IP().String()] = listener1
	caller1.outbounds[ip0.IP().String()] = listener0

	serverUpgrader0 := NewTLSServerUpgrader(tlsConfig0)
	clientUpgrader0 := NewTLSClientUpgrader(tlsConfig0)
	serverUpgrader1 := NewTLSServerUpgrader(tlsConfig1)
	clientUpgrader1 := NewTLSClientUpgrader(tlsConfig1)

	vdrs := validators.NewSet()

	var (
		wg0 sync.WaitGroup
		wg1 sync.WaitGroup
	)
	wg0.Add(1)
	wg1.Add(1)

	handler0 := &testHandler{
		connected: func(id ids.ShortID) {
			if id != id0 {
				wg0.Done()
			}
		},
	}

	handler1 := &testHandler{
		connected: func(id ids.ShortID) {
			if id != id1 {
				wg1.Done()
			}
		},
	}

	versionManager := version.NewCompatibility(
		appVersion,
		appVersion,
		time.Now(),
		appVersion,
		appVersion,
		time.Now(),
		appVersion,
	)

	net0, err := NewDefaultNetwork(
		prometheus.NewRegistry(),
		log,
		id0,
		ip0,
		networkID,
		versionManager,
		versionParser,
		listener0,
		caller0,
		serverUpgrader0,
		clientUpgrader0,
		vdrs,
		vdrs,
		handler0,
		time.Duration(0),
		0,
		defaultSendQueueSize,
		HealthConfig{},
		benchlist.NewManager(&benchlist.Config{}),
		defaultAliasTimeout,
		cert0.PrivateKey.(crypto.Signer),
		defaultPeerListSize,
		defaultGossipPeerListTo,
		defaultGossipPeerListFreq,
		false,
		defaultGossipAcceptedFrontierSize,
		defaultGossipOnAcceptSize,
<<<<<<< HEAD
		true,
		defaultMsgThrottler,
=======
		defaultInboundMsgThrottler,
		defaultOutboundMsgThrottler,
>>>>>>> 9605954d
	)
	assert.NoError(t, err)
	assert.NotNil(t, net0)

	net1, err := NewDefaultNetwork(
		prometheus.NewRegistry(),
		log,
		id1,
		ip1,
		networkID,
		versionManager,
		versionParser,
		listener1,
		caller1,
		serverUpgrader1,
		clientUpgrader1,
		vdrs,
		vdrs,
		handler1,
		time.Duration(0),
		0,
		defaultSendQueueSize,
		HealthConfig{},
		benchlist.NewManager(&benchlist.Config{}),
		defaultAliasTimeout,
		cert1.PrivateKey.(crypto.Signer),
		defaultPeerListSize,
		defaultGossipPeerListTo,
		defaultGossipPeerListFreq,
		false,
		defaultGossipAcceptedFrontierSize,
		defaultGossipOnAcceptSize,
<<<<<<< HEAD
		true,
		defaultMsgThrottler,
=======
		defaultInboundMsgThrottler,
		defaultOutboundMsgThrottler,
>>>>>>> 9605954d
	)
	assert.NoError(t, err)
	assert.NotNil(t, net1)

	net0.Track(ip1.IP(), id1)

	go func() {
		err := net0.Dispatch()
		assert.Error(t, err)
	}()
	go func() {
		err := net1.Dispatch()
		assert.Error(t, err)
	}()

	wg0.Wait()
	wg1.Wait()

	net0.Track(ip1.IP(), id1)

	err = net0.Close()
	assert.NoError(t, err)

	err = net1.Close()
	assert.NoError(t, err)
}

func TestTrackConnectedRace(t *testing.T) {
	initCerts(t)
	log := logging.NoLog{}
	networkID := uint32(0)
	appVersion := version.NewDefaultApplication("app", 0, 1, 0)
	versionParser := version.NewDefaultApplicationParser()

	ip0 := utils.NewDynamicIPDesc(
		net.IPv6loopback,
		0,
	)
	id0 := ids.ShortID(hashing.ComputeHash160Array([]byte(ip0.IP().String())))
	ip1 := utils.NewDynamicIPDesc(
		net.IPv6loopback,
		1,
	)
	id1 := ids.ShortID(hashing.ComputeHash160Array([]byte(ip1.IP().String())))

	listener0 := &testListener{
		addr: &net.TCPAddr{
			IP:   net.IPv6loopback,
			Port: 0,
		},
		inbound: make(chan net.Conn, 1<<10),
		closed:  make(chan struct{}),
	}
	caller0 := &testDialer{
		addr: &net.TCPAddr{
			IP:   net.IPv6loopback,
			Port: 0,
		},
		outbounds: make(map[string]*testListener),
	}
	listener1 := &testListener{
		addr: &net.TCPAddr{
			IP:   net.IPv6loopback,
			Port: 1,
		},
		inbound: make(chan net.Conn, 1<<10),
		closed:  make(chan struct{}),
	}
	caller1 := &testDialer{
		addr: &net.TCPAddr{
			IP:   net.IPv6loopback,
			Port: 1,
		},
		outbounds: make(map[string]*testListener),
	}

	caller0.outbounds[ip1.IP().String()] = listener1
	caller1.outbounds[ip0.IP().String()] = listener0

	serverUpgrader0 := NewTLSServerUpgrader(tlsConfig0)
	clientUpgrader0 := NewTLSClientUpgrader(tlsConfig0)
	serverUpgrader1 := NewTLSServerUpgrader(tlsConfig1)
	clientUpgrader1 := NewTLSClientUpgrader(tlsConfig1)

	vdrs := validators.NewSet()
	handler := &testHandler{}

	versionManager := version.NewCompatibility(
		appVersion,
		appVersion,
		time.Now(),
		appVersion,
		appVersion,
		time.Now(),
		appVersion,
	)

	net0, err := NewDefaultNetwork(
		prometheus.NewRegistry(),
		log,
		id0,
		ip0,
		networkID,
		versionManager,
		versionParser,
		listener0,
		caller0,
		serverUpgrader0,
		clientUpgrader0,
		vdrs,
		vdrs,
		handler,
		time.Duration(0),
		0,
		defaultSendQueueSize,
		HealthConfig{},
		benchlist.NewManager(&benchlist.Config{}),
		defaultAliasTimeout,
		cert0.PrivateKey.(crypto.Signer),
		defaultPeerListSize,
		defaultGossipPeerListTo,
		defaultGossipPeerListFreq,
		false,
		defaultGossipAcceptedFrontierSize,
		defaultGossipOnAcceptSize,
<<<<<<< HEAD
		true,
		defaultMsgThrottler,
=======
		defaultInboundMsgThrottler,
		defaultOutboundMsgThrottler,
>>>>>>> 9605954d
	)
	assert.NoError(t, err)
	assert.NotNil(t, net0)

	net1, err := NewDefaultNetwork(
		prometheus.NewRegistry(),
		log,
		id1,
		ip1,
		networkID,
		versionManager,
		versionParser,
		listener1,
		caller1,
		serverUpgrader1,
		clientUpgrader1,
		vdrs,
		vdrs,
		handler,
		time.Duration(0),
		0,
		defaultSendQueueSize,
		HealthConfig{},
		benchlist.NewManager(&benchlist.Config{}),
		defaultAliasTimeout,
		cert1.PrivateKey.(crypto.Signer),
		defaultPeerListSize,
		defaultGossipPeerListTo,
		defaultGossipPeerListFreq,
		false,
		defaultGossipAcceptedFrontierSize,
		defaultGossipOnAcceptSize,
<<<<<<< HEAD
		true,
		defaultMsgThrottler,
=======
		defaultInboundMsgThrottler,
		defaultOutboundMsgThrottler,
>>>>>>> 9605954d
	)
	assert.NoError(t, err)
	assert.NotNil(t, net1)

	net0.Track(ip1.IP(), id1)

	go func() {
		err := net0.Dispatch()
		assert.Error(t, err)
	}()
	go func() {
		err := net1.Dispatch()
		assert.Error(t, err)
	}()

	err = net0.Close()
	assert.NoError(t, err)

	err = net1.Close()
	assert.NoError(t, err)
}

func assertEqualPeers(t *testing.T, expected map[string]ids.ShortID, actual []PeerID) {
	assert.Len(t, actual, len(expected))
	for _, p := range actual {
		match, ok := expected[p.IP]
		assert.True(t, ok, "peer with IP %s missing", p.IP)
		assert.Equal(t, match.PrefixedString(constants.NodeIDPrefix), p.ID)
	}
}

func TestPeerAliasesTicker(t *testing.T) {
	initCerts(t)
	log := logging.NoLog{}
	networkID := uint32(0)
	appVersion := version.NewDefaultApplication("app", 0, 1, 0)
	versionParser := version.NewDefaultApplicationParser()

	ip0 := utils.NewDynamicIPDesc(
		net.IPv6loopback,
		0,
	)
	id0 := certToID(cert0.Leaf)
	ip1 := utils.NewDynamicIPDesc(
		net.IPv6loopback,
		1,
	)
	id1 := certToID(cert1.Leaf)
	ip2 := utils.NewDynamicIPDesc(
		net.IPv6loopback,
		2,
	)
	id2 := certToID(cert2.Leaf)

	listener0 := &testListener{
		addr: &net.TCPAddr{
			IP:   net.IPv6loopback,
			Port: 0,
		},
		inbound: make(chan net.Conn, 1<<10),
		closed:  make(chan struct{}),
	}
	caller0 := &testDialer{
		addr: &net.TCPAddr{
			IP:   net.IPv6loopback,
			Port: 0,
		},
		outbounds: make(map[string]*testListener),
	}
	listener1 := &testListener{
		addr: &net.TCPAddr{
			IP:   net.IPv6loopback,
			Port: 1,
		},
		inbound: make(chan net.Conn, 1<<10),
		closed:  make(chan struct{}),
	}
	caller1 := &testDialer{
		addr: &net.TCPAddr{
			IP:   net.IPv6loopback,
			Port: 1,
		},
		outbounds: make(map[string]*testListener),
	}
	listener2 := &testListener{
		addr: &net.TCPAddr{
			IP:   net.IPv6loopback,
			Port: 2,
		},
		inbound: make(chan net.Conn, 1<<10),
		closed:  make(chan struct{}),
	}
	caller2 := &testDialer{
		addr: &net.TCPAddr{
			IP:   net.IPv6loopback,
			Port: 2,
		},
		outbounds: make(map[string]*testListener),
	}
	listener3 := &testListener{
		addr: &net.TCPAddr{
			IP:   net.IPv6loopback,
			Port: 2,
		},
		inbound: make(chan net.Conn, 1<<10),
		closed:  make(chan struct{}),
	}
	caller3 := &testDialer{
		addr: &net.TCPAddr{
			IP:   net.IPv6loopback,
			Port: 2,
		},
		outbounds: make(map[string]*testListener),
	}

	caller0.outbounds[ip1.IP().String()] = listener1
	caller0.outbounds[ip2.IP().String()] = listener2
	caller1.outbounds[ip0.IP().String()] = listener0
	caller2.outbounds[ip0.IP().String()] = listener0
	caller3.outbounds[ip0.IP().String()] = listener0

	upgrader := &testUpgrader{
		ids: map[string]ids.ShortID{
			ip0.IP().String(): id0,
			ip1.IP().String(): id1,
			ip2.IP().String(): id1,
		},
		certs: map[string]*x509.Certificate{
			ip0.IP().String(): cert0.Leaf,
			ip1.IP().String(): cert1.Leaf,
			ip2.IP().String(): cert2.Leaf,
		},
	}
	serverUpgrader := upgrader
	clientUpgrader := upgrader

	vdrs := validators.NewSet()

	var (
		wg0     sync.WaitGroup
		wg1     sync.WaitGroup
		wg1Done bool
		wg2     sync.WaitGroup

		cleanup bool
	)
	wg0.Add(2)
	wg1.Add(1)
	wg2.Add(2)

	handler0 := &testHandler{
		connected: func(id ids.ShortID) {
			if id == id1 {
				wg0.Done()
				return
			}
			if id == id2 {
				wg2.Done()
				return
			}
			if cleanup {
				return
			}

			assert.Fail(t, "handler 0 unauthorized connection", id.String())
		},
	}

	handler1 := &testHandler{
		connected: func(id ids.ShortID) {
			if id == id0 {
				wg0.Done()
				return
			}
			if cleanup {
				return
			}

			assert.Fail(t, "handler 1 unauthorized connection", id.String())
		},
	}

	handler2 := &testHandler{
		connected: func(id ids.ShortID) {
			if cleanup {
				return
			}

			assert.Fail(t, "handler 2 unauthorized connection", id.String())
		},
	}

	handler3 := &testHandler{
		connected: func(id ids.ShortID) {
			if id == id0 {
				wg2.Done()
				return
			}
			if cleanup {
				return
			}

			assert.Fail(t, "handler 3 unauthorized connection", id.String())
		},
	}

	caller0.closer = func(local net.Addr, remote net.Addr) {
		if remote.String() == ip2.String() && !wg1Done {
			wg1.Done()
			return
		}
		if cleanup {
			return
		}

		assert.Fail(t, "caller 0 unauthorized close", local.String(), remote.String())
	}

	versionManager := version.NewCompatibility(
		appVersion,
		appVersion,
		time.Now(),
		appVersion,
		appVersion,
		time.Now(),
		appVersion,
	)

	net0, err := NewDefaultNetwork(
		prometheus.NewRegistry(),
		log,
		id0,
		ip0,
		networkID,
		versionManager,
		versionParser,
		listener0,
		caller0,
		serverUpgrader,
		clientUpgrader,
		vdrs,
		vdrs,
		handler0,
		time.Duration(0),
		0,
		defaultSendQueueSize,
		HealthConfig{},
		benchlist.NewManager(&benchlist.Config{}),
		defaultAliasTimeout,
		cert0.PrivateKey.(crypto.Signer),
		defaultPeerListSize,
		defaultGossipPeerListTo,
		defaultGossipPeerListFreq,
		false,
		defaultGossipAcceptedFrontierSize,
		defaultGossipOnAcceptSize,
<<<<<<< HEAD
		true,
		defaultMsgThrottler,
=======
		defaultInboundMsgThrottler,
		defaultOutboundMsgThrottler,
>>>>>>> 9605954d
	)
	assert.NoError(t, err)
	assert.NotNil(t, net0)

	net1, err := NewDefaultNetwork(
		prometheus.NewRegistry(),
		log,
		id1,
		ip1,
		networkID,
		versionManager,
		versionParser,
		listener1,
		caller1,
		serverUpgrader,
		clientUpgrader,
		vdrs,
		vdrs,
		handler1,
		time.Duration(0),
		0,
		defaultSendQueueSize,
		HealthConfig{},
		benchlist.NewManager(&benchlist.Config{}),
		defaultAliasTimeout,
		cert1.PrivateKey.(crypto.Signer),
		defaultPeerListSize,
		defaultGossipPeerListTo,
		defaultGossipPeerListFreq,
		false,
		defaultGossipAcceptedFrontierSize,
		defaultGossipOnAcceptSize,
<<<<<<< HEAD
		true,
		defaultMsgThrottler,
=======
		defaultInboundMsgThrottler,
		defaultOutboundMsgThrottler,
>>>>>>> 9605954d
	)
	assert.NoError(t, err)
	assert.NotNil(t, net1)

	net2, err := NewDefaultNetwork(
		prometheus.NewRegistry(),
		log,
		id1,
		ip2,
		networkID,
		versionManager,
		versionParser,
		listener2,
		caller2,
		serverUpgrader,
		clientUpgrader,
		vdrs,
		vdrs,
		handler2,
		time.Duration(0),
		0,
		defaultSendQueueSize,
		HealthConfig{},
		benchlist.NewManager(&benchlist.Config{}),
		defaultAliasTimeout,
		cert2.PrivateKey.(crypto.Signer),
		defaultPeerListSize,
		defaultGossipPeerListTo,
		defaultGossipPeerListFreq,
		false,
		defaultGossipAcceptedFrontierSize,
		defaultGossipOnAcceptSize,
<<<<<<< HEAD
		true,
		defaultMsgThrottler,
=======
		defaultInboundMsgThrottler,
		defaultOutboundMsgThrottler,
>>>>>>> 9605954d
	)
	assert.NoError(t, err)
	assert.NotNil(t, net2)

	net3, err := NewDefaultNetwork(
		prometheus.NewRegistry(),
		log,
		id2,
		ip2,
		networkID,
		versionManager,
		versionParser,
		listener3,
		caller3,
		serverUpgrader,
		clientUpgrader,
		vdrs,
		vdrs,
		handler3,
		time.Duration(0),
		0,
		defaultSendQueueSize,
		HealthConfig{},
		benchlist.NewManager(&benchlist.Config{}),
		defaultAliasTimeout,
		cert2.PrivateKey.(crypto.Signer),
		defaultPeerListSize,
		defaultGossipPeerListTo,
		defaultGossipPeerListFreq,
		false,
		defaultGossipAcceptedFrontierSize,
		defaultGossipOnAcceptSize,
<<<<<<< HEAD
		true,
		defaultMsgThrottler,
=======
		defaultInboundMsgThrottler,
		defaultOutboundMsgThrottler,
>>>>>>> 9605954d
	)
	assert.NoError(t, err)
	assert.NotNil(t, net3)

	go func() {
		err := net0.Dispatch()
		assert.Error(t, err)
	}()
	go func() {
		err := net1.Dispatch()
		assert.Error(t, err)
	}()
	go func() {
		err := net2.Dispatch()
		assert.Error(t, err)
	}()
	go func() {
		err := net3.Dispatch()
		assert.Error(t, err)
	}()

	// Connect to peer with id1
	net0.Track(ip1.IP(), id1)

	// Confirm peers correct
	wg0.Wait()
	assertEqualPeers(t, map[string]ids.ShortID{
		ip1.String(): id1,
	}, net0.Peers([]ids.ShortID{}))
	assertEqualPeers(t, map[string]ids.ShortID{
		ip0.String(): id0,
	}, net1.Peers([]ids.ShortID{}))
	assert.Len(t, net2.Peers([]ids.ShortID{}), 0)
	assert.Len(t, net3.Peers([]ids.ShortID{}), 0)

	// Attempt to connect to ip2 (same id as ip1)
	net0.Track(ip2.IP(), id2)

	// Confirm that ip2 was not added to net0 peers
	wg1.Wait()
	wg1Done = true
	assertEqualPeers(t, map[string]ids.ShortID{
		ip1.String(): id1,
	}, net0.Peers([]ids.ShortID{}))
	assertEqualPeers(t, map[string]ids.ShortID{
		ip0.String(): id0,
	}, net1.Peers([]ids.ShortID{}))
	assert.Len(t, net2.Peers([]ids.ShortID{}), 0)
	assert.Len(t, net3.Peers([]ids.ShortID{}), 0)

	// Subsequent track call returns immediately with no connection attempts
	// (would cause fatal error from unauthorized connection if allowed)
	net0.Track(ip2.IP(), id2)

	// Wait for aliases to be removed by peer
	time.Sleep(3 * time.Second)

	// Track ip2 on net3
	upgrader.Update(ip2, id2)
	caller0.Update(ip2, listener3)
	net0.Track(ip2.IP(), id2)

	// Confirm that id2 was added as peer
	wg2.Wait()
	assertEqualPeers(t, map[string]ids.ShortID{
		ip1.String(): id1,
		ip2.String(): id2,
	}, net0.Peers([]ids.ShortID{}))
	assertEqualPeers(t, map[string]ids.ShortID{
		ip0.String(): id0,
	}, net1.Peers([]ids.ShortID{}))
	assert.Len(t, net2.Peers([]ids.ShortID{}), 0)
	assertEqualPeers(t, map[string]ids.ShortID{
		ip0.String(): id0,
	}, net3.Peers([]ids.ShortID{}))

	// Cleanup
	cleanup = true
	err = net0.Close()
	assert.NoError(t, err)

	err = net1.Close()
	assert.NoError(t, err)

	err = net2.Close()
	assert.NoError(t, err)

	err = net3.Close()
	assert.NoError(t, err)
}

func TestPeerAliasesDisconnect(t *testing.T) {
	initCerts(t)
	log := logging.NoLog{}
	networkID := uint32(0)
	appVersion := version.NewDefaultApplication("app", 0, 1, 0)
	versionParser := version.NewDefaultApplicationParser()

	vdrs := validators.NewSet()

	ip0 := utils.NewDynamicIPDesc(
		net.IPv6loopback,
		0,
	)
	id0 := ids.ShortID(hashing.ComputeHash160Array([]byte(ip0.IP().String())))
	ip1 := utils.NewDynamicIPDesc(
		net.IPv6loopback,
		1,
	)
	id1 := ids.ShortID(hashing.ComputeHash160Array([]byte(ip1.IP().String())))
	ip2 := utils.NewDynamicIPDesc(
		net.IPv6loopback,
		2,
	)
	id2 := ids.ShortID(hashing.ComputeHash160Array([]byte(ip2.IP().String())))

	err := vdrs.AddWeight(id0, 1)
	if err != nil {
		t.Fatal(err)
	}

	err = vdrs.AddWeight(id1, 1)
	if err != nil {
		t.Fatal(err)
	}

	err = vdrs.AddWeight(id2, 1)
	if err != nil {
		t.Fatal(err)
	}

	listener0 := &testListener{
		addr: &net.TCPAddr{
			IP:   net.IPv6loopback,
			Port: 0,
		},
		inbound: make(chan net.Conn, 1<<10),
		closed:  make(chan struct{}),
	}
	caller0 := &testDialer{
		addr: &net.TCPAddr{
			IP:   net.IPv6loopback,
			Port: 0,
		},
		outbounds: make(map[string]*testListener),
	}
	listener1 := &testListener{
		addr: &net.TCPAddr{
			IP:   net.IPv6loopback,
			Port: 1,
		},
		inbound: make(chan net.Conn, 1<<10),
		closed:  make(chan struct{}),
	}
	caller1 := &testDialer{
		addr: &net.TCPAddr{
			IP:   net.IPv6loopback,
			Port: 1,
		},
		outbounds: make(map[string]*testListener),
	}
	listener2 := &testListener{
		addr: &net.TCPAddr{
			IP:   net.IPv6loopback,
			Port: 2,
		},
		inbound: make(chan net.Conn, 1<<10),
		closed:  make(chan struct{}),
	}
	caller2 := &testDialer{
		addr: &net.TCPAddr{
			IP:   net.IPv6loopback,
			Port: 2,
		},
		outbounds: make(map[string]*testListener),
	}
	listener3 := &testListener{
		addr: &net.TCPAddr{
			IP:   net.IPv6loopback,
			Port: 2,
		},
		inbound: make(chan net.Conn, 1<<10),
		closed:  make(chan struct{}),
	}
	caller3 := &testDialer{
		addr: &net.TCPAddr{
			IP:   net.IPv6loopback,
			Port: 2,
		},
		outbounds: make(map[string]*testListener),
	}

	caller0.outbounds[ip1.IP().String()] = listener1
	caller0.outbounds[ip2.IP().String()] = listener2
	caller1.outbounds[ip0.IP().String()] = listener0
	caller2.outbounds[ip0.IP().String()] = listener0
	caller3.outbounds[ip0.IP().String()] = listener0

	upgrader := &testUpgrader{
		ids: map[string]ids.ShortID{
			ip0.IP().String(): id0,
			ip1.IP().String(): id1,
			ip2.IP().String(): id1,
		},
		certs: map[string]*x509.Certificate{
			ip0.IP().String(): cert0.Leaf,
			ip1.IP().String(): cert1.Leaf,
			ip2.IP().String(): cert2.Leaf,
		},
	}
	serverUpgrader := upgrader
	clientUpgrader := upgrader

	var (
		wg0     sync.WaitGroup
		wg1     sync.WaitGroup
		wg1Done bool
		wg2     sync.WaitGroup
		wg2Done bool
		wg3     sync.WaitGroup

		cleanup bool
	)
	wg0.Add(2)
	wg1.Add(1)
	wg2.Add(3)
	wg3.Add(2)

	handler0 := &testHandler{
		connected: func(id ids.ShortID) {
			if id == id1 {
				wg0.Done()
				return
			}
			if id == id2 {
				wg3.Done()
				return
			}
			if cleanup {
				return
			}

			assert.Fail(t, "handler 0 unauthorized connection", id.String())
		},
		disconnected: func(id ids.ShortID) {
			if id == id1 {
				wg2.Done()
				return
			}
			if cleanup {
				return
			}

			assert.Fail(t, "handler 0 unauthorized disconnect", id.String())
		},
	}

	handler1 := &testHandler{
		connected: func(id ids.ShortID) {
			if id == id0 {
				wg0.Done()
				return
			}
			if cleanup {
				return
			}

			assert.Fail(t, "handler 1 unauthorized connection", id.String())
		},
	}

	handler2 := &testHandler{
		connected: func(id ids.ShortID) {
			if cleanup {
				return
			}

			assert.Fail(t, "handler 2 unauthorized connection", id.String())
		},
	}

	handler3 := &testHandler{
		connected: func(id ids.ShortID) {
			if id == id0 {
				wg3.Done()
				return
			}
			if cleanup {
				return
			}

			assert.Fail(t, "handler 3 unauthorized connection", id.String())
		},
	}

	caller0.closer = func(local net.Addr, remote net.Addr) {
		if remote.String() == ip2.String() && !wg1Done {
			wg1.Done()
			return
		}
		if remote.String() == ip1.String() && !wg2Done {
			wg2.Done()
			return
		}
		if local.String() == ip1.String() && !wg2Done {
			wg2.Done()
			return
		}
		if cleanup {
			return
		}

		assert.Fail(t, "caller 0 unauthorized close", local.String(), remote.String())
	}

	versionManager := version.NewCompatibility(
		appVersion,
		appVersion,
		time.Now(),
		appVersion,
		appVersion,
		time.Now(),
		appVersion,
	)

	net0, err := NewDefaultNetwork(
		prometheus.NewRegistry(),
		log,
		id0,
		ip0,
		networkID,
		versionManager,
		versionParser,
		listener0,
		caller0,
		serverUpgrader,
		clientUpgrader,
		vdrs,
		vdrs,
		handler0,
		time.Duration(0),
		0,
		defaultSendQueueSize,
		HealthConfig{},
		benchlist.NewManager(&benchlist.Config{}),
		defaultAliasTimeout,
		cert0.PrivateKey.(crypto.Signer),
		defaultPeerListSize,
		defaultGossipPeerListTo,
		defaultGossipPeerListFreq,
		false,
		defaultGossipAcceptedFrontierSize,
		defaultGossipOnAcceptSize,
<<<<<<< HEAD
		true,
		defaultMsgThrottler,
=======
		defaultInboundMsgThrottler,
		defaultOutboundMsgThrottler,
>>>>>>> 9605954d
	)
	assert.NoError(t, err)
	assert.NotNil(t, net0)

	net1, err := NewDefaultNetwork(
		prometheus.NewRegistry(),
		log,
		id1,
		ip1,
		networkID,
		versionManager,
		versionParser,
		listener1,
		caller1,
		serverUpgrader,
		clientUpgrader,
		vdrs,
		vdrs,
		handler1,
		time.Duration(0),
		0,
		defaultSendQueueSize,
		HealthConfig{},
		benchlist.NewManager(&benchlist.Config{}),
		defaultAliasTimeout,
		cert1.PrivateKey.(crypto.Signer),
		defaultPeerListSize,
		defaultGossipPeerListTo,
		defaultGossipPeerListFreq,
		false,
		defaultGossipAcceptedFrontierSize,
		defaultGossipOnAcceptSize,
<<<<<<< HEAD
		true,
		defaultMsgThrottler,
=======
		defaultInboundMsgThrottler,
		defaultOutboundMsgThrottler,
>>>>>>> 9605954d
	)
	assert.NoError(t, err)
	assert.NotNil(t, net1)

	net2, err := NewDefaultNetwork(
		prometheus.NewRegistry(),
		log,
		id1,
		ip2,
		networkID,
		versionManager,
		versionParser,
		listener2,
		caller2,
		serverUpgrader,
		clientUpgrader,
		vdrs,
		vdrs,
		handler2,
		time.Duration(0),
		0,
		defaultSendQueueSize,
		HealthConfig{},
		benchlist.NewManager(&benchlist.Config{}),
		defaultAliasTimeout,
		cert2.PrivateKey.(crypto.Signer),
		defaultPeerListSize,
		defaultGossipPeerListTo,
		defaultGossipPeerListFreq,
		false,
		defaultGossipAcceptedFrontierSize,
		defaultGossipOnAcceptSize,
<<<<<<< HEAD
		true,
		defaultMsgThrottler,
=======
		defaultInboundMsgThrottler,
		defaultOutboundMsgThrottler,
>>>>>>> 9605954d
	)
	assert.NoError(t, err)
	assert.NotNil(t, net2)

	net3, err := NewDefaultNetwork(
		prometheus.NewRegistry(),
		log,
		id2,
		ip2,
		networkID,
		versionManager,
		versionParser,
		listener3,
		caller3,
		serverUpgrader,
		clientUpgrader,
		vdrs,
		vdrs,
		handler3,
		time.Duration(0),
		0,
		defaultSendQueueSize,
		HealthConfig{},
		benchlist.NewManager(&benchlist.Config{}),
		defaultAliasTimeout,
		cert2.PrivateKey.(crypto.Signer),
		defaultPeerListSize,
		defaultGossipPeerListTo,
		defaultGossipPeerListFreq,
		false,
		defaultGossipAcceptedFrontierSize,
		defaultGossipOnAcceptSize,
<<<<<<< HEAD
		true,
		defaultMsgThrottler,
=======
		defaultInboundMsgThrottler,
		defaultOutboundMsgThrottler,
>>>>>>> 9605954d
	)
	assert.NoError(t, err)
	assert.NotNil(t, net3)

	go func() {
		err := net0.Dispatch()
		assert.Error(t, err)
	}()
	go func() {
		err := net1.Dispatch()
		assert.Error(t, err)
	}()
	go func() {
		err := net2.Dispatch()
		assert.Error(t, err)
	}()
	go func() {
		err := net3.Dispatch()
		assert.Error(t, err)
	}()

	// Connect to peer with id1
	net0.Track(ip1.IP(), id1)

	// Confirm peers correct
	wg0.Wait()
	assertEqualPeers(t, map[string]ids.ShortID{
		ip1.String(): id1,
	}, net0.Peers([]ids.ShortID{}))
	assertEqualPeers(t, map[string]ids.ShortID{
		ip0.String(): id0,
	}, net1.Peers([]ids.ShortID{}))
	assert.Len(t, net2.Peers([]ids.ShortID{}), 0)
	assert.Len(t, net3.Peers([]ids.ShortID{}), 0)

	// Attempt to connect to ip2 (same id as ip1)
	net0.Track(ip2.IP(), id2)

	// Confirm that ip2 was not added to net0 peers
	wg1.Wait()
	wg1Done = true
	assertEqualPeers(t, map[string]ids.ShortID{
		ip1.String(): id1,
	}, net0.Peers([]ids.ShortID{}))
	assertEqualPeers(t, map[string]ids.ShortID{
		ip0.String(): id0,
	}, net1.Peers([]ids.ShortID{}))
	assert.Len(t, net2.Peers([]ids.ShortID{}), 0)
	assert.Len(t, net3.Peers([]ids.ShortID{}), 0)

	// Disconnect original peer
	_ = caller0.clients[ip1.String()].Close()

	// Track ip2 on net3
	wg2.Wait()
	wg2Done = true
	assertEqualPeers(t, map[string]ids.ShortID{}, net0.Peers([]ids.ShortID{}))
	assertEqualPeers(t, map[string]ids.ShortID{
		ip0.String(): id0,
	}, net1.Peers([]ids.ShortID{}))
	assert.Len(t, net2.Peers([]ids.ShortID{}), 0)
	assert.Len(t, net3.Peers([]ids.ShortID{}), 0)
	upgrader.Update(ip2, id2)
	caller0.Update(ip2, listener3)
	net0.Track(ip2.IP(), id2)

	// Confirm that id2 was added as peer
	wg3.Wait()
	assertEqualPeers(t, map[string]ids.ShortID{
		ip2.String(): id2,
	}, net0.Peers([]ids.ShortID{}))
	assertEqualPeers(t, map[string]ids.ShortID{
		ip0.String(): id0,
	}, net1.Peers([]ids.ShortID{}))
	assert.Len(t, net2.Peers([]ids.ShortID{}), 0)
	assertEqualPeers(t, map[string]ids.ShortID{
		ip0.String(): id0,
	}, net3.Peers([]ids.ShortID{}))

	// Cleanup
	cleanup = true
	err = net0.Close()
	assert.NoError(t, err)

	err = net1.Close()
	assert.NoError(t, err)

	err = net2.Close()
	assert.NoError(t, err)

	err = net3.Close()
	assert.NoError(t, err)
}

func TestPeerSignature(t *testing.T) {
	initCerts(t)

	log := logging.NoLog{}
	networkID := uint32(0)
	appVersion := version.NewDefaultApplication("app", 0, 1, 0)
	versionParser := version.NewDefaultApplicationParser()

	serverUpgrader0 := NewTLSServerUpgrader(tlsConfig0)
	clientUpgrader0 := NewTLSClientUpgrader(tlsConfig0)

	serverUpgrader1 := NewTLSServerUpgrader(tlsConfig1)
	clientUpgrader1 := NewTLSClientUpgrader(tlsConfig1)

	serverUpgrader2 := NewTLSServerUpgrader(tlsConfig2)
	clientUpgrader2 := NewTLSClientUpgrader(tlsConfig2)

	ip0 := utils.NewDynamicIPDesc(
		net.IPv6loopback,
		0,
	)
	ip1 := utils.NewDynamicIPDesc(
		net.IPv6loopback,
		1,
	)
	ip2 := utils.NewDynamicIPDesc(
		net.IPv6loopback,
		2,
	)

	id0 := certToID(cert0.Leaf)
	id1 := certToID(cert1.Leaf)
	id2 := certToID(cert2.Leaf)

	listener0 := &testListener{
		addr: &net.TCPAddr{
			IP:   net.IPv6loopback,
			Port: 0,
		},
		inbound: make(chan net.Conn, 1<<10),
		closed:  make(chan struct{}),
	}
	caller0 := &testDialer{
		addr: &net.TCPAddr{
			IP:   net.IPv6loopback,
			Port: 0,
		},
		outbounds: make(map[string]*testListener),
	}
	listener1 := &testListener{
		addr: &net.TCPAddr{
			IP:   net.IPv6loopback,
			Port: 1,
		},
		inbound: make(chan net.Conn, 1<<10),
		closed:  make(chan struct{}),
	}
	caller1 := &testDialer{
		addr: &net.TCPAddr{
			IP:   net.IPv6loopback,
			Port: 1,
		},
		outbounds: make(map[string]*testListener),
	}
	listener2 := &testListener{
		addr: &net.TCPAddr{
			IP:   net.IPv6loopback,
			Port: 2,
		},
		inbound: make(chan net.Conn, 1<<10),
		closed:  make(chan struct{}),
	}
	caller2 := &testDialer{
		addr: &net.TCPAddr{
			IP:   net.IPv6loopback,
			Port: 2,
		},
		outbounds: make(map[string]*testListener),
	}

	caller0.outbounds[ip1.IP().String()] = listener1
	caller1.outbounds[ip0.IP().String()] = listener0
	caller0.outbounds[ip2.IP().String()] = listener2
	caller1.outbounds[ip2.IP().String()] = listener2

	vdrs := validators.NewSet()
	// id2 is a validator
	_ = vdrs.Set([]validators.Validator{validators.NewValidator(id2, math.MaxUint64)})

	allPeers := ids.ShortSet{}
	allPeers.Add(id0, id1, id2)

	var (
		wg0 sync.WaitGroup
		wg1 sync.WaitGroup
		wg2 sync.WaitGroup
	)
	wg0.Add(2)
	wg1.Add(2)
	wg2.Add(2)

	handledLock := sync.RWMutex{}
	handled := make(map[string]struct{})

	handler0 := &testHandler{
		connected: func(id ids.ShortID) {
			if id != id0 {
				handledLock.Lock()
				handled[id0.String()+":"+id.String()] = struct{}{}
				handledLock.Unlock()
				wg0.Done()
			}
		},
	}

	handler1 := &testHandler{
		connected: func(id ids.ShortID) {
			if id != id1 {
				handledLock.Lock()
				handled[id1.String()+":"+id.String()] = struct{}{}
				handledLock.Unlock()
				wg1.Done()
			}
		},
	}

	handler2 := &testHandler{
		connected: func(id ids.ShortID) {
			if id != id2 {
				handledLock.Lock()
				handled[id2.String()+":"+id.String()] = struct{}{}
				handledLock.Unlock()
				wg2.Done()
			}
		},
	}

	versionManager := version.NewCompatibility(
		appVersion,
		appVersion,
		time.Now(),
		appVersion,
		appVersion,
		time.Now(),
		appVersion,
	)

	net0, err := NewDefaultNetwork(
		prometheus.NewRegistry(),
		log,
		id0,
		ip0,
		networkID,
		versionManager,
		versionParser,
		listener0,
		caller0,
		serverUpgrader0,
		clientUpgrader0,
		vdrs,
		vdrs,
		handler0,
		time.Duration(0),
		0,
		defaultSendQueueSize,
		HealthConfig{},
		benchlist.NewManager(&benchlist.Config{}),
		defaultAliasTimeout,
		cert0.PrivateKey.(crypto.Signer),
		defaultPeerListSize,
		defaultGossipPeerListTo,
		defaultGossipPeerListFreq,
		false,
		defaultGossipAcceptedFrontierSize,
		defaultGossipOnAcceptSize,
<<<<<<< HEAD
		true,
		defaultMsgThrottler,
=======
		defaultInboundMsgThrottler,
		defaultOutboundMsgThrottler,
>>>>>>> 9605954d
	)
	assert.NoError(t, err)
	assert.NotNil(t, net0)

	net1, err := NewDefaultNetwork(
		prometheus.NewRegistry(),
		log,
		id1,
		ip1,
		networkID,
		versionManager,
		versionParser,
		listener1,
		caller1,
		serverUpgrader1,
		clientUpgrader1,
		vdrs,
		vdrs,
		handler1,
		time.Duration(0),
		0,
		defaultSendQueueSize,
		HealthConfig{},
		benchlist.NewManager(&benchlist.Config{}),
		defaultAliasTimeout,
		cert1.PrivateKey.(crypto.Signer),
		defaultPeerListSize,
		defaultGossipPeerListTo,
		defaultGossipPeerListFreq,
		false,
		defaultGossipAcceptedFrontierSize,
		defaultGossipOnAcceptSize,
<<<<<<< HEAD
		true,
		defaultMsgThrottler,
=======
		defaultInboundMsgThrottler,
		defaultOutboundMsgThrottler,
>>>>>>> 9605954d
	)
	assert.NoError(t, err)
	assert.NotNil(t, net1)

	net2, err := NewDefaultNetwork(
		prometheus.NewRegistry(),
		log,
		id2,
		ip2,
		networkID,
		versionManager,
		versionParser,
		listener2,
		caller2,
		serverUpgrader2,
		clientUpgrader2,
		vdrs,
		vdrs,
		handler2,
		time.Duration(0),
		0,
		defaultSendQueueSize,
		HealthConfig{},
		benchlist.NewManager(&benchlist.Config{}),
		defaultAliasTimeout,
		cert2.PrivateKey.(crypto.Signer),
		defaultPeerListSize,
		defaultGossipPeerListTo,
		defaultGossipPeerListFreq,
		false,
		defaultGossipAcceptedFrontierSize,
		defaultGossipOnAcceptSize,
<<<<<<< HEAD
		true,
		defaultMsgThrottler,
=======
		defaultInboundMsgThrottler,
		defaultOutboundMsgThrottler,
>>>>>>> 9605954d
	)
	assert.NoError(t, err)
	assert.NotNil(t, net2)

	go func() {
		err := net0.Dispatch()
		assert.Error(t, err)
	}()
	go func() {
		err := net1.Dispatch()
		assert.Error(t, err)
	}()
	go func() {
		err := net2.Dispatch()
		assert.Error(t, err)
	}()

	// ip0 -> ip2 and ip0 -> ip1 connect
	net0.Track(ip2.IP(), id2)
	net0.Track(ip1.IP(), id1)

	// now we force send peer message from ip0
	// this should cause a peer ip1 -> ip2 (ip2 is a validator)
	for {
		handledLock.RLock()
		lenhan := len(handled)
		handledLock.RUnlock()
		if lenhan == 6 {
			break
		}
		peers := net0.(*network).getPeers(allPeers)
		for _, p := range peers {
			if p.peer == nil {
				continue
			}
			p.peer.sendPeerList()
		}
		time.Sleep(500 * time.Millisecond)
	}

	wg0.Wait()
	wg1.Wait()
	wg2.Wait()

	_, ok := handled[id0.String()+":"+id1.String()]
	assert.True(t, ok)
	_, ok = handled[id0.String()+":"+id2.String()]
	assert.True(t, ok)
	_, ok = handled[id1.String()+":"+id0.String()]
	assert.True(t, ok)
	_, ok = handled[id1.String()+":"+id2.String()]
	assert.True(t, ok)
	_, ok = handled[id2.String()+":"+id0.String()]
	assert.True(t, ok)
	_, ok = handled[id2.String()+":"+id1.String()]
	assert.True(t, ok)

	err = net0.Close()
	assert.NoError(t, err)

	err = net1.Close()
	assert.NoError(t, err)

	err = net2.Close()
	assert.NoError(t, err)
}

func TestValidatorIPs(t *testing.T) {
	dummyNetwork := network{}
	dummyNetwork.peerListSize = 50

	appVersion := version.NewDefaultApplication("app", 1, 1, 0)
	versionManager := version.NewCompatibility(
		appVersion,
		appVersion,
		time.Now(),
		appVersion,
		appVersion,
		time.Now(),
		appVersion,
	)
	dummyNetwork.versionCompatibility = versionManager

	// SCENARIO: Connected validator peers with right version and cert are picked
	// context
	clearPeersData(&dummyNetwork)
	firstValidatorIPDesc := utils.IPDesc{
		IP:   net.IPv4(172, 17, 0, 1),
		Port: 1,
	}
	firstValidatorPeer := createPeer(ids.ShortID{0x01}, firstValidatorIPDesc, appVersion)
	addPeerToNetwork(&dummyNetwork, firstValidatorPeer, true)

	secondValidatorIPDesc := utils.IPDesc{
		IP:   net.IPv4(172, 17, 0, 2),
		Port: 2,
	}
	secondValidatorPeer := createPeer(ids.ShortID{0x02}, secondValidatorIPDesc, appVersion)
	addPeerToNetwork(&dummyNetwork, secondValidatorPeer, true)

	thirdValidatorIPDesc := utils.IPDesc{
		IP:   net.IPv4(172, 17, 0, 3),
		Port: 3,
	}
	thirdValidatorPeer := createPeer(ids.ShortID{0x03}, thirdValidatorIPDesc, appVersion)
	addPeerToNetwork(&dummyNetwork, thirdValidatorPeer, true)

	assert.True(t, dummyNetwork.vdrs.Contains(firstValidatorPeer.nodeID))
	assert.True(t, dummyNetwork.vdrs.Contains(secondValidatorPeer.nodeID))
	assert.True(t, dummyNetwork.vdrs.Contains(thirdValidatorPeer.nodeID))

	// test
	validatorIPs, err := dummyNetwork.validatorIPs()

	// checks
	assert.NoError(t, err)
	assert.True(t, len(validatorIPs) == 3)
	assert.True(t, isIPDescIn(firstValidatorPeer.getIP(), validatorIPs))
	assert.True(t, isIPDescIn(secondValidatorPeer.getIP(), validatorIPs))
	assert.True(t, isIPDescIn(thirdValidatorPeer.getIP(), validatorIPs))

	// SCENARIO: no peers case is handled
	// context
	clearPeersData(&dummyNetwork)

	// test
	validatorIPs, err = dummyNetwork.validatorIPs()

	// checks
	assert.NoError(t, err)
	assert.True(t, len(validatorIPs) == 0)

	// SCENARIO: validators not connected are not picked
	// context
	clearPeersData(&dummyNetwork)
	disconnectedValidatorIPDesc := utils.IPDesc{
		IP:   net.IPv4(172, 17, 0, 4),
		Port: 4,
	}
	disconnectedValidatorPeer := createPeer(ids.ShortID{0x01}, disconnectedValidatorIPDesc, appVersion)
	disconnectedValidatorPeer.finishedHandshake.SetValue(false)
	addPeerToNetwork(&dummyNetwork, disconnectedValidatorPeer, true)
	assert.True(t, dummyNetwork.vdrs.Contains(disconnectedValidatorPeer.nodeID))

	// test
	validatorIPs, err = dummyNetwork.validatorIPs()

	// checks
	assert.NoError(t, err)
	assert.True(t, len(validatorIPs) == 0)

	// SCENARIO: validators with zeroed IP are not picked
	// context
	clearPeersData(&dummyNetwork)
	zeroIPValidatorIPDesc := utils.IPDesc{
		IP:   net.IPv4zero,
		Port: 1,
	}
	zeroValidatorPeer := createPeer(ids.ShortID{0x01}, zeroIPValidatorIPDesc, appVersion)
	addPeerToNetwork(&dummyNetwork, zeroValidatorPeer, true)
	assert.True(t, dummyNetwork.vdrs.Contains(zeroValidatorPeer.nodeID))

	// test
	validatorIPs, err = dummyNetwork.validatorIPs()

	// checks
	assert.NoError(t, err)
	assert.True(t, len(validatorIPs) == 0)

	// SCENARIO: Non-validator peer not selected
	// context
	clearPeersData(&dummyNetwork)
	nonValidatorIPDesc := utils.IPDesc{
		IP:   net.IPv4(172, 17, 0, 5),
		Port: 5,
	}

	nonValidatorPeer := createPeer(ids.ShortID{0x04}, nonValidatorIPDesc, appVersion)
	addPeerToNetwork(&dummyNetwork, nonValidatorPeer, false)
	assert.False(t, dummyNetwork.vdrs.Contains(nonValidatorPeer.nodeID))

	// test
	validatorIPs, err = dummyNetwork.validatorIPs()

	// checks
	assert.NoError(t, err)
	assert.True(t, len(validatorIPs) == 0)

	// SCENARIO: validators with wrong version are not picked
	// context
	clearPeersData(&dummyNetwork)
	maskedVersion := version.NewDefaultApplication("app", 0, 1, 0)

	maskedValidatorIPDesc := utils.IPDesc{
		IP:   net.IPv4(172, 17, 0, 6),
		Port: 6,
	}
	maskedValidatorPeer := createPeer(ids.ShortID{0x01}, maskedValidatorIPDesc, maskedVersion)
	addPeerToNetwork(&dummyNetwork, maskedValidatorPeer, true)
	assert.True(t, dummyNetwork.vdrs.Contains(maskedValidatorPeer.nodeID))

	// test
	validatorIPs, err = dummyNetwork.validatorIPs()

	// checks
	assert.NoError(t, err)
	assert.True(t, len(validatorIPs) == 0)

	// SCENARIO: validators with wrong certificate are not picked
	// context
	clearPeersData(&dummyNetwork)
	wrongCertValidatorIPDesc := utils.IPDesc{
		IP:   net.IPv4(172, 17, 0, 7),
		Port: 7,
	}
	ipOnCert := utils.IPDesc{
		IP:   net.IPv4(172, 17, 0, 8),
		Port: 8,
	}
	wrongCertValidatorPeer := createPeer(ids.ShortID{0x01}, wrongCertValidatorIPDesc, appVersion)
	wrongCertValidatorPeer.sigAndTime.SetValue(signedPeerIP{
		ip:   ipOnCert,
		time: uint64(0),
	})
	addPeerToNetwork(&dummyNetwork, wrongCertValidatorPeer, true)
	assert.True(t, dummyNetwork.vdrs.Contains(wrongCertValidatorPeer.nodeID))

	// test
	validatorIPs, err = dummyNetwork.validatorIPs()

	// checks
	assert.NoError(t, err)
	assert.True(t, len(validatorIPs) == 0)

	// SCENARIO: At most peerListSize validators are picked
	// context
	clearPeersData(&dummyNetwork)
	dummyNetwork.peerListSize = 2

	validPeerCount := dummyNetwork.peerListSize * 2
	for i := 0; i < validPeerCount; i++ {
		ipDesc := utils.IPDesc{
			IP:   net.IPv4(172, 17, 0, byte(i)),
			Port: uint16(i),
		}
		peer := createPeer(ids.ShortID{byte(i)}, ipDesc, appVersion)
		addPeerToNetwork(&dummyNetwork, peer, true)
		assert.True(t, dummyNetwork.vdrs.Contains(peer.nodeID))
	}

	// test
	IPs, err := dummyNetwork.validatorIPs()

	// checks
	assert.NoError(t, err)
	assert.True(t, len(IPs) == dummyNetwork.peerListSize)
}

// Test that a node will not finish the handshake if the peer's version
// is incompatible
func TestDontFinishHandshakeOnIncompatibleVersion(t *testing.T) {
	initCerts(t)

	log := logging.NoLog{}
	networkID := uint32(0)
	// Node 0 considers node 1  incompatible
	net0Version := version.NewDefaultApplication("app", 1, 4, 7)
	net0MinCompatibleVersion := version.NewDefaultApplication("app", 1, 4, 5)
	// Node 1 considers node 0 compatible
	net1Version := version.NewDefaultApplication("app", 1, 4, 4)
	net1MinCompatibleVersion := version.NewDefaultApplication("app", 1, 4, 4)

	serverUpgrader0 := NewTLSServerUpgrader(tlsConfig0)
	clientUpgrader0 := NewTLSClientUpgrader(tlsConfig0)

	serverUpgrader1 := NewTLSServerUpgrader(tlsConfig1)
	clientUpgrader1 := NewTLSClientUpgrader(tlsConfig1)

	ip0 := utils.NewDynamicIPDesc(
		net.IPv6loopback,
		0,
	)
	ip1 := utils.NewDynamicIPDesc(
		net.IPv6loopback,
		1,
	)

	id0 := certToID(cert0.Leaf)
	id1 := certToID(cert1.Leaf)

	listener0 := &testListener{
		addr: &net.TCPAddr{
			IP:   net.IPv6loopback,
			Port: 0,
		},
		inbound: make(chan net.Conn, 1<<10),
		closed:  make(chan struct{}),
	}
	caller0 := &testDialer{
		addr: &net.TCPAddr{
			IP:   net.IPv6loopback,
			Port: 0,
		},
		outbounds: make(map[string]*testListener),
	}
	listener1 := &testListener{
		addr: &net.TCPAddr{
			IP:   net.IPv6loopback,
			Port: 1,
		},
		inbound: make(chan net.Conn, 1<<10),
		closed:  make(chan struct{}),
	}
	caller1 := &testDialer{
		addr: &net.TCPAddr{
			IP:   net.IPv6loopback,
			Port: 1,
		},
		outbounds: make(map[string]*testListener),
		closer:    func(net.Addr, net.Addr) { listener0.Close() },
	}

	caller0.outbounds[ip1.IP().String()] = listener1
	caller1.outbounds[ip0.IP().String()] = listener0

	vdrs := validators.NewSet()
	assert.NoError(t, vdrs.AddWeight(id1, 1))
	assert.NoError(t, vdrs.AddWeight(id0, 1))

	net0Compatibility := version.NewCompatibility(
		net0Version,
		net0MinCompatibleVersion,
		time.Now(),
		net0MinCompatibleVersion,
		net0MinCompatibleVersion,
		time.Now(),
		net0MinCompatibleVersion,
	)
	net1Compatibility := version.NewCompatibility(
		net1Version,
		net1MinCompatibleVersion,
		time.Now(),
		net1MinCompatibleVersion,
		net1MinCompatibleVersion,
		time.Now(),
		net1MinCompatibleVersion,
	)

	net0, err := NewDefaultNetwork(
		prometheus.NewRegistry(),
		log,
		id0,
		ip0,
		networkID,
		net0Compatibility,
		version.NewDefaultApplicationParser(),
		listener0,
		caller0,
		serverUpgrader0,
		clientUpgrader0,
		vdrs,
		vdrs,
		&testHandler{},
		time.Duration(0),
		0,
		defaultSendQueueSize,
		HealthConfig{},
		benchlist.NewManager(&benchlist.Config{}),
		defaultAliasTimeout,
		cert0.PrivateKey.(crypto.Signer),
		defaultPeerListSize,
		defaultGossipPeerListTo,
		defaultGossipPeerListFreq,
		false,
		defaultGossipAcceptedFrontierSize,
		defaultGossipOnAcceptSize,
<<<<<<< HEAD
		true,
		defaultMsgThrottler,
=======
		defaultInboundMsgThrottler,
		defaultOutboundMsgThrottler,
>>>>>>> 9605954d
	)
	assert.NoError(t, err)
	assert.NotNil(t, net0)

	net1, err := NewDefaultNetwork(
		prometheus.NewRegistry(),
		log,
		id1,
		ip1,
		networkID,
		net1Compatibility,
		version.NewDefaultApplicationParser(),
		listener1,
		caller1,
		serverUpgrader1,
		clientUpgrader1,
		vdrs,
		vdrs,
		&testHandler{},
		time.Duration(0),
		0,
		defaultSendQueueSize,
		HealthConfig{},
		benchlist.NewManager(&benchlist.Config{}),
		defaultAliasTimeout,
		cert1.PrivateKey.(crypto.Signer),
		defaultPeerListSize,
		defaultGossipPeerListTo,
		defaultGossipPeerListFreq,
		false,
		defaultGossipAcceptedFrontierSize,
		defaultGossipOnAcceptSize,
<<<<<<< HEAD
		true,
		defaultMsgThrottler,
=======
		defaultInboundMsgThrottler,
		defaultOutboundMsgThrottler,
>>>>>>> 9605954d
	)
	assert.NoError(t, err)
	assert.NotNil(t, net1)

	go func() {
		err := net0.Dispatch()
		assert.Error(t, err)
	}()
	go func() {
		err := net1.Dispatch()
		assert.Error(t, err)
	}()

	// net1 connects to net0
	// they start the handshake and exchange versions
	// net1 sees net0 as incompatible and closes the connection
	net1.Track(ip0.IP(), id0)

	select {
	case <-time.After(5 * time.Second):
		t.Error("should have closed immediately because net1 sees net0 as incompatible")
	case <-listener0.closed:
	}

	// Cleanup
	err = net0.Close()
	assert.NoError(t, err)
	err = net1.Close()
	assert.NoError(t, err)
}

// Helper method for TestValidatorIPs
func createPeer(peerID ids.ShortID, peerIPDesc utils.IPDesc, peerVersion version.Application) *peer {
	newPeer := peer{
		ip:     peerIPDesc,
		nodeID: peerID,
	}
	newPeer.finishedHandshake.SetValue(true)
	newPeer.versionStruct.SetValue(peerVersion)
	newPeer.sigAndTime.SetValue(signedPeerIP{
		ip:   newPeer.ip,
		time: uint64(0),
	})

	return &newPeer
}

func addPeerToNetwork(targetNetwork *network, peerToAdd *peer, isValidator bool) {
	targetNetwork.peers.add(peerToAdd)

	if isValidator {
		validator := validators.NewValidator(peerToAdd.nodeID, uint64(10))
		currentValidators := targetNetwork.vdrs.List()
		currentValidators = append(currentValidators, validator)
		_ = targetNetwork.vdrs.Set(currentValidators)
	}
}

func clearPeersData(targetNetwork *network) {
	targetNetwork.peers.reset()
	targetNetwork.vdrs = validators.NewSet()
}

func isIPDescIn(targetIP utils.IPDesc, ipDescList []utils.IPCertDesc) bool {
	for _, b := range ipDescList {
		if b.IPDesc.Equal(targetIP) {
			return true
		}
	}
	return false
}

// End of Helper method for TestValidatorIPs<|MERGE_RESOLUTION|>--- conflicted
+++ resolved
@@ -341,13 +341,9 @@
 		false,
 		defaultGossipAcceptedFrontierSize,
 		defaultGossipOnAcceptSize,
-<<<<<<< HEAD
 		true,
-		defaultMsgThrottler,
-=======
 		defaultInboundMsgThrottler,
 		defaultOutboundMsgThrottler,
->>>>>>> 9605954d
 	)
 	assert.NoError(t, err)
 	assert.NotNil(t, net)
@@ -482,13 +478,9 @@
 		false,
 		defaultGossipAcceptedFrontierSize,
 		defaultGossipOnAcceptSize,
-<<<<<<< HEAD
 		true,
-		defaultMsgThrottler,
-=======
 		defaultInboundMsgThrottler,
 		defaultOutboundMsgThrottler,
->>>>>>> 9605954d
 	)
 	assert.NoError(t, err)
 	assert.NotNil(t, net0)
@@ -521,13 +513,9 @@
 		false,
 		defaultGossipAcceptedFrontierSize,
 		defaultGossipOnAcceptSize,
-<<<<<<< HEAD
 		true,
-		defaultMsgThrottler,
-=======
 		defaultInboundMsgThrottler,
 		defaultOutboundMsgThrottler,
->>>>>>> 9605954d
 	)
 	assert.NoError(t, err)
 	assert.NotNil(t, net1)
@@ -673,13 +661,9 @@
 		false,
 		defaultGossipAcceptedFrontierSize,
 		defaultGossipOnAcceptSize,
-<<<<<<< HEAD
 		true,
-		defaultMsgThrottler,
-=======
 		defaultInboundMsgThrottler,
 		defaultOutboundMsgThrottler,
->>>>>>> 9605954d
 	)
 	assert.NoError(t, err)
 	assert.NotNil(t, net0)
@@ -712,13 +696,9 @@
 		false,
 		defaultGossipAcceptedFrontierSize,
 		defaultGossipOnAcceptSize,
-<<<<<<< HEAD
 		true,
-		defaultMsgThrottler,
-=======
 		defaultInboundMsgThrottler,
 		defaultOutboundMsgThrottler,
->>>>>>> 9605954d
 	)
 	assert.NoError(t, err)
 	assert.NotNil(t, net1)
@@ -865,13 +845,9 @@
 		false,
 		defaultGossipAcceptedFrontierSize,
 		defaultGossipOnAcceptSize,
-<<<<<<< HEAD
 		true,
-		defaultMsgThrottler,
-=======
 		defaultInboundMsgThrottler,
 		defaultOutboundMsgThrottler,
->>>>>>> 9605954d
 	)
 	assert.NoError(t, err)
 	assert.NotNil(t, net0)
@@ -904,13 +880,9 @@
 		false,
 		defaultGossipAcceptedFrontierSize,
 		defaultGossipOnAcceptSize,
-<<<<<<< HEAD
 		true,
-		defaultMsgThrottler,
-=======
 		defaultInboundMsgThrottler,
 		defaultOutboundMsgThrottler,
->>>>>>> 9605954d
 	)
 	assert.NoError(t, err)
 	assert.NotNil(t, net1)
@@ -1062,13 +1034,9 @@
 		false,
 		defaultGossipAcceptedFrontierSize,
 		defaultGossipOnAcceptSize,
-<<<<<<< HEAD
 		true,
-		defaultMsgThrottler,
-=======
 		defaultInboundMsgThrottler,
 		defaultOutboundMsgThrottler,
->>>>>>> 9605954d
 	)
 	assert.NoError(t, err)
 	assert.NotNil(t, net0)
@@ -1101,13 +1069,9 @@
 		false,
 		defaultGossipAcceptedFrontierSize,
 		defaultGossipOnAcceptSize,
-<<<<<<< HEAD
 		true,
-		defaultMsgThrottler,
-=======
 		defaultInboundMsgThrottler,
 		defaultOutboundMsgThrottler,
->>>>>>> 9605954d
 	)
 	assert.NoError(t, err)
 	assert.NotNil(t, net1)
@@ -1233,13 +1197,9 @@
 		false,
 		defaultGossipAcceptedFrontierSize,
 		defaultGossipOnAcceptSize,
-<<<<<<< HEAD
 		true,
-		defaultMsgThrottler,
-=======
 		defaultInboundMsgThrottler,
 		defaultOutboundMsgThrottler,
->>>>>>> 9605954d
 	)
 	assert.NoError(t, err)
 	assert.NotNil(t, net0)
@@ -1272,13 +1232,9 @@
 		false,
 		defaultGossipAcceptedFrontierSize,
 		defaultGossipOnAcceptSize,
-<<<<<<< HEAD
 		true,
-		defaultMsgThrottler,
-=======
 		defaultInboundMsgThrottler,
 		defaultOutboundMsgThrottler,
->>>>>>> 9605954d
 	)
 	assert.NoError(t, err)
 	assert.NotNil(t, net1)
@@ -1535,13 +1491,9 @@
 		false,
 		defaultGossipAcceptedFrontierSize,
 		defaultGossipOnAcceptSize,
-<<<<<<< HEAD
 		true,
-		defaultMsgThrottler,
-=======
 		defaultInboundMsgThrottler,
 		defaultOutboundMsgThrottler,
->>>>>>> 9605954d
 	)
 	assert.NoError(t, err)
 	assert.NotNil(t, net0)
@@ -1574,13 +1526,9 @@
 		false,
 		defaultGossipAcceptedFrontierSize,
 		defaultGossipOnAcceptSize,
-<<<<<<< HEAD
 		true,
-		defaultMsgThrottler,
-=======
 		defaultInboundMsgThrottler,
 		defaultOutboundMsgThrottler,
->>>>>>> 9605954d
 	)
 	assert.NoError(t, err)
 	assert.NotNil(t, net1)
@@ -1613,13 +1561,9 @@
 		false,
 		defaultGossipAcceptedFrontierSize,
 		defaultGossipOnAcceptSize,
-<<<<<<< HEAD
 		true,
-		defaultMsgThrottler,
-=======
 		defaultInboundMsgThrottler,
 		defaultOutboundMsgThrottler,
->>>>>>> 9605954d
 	)
 	assert.NoError(t, err)
 	assert.NotNil(t, net2)
@@ -1652,13 +1596,9 @@
 		false,
 		defaultGossipAcceptedFrontierSize,
 		defaultGossipOnAcceptSize,
-<<<<<<< HEAD
 		true,
-		defaultMsgThrottler,
-=======
 		defaultInboundMsgThrottler,
 		defaultOutboundMsgThrottler,
->>>>>>> 9605954d
 	)
 	assert.NoError(t, err)
 	assert.NotNil(t, net3)
@@ -2012,13 +1952,9 @@
 		false,
 		defaultGossipAcceptedFrontierSize,
 		defaultGossipOnAcceptSize,
-<<<<<<< HEAD
 		true,
-		defaultMsgThrottler,
-=======
 		defaultInboundMsgThrottler,
 		defaultOutboundMsgThrottler,
->>>>>>> 9605954d
 	)
 	assert.NoError(t, err)
 	assert.NotNil(t, net0)
@@ -2051,13 +1987,9 @@
 		false,
 		defaultGossipAcceptedFrontierSize,
 		defaultGossipOnAcceptSize,
-<<<<<<< HEAD
 		true,
-		defaultMsgThrottler,
-=======
 		defaultInboundMsgThrottler,
 		defaultOutboundMsgThrottler,
->>>>>>> 9605954d
 	)
 	assert.NoError(t, err)
 	assert.NotNil(t, net1)
@@ -2090,13 +2022,9 @@
 		false,
 		defaultGossipAcceptedFrontierSize,
 		defaultGossipOnAcceptSize,
-<<<<<<< HEAD
 		true,
-		defaultMsgThrottler,
-=======
 		defaultInboundMsgThrottler,
 		defaultOutboundMsgThrottler,
->>>>>>> 9605954d
 	)
 	assert.NoError(t, err)
 	assert.NotNil(t, net2)
@@ -2129,13 +2057,9 @@
 		false,
 		defaultGossipAcceptedFrontierSize,
 		defaultGossipOnAcceptSize,
-<<<<<<< HEAD
 		true,
-		defaultMsgThrottler,
-=======
 		defaultInboundMsgThrottler,
 		defaultOutboundMsgThrottler,
->>>>>>> 9605954d
 	)
 	assert.NoError(t, err)
 	assert.NotNil(t, net3)
@@ -2405,13 +2329,9 @@
 		false,
 		defaultGossipAcceptedFrontierSize,
 		defaultGossipOnAcceptSize,
-<<<<<<< HEAD
 		true,
-		defaultMsgThrottler,
-=======
 		defaultInboundMsgThrottler,
 		defaultOutboundMsgThrottler,
->>>>>>> 9605954d
 	)
 	assert.NoError(t, err)
 	assert.NotNil(t, net0)
@@ -2444,13 +2364,9 @@
 		false,
 		defaultGossipAcceptedFrontierSize,
 		defaultGossipOnAcceptSize,
-<<<<<<< HEAD
 		true,
-		defaultMsgThrottler,
-=======
 		defaultInboundMsgThrottler,
 		defaultOutboundMsgThrottler,
->>>>>>> 9605954d
 	)
 	assert.NoError(t, err)
 	assert.NotNil(t, net1)
@@ -2483,13 +2399,9 @@
 		false,
 		defaultGossipAcceptedFrontierSize,
 		defaultGossipOnAcceptSize,
-<<<<<<< HEAD
 		true,
-		defaultMsgThrottler,
-=======
 		defaultInboundMsgThrottler,
 		defaultOutboundMsgThrottler,
->>>>>>> 9605954d
 	)
 	assert.NoError(t, err)
 	assert.NotNil(t, net2)
@@ -2866,13 +2778,9 @@
 		false,
 		defaultGossipAcceptedFrontierSize,
 		defaultGossipOnAcceptSize,
-<<<<<<< HEAD
 		true,
-		defaultMsgThrottler,
-=======
 		defaultInboundMsgThrottler,
 		defaultOutboundMsgThrottler,
->>>>>>> 9605954d
 	)
 	assert.NoError(t, err)
 	assert.NotNil(t, net0)
@@ -2905,13 +2813,9 @@
 		false,
 		defaultGossipAcceptedFrontierSize,
 		defaultGossipOnAcceptSize,
-<<<<<<< HEAD
 		true,
-		defaultMsgThrottler,
-=======
 		defaultInboundMsgThrottler,
 		defaultOutboundMsgThrottler,
->>>>>>> 9605954d
 	)
 	assert.NoError(t, err)
 	assert.NotNil(t, net1)
