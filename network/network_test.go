// Copyright (C) 2019-2021, Ava Labs, Inc. All rights reserved.
// See the file LICENSE for licensing terms.

package network

import (
	"crypto"
	"net"
	"sync"
	"testing"
	"time"

	"github.com/prometheus/client_golang/prometheus"

	"github.com/stretchr/testify/assert"

	"github.com/ava-labs/avalanchego/ids"
	"github.com/ava-labs/avalanchego/message"
	"github.com/ava-labs/avalanchego/network/dialer"
	"github.com/ava-labs/avalanchego/network/throttling"
	"github.com/ava-labs/avalanchego/snow/networking/benchlist"
	"github.com/ava-labs/avalanchego/snow/networking/router"
	"github.com/ava-labs/avalanchego/snow/networking/tracker"
	"github.com/ava-labs/avalanchego/snow/uptime"
	"github.com/ava-labs/avalanchego/snow/validators"
	"github.com/ava-labs/avalanchego/utils"
	"github.com/ava-labs/avalanchego/utils/constants"
	"github.com/ava-labs/avalanchego/utils/cpu"
	"github.com/ava-labs/avalanchego/utils/logging"
	"github.com/ava-labs/avalanchego/utils/math/meter"
	"github.com/ava-labs/avalanchego/utils/units"
	"github.com/ava-labs/avalanchego/version"
)

var (
	defaultHealthConfig = HealthConfig{
		MinConnectedPeers:            1,
		MaxTimeSinceMsgReceived:      time.Minute,
		MaxTimeSinceMsgSent:          time.Minute,
		MaxPortionSendQueueBytesFull: .9,
		MaxSendFailRate:              .1,
		SendFailRateHalflife:         time.Second,
	}
	defaultPeerListGossipConfig = PeerListGossipConfig{
		PeerListNumValidatorIPs:        100,
		PeerListValidatorGossipSize:    100,
		PeerListNonValidatorGossipSize: 100,
		PeerListPeersGossipSize:        100,
		PeerListGossipFreq:             time.Second,
	}
	defaultTimeoutConfig = TimeoutConfig{
		PingPongTimeout:      30 * time.Second,
		ReadHandshakeTimeout: 15 * time.Second,
	}
	defaultDelayConfig = DelayConfig{
		MaxReconnectDelay:     time.Hour,
		InitialReconnectDelay: time.Second,
	}
	defaultThrottlerConfig = ThrottlerConfig{
		InboundConnUpgradeThrottlerConfig: throttling.InboundConnUpgradeThrottlerConfig{
			UpgradeCooldown:        time.Second,
			MaxRecentConnsUpgraded: 100,
		},
		InboundMsgThrottlerConfig: throttling.InboundMsgThrottlerConfig{
			MsgByteThrottlerConfig: throttling.MsgByteThrottlerConfig{
				VdrAllocSize:        1 * units.GiB,
				AtLargeAllocSize:    1 * units.GiB,
				NodeMaxAtLargeBytes: constants.DefaultMaxMessageSize,
			},
			BandwidthThrottlerConfig: throttling.BandwidthThrottlerConfig{
				RefillRate:   units.MiB,
				MaxBurstSize: constants.DefaultMaxMessageSize,
			},
			CPUThrottlerConfig: throttling.CPUThrottlerConfig{
				MaxRecheckDelay: 50 * time.Millisecond,
			},
			MaxProcessingMsgsPerNode: 100,
		},
		OutboundMsgThrottlerConfig: throttling.MsgByteThrottlerConfig{
			VdrAllocSize:        1 * units.GiB,
			AtLargeAllocSize:    1 * units.GiB,
			NodeMaxAtLargeBytes: constants.DefaultMaxMessageSize,
		},
		MaxInboundConnsPerSec: 100,
	}
	defaultDialerConfig = dialer.Config{
		ThrottleRps:       100,
		ConnectionTimeout: time.Second,
	}

	defaultConfig = Config{
		HealthConfig:         defaultHealthConfig,
		PeerListGossipConfig: defaultPeerListGossipConfig,
		TimeoutConfig:        defaultTimeoutConfig,
		DelayConfig:          defaultDelayConfig,
		ThrottlerConfig:      defaultThrottlerConfig,

		DialerConfig: defaultDialerConfig,

		Namespace:          "",
		NetworkID:          49463,
		MaxClockDifference: time.Minute,
		PingFrequency:      constants.DefaultPingFrequency,
		AllowPrivateIPs:    true,

		CompressionEnabled: true,

		UptimeCalculator:  uptime.NewManager(uptime.NewTestState()),
		UptimeMetricFreq:  30 * time.Second,
		UptimeRequirement: .8,

		RequireValidatorToConnect: false,

		MaximumInboundMessageTimeout: 30 * time.Second,
		CPUTracker:                   newDefaultCPUTracker(),
		CPUTargeter:                  nil, // Set in init
	}
)

func init() {
	defaultConfig.CPUTargeter = newDefaultCPUTargeter(defaultConfig.CPUTracker)
}

func newDefaultCPUTargeter(cpuTracker tracker.TimeTracker) tracker.CPUTargeter {
	cpuTargeter, err := tracker.NewCPUTargeter(
		prometheus.NewRegistry(),
		&tracker.CPUTargeterConfig{
			VdrCPUAlloc:           1000,
			AtLargeCPUAlloc:       1000,
			PeerMaxAtLargePortion: 0.5,
		},
		validators.NewSet(),
		cpuTracker,
	)
	if err != nil {
		panic(err)
	}
	return cpuTargeter
}

func newDefaultCPUTracker() tracker.TimeTracker {
<<<<<<< HEAD
	cpuTracker, err := tracker.NewCPUTracker(prometheus.NewRegistry(), meter.ContinuousFactory{}, 10*time.Second)
=======
	cpuTracker, err := tracker.NewCPUTracker(prometheus.NewRegistry(), cpu.NoUsage, meter.ContinuousFactory{}, 10*time.Second)
>>>>>>> 4de34ead
	if err != nil {
		panic(err)
	}
	return cpuTracker
}

func newTestNetwork(t *testing.T, count int) (*testDialer, []*testListener, []ids.NodeID, []*Config) {
	var (
		dialer    = newTestDialer()
		listeners = make([]*testListener, count)
		nodeIDs   = make([]ids.NodeID, count)
		configs   = make([]*Config, count)
	)
	for i := 0; i < count; i++ {
		ip, listener := dialer.NewListener()
		nodeID, tlsCert, tlsConfig := getTLS(t, i)

		config := defaultConfig
		config.TLSConfig = tlsConfig
		config.MyNodeID = nodeID
		config.MyIP = ip
		config.TLSKey = tlsCert.PrivateKey.(crypto.Signer)

		listeners[i] = listener
		nodeIDs[i] = nodeID
		configs[i] = &config
	}
	return dialer, listeners, nodeIDs, configs
}

func newMessageCreator(t *testing.T) message.Creator {
	t.Helper()
	mc, err := message.NewCreator(
		prometheus.NewRegistry(),
		true,
		"",
		10*time.Second,
	)
	assert.NoError(t, err)
	return mc
}

func newFullyConnectedTestNetwork(t *testing.T, handlers []router.InboundHandler) ([]ids.NodeID, []Network, *sync.WaitGroup) {
	assert := assert.New(t)

	dialer, listeners, nodeIDs, configs := newTestNetwork(t, len(handlers))

	beacons := validators.NewSet()
	err := beacons.AddWeight(nodeIDs[0], 1)
	assert.NoError(err)

	vdrs := validators.NewManager()
	for _, nodeID := range nodeIDs {
		err := vdrs.AddWeight(constants.PrimaryNetworkID, nodeID, 1)
		assert.NoError(err)
	}

	msgCreator := newMessageCreator(t)

	var (
		networks = make([]Network, len(configs))

		globalLock     sync.Mutex
		numConnected   int
		allConnected   bool
		onAllConnected = make(chan struct{})
	)
	for i, config := range configs {
		config := config

		config.Beacons = beacons
		config.Validators = vdrs

		var connected ids.NodeIDSet
		net, err := NewNetwork(
			config,
			msgCreator,
			prometheus.NewRegistry(),
			logging.NoLog{},
			listeners[i],
			dialer,
			&testHandler{
				InboundHandler: handlers[i],
				ConnectedF: func(nodeID ids.NodeID, _ version.Application) {
					t.Logf("%s connected to %s", config.MyNodeID, nodeID)

					globalLock.Lock()
					defer globalLock.Unlock()

					assert.False(connected.Contains(nodeID))
					connected.Add(nodeID)
					numConnected++

					if !allConnected && numConnected == len(nodeIDs)*(len(nodeIDs)-1) {
						allConnected = true
						close(onAllConnected)
					}
				},
				DisconnectedF: func(nodeID ids.NodeID) {
					t.Logf("%s disconnected from %s", config.MyNodeID, nodeID)

					globalLock.Lock()
					defer globalLock.Unlock()

					assert.True(connected.Contains(nodeID))
					connected.Remove(nodeID)
					numConnected--
				},
			},
			benchlist.NewManager(&benchlist.Config{}),
		)
		assert.NoError(err)
		networks[i] = net
	}

	wg := sync.WaitGroup{}
	wg.Add(len(networks))
	for i, net := range networks {
		if i != 0 {
			config := configs[0]
			net.ManuallyTrack(config.MyNodeID, config.MyIP.IP())
		}

		go func(net Network) {
			defer wg.Done()

			err := net.Dispatch()
			assert.NoError(err)
		}(net)
	}

	if len(networks) > 1 {
		<-onAllConnected
	}

	return nodeIDs, networks, &wg
}

func TestNewNetwork(t *testing.T) {
	_, networks, wg := newFullyConnectedTestNetwork(t, []router.InboundHandler{nil, nil, nil})

	for _, net := range networks {
		net.StartClose()
	}
	wg.Wait()
}

func TestSend(t *testing.T) {
	assert := assert.New(t)

	received := make(chan message.InboundMessage)
	nodeIDs, networks, wg := newFullyConnectedTestNetwork(
		t,
		[]router.InboundHandler{
			router.InboundHandlerFunc(func(message.InboundMessage) {
				t.Fatal("unexpected message received")
			}),
			router.InboundHandlerFunc(func(msg message.InboundMessage) {
				received <- msg
			}),
			router.InboundHandlerFunc(func(message.InboundMessage) {
				t.Fatal("unexpected message received")
			}),
		},
	)

	net0 := networks[0]

	mc := newMessageCreator(t)
	outboundGetMsg, err := mc.Get(ids.Empty, 1, time.Second, ids.Empty)
	assert.NoError(err)

	toSend := ids.NodeIDSet{}
	toSend.Add(nodeIDs[1])
	sentTo := net0.Send(outboundGetMsg, toSend, constants.PrimaryNetworkID, false)
	assert.EqualValues(toSend, sentTo)

	inboundGetMsg := <-received
	assert.Equal(message.Get, inboundGetMsg.Op())

	for _, net := range networks {
		net.StartClose()
	}
	wg.Wait()
}

func TestTrackVerifiesSignatures(t *testing.T) {
	assert := assert.New(t)

	_, networks, wg := newFullyConnectedTestNetwork(t, []router.InboundHandler{nil})

	network := networks[0].(*network)
	nodeID, tlsCert, _ := getTLS(t, 1)
	err := network.config.Validators.AddWeight(constants.PrimaryNetworkID, nodeID, 1)
	assert.NoError(err)

	useful := network.Track(utils.IPCertDesc{
		Cert: tlsCert.Leaf,
		IPDesc: utils.IPDesc{
			IP:   net.IPv4(123, 132, 123, 123),
			Port: 10000,
		},
		Time:      1000,
		Signature: nil,
	})
	// The signature is wrong so this peer tracking info isn't useful.
	assert.False(useful)

	network.peersLock.RLock()
	assert.Empty(network.trackedIPs)
	network.peersLock.RUnlock()

	for _, net := range networks {
		net.StartClose()
	}
	wg.Wait()
}<|MERGE_RESOLUTION|>--- conflicted
+++ resolved
@@ -139,11 +139,7 @@
 }
 
 func newDefaultCPUTracker() tracker.TimeTracker {
-<<<<<<< HEAD
-	cpuTracker, err := tracker.NewCPUTracker(prometheus.NewRegistry(), meter.ContinuousFactory{}, 10*time.Second)
-=======
 	cpuTracker, err := tracker.NewCPUTracker(prometheus.NewRegistry(), cpu.NoUsage, meter.ContinuousFactory{}, 10*time.Second)
->>>>>>> 4de34ead
 	if err != nil {
 		panic(err)
 	}
