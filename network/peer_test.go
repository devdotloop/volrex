package network

import (
	"context"
	"crypto"
	"net"
	"testing"
	"time"

	"github.com/ava-labs/avalanchego/ids"
	"github.com/ava-labs/avalanchego/snow/networking/benchlist"
	"github.com/ava-labs/avalanchego/snow/validators"
	"github.com/ava-labs/avalanchego/utils"
	"github.com/ava-labs/avalanchego/utils/hashing"
	"github.com/ava-labs/avalanchego/utils/logging"
	"github.com/ava-labs/avalanchego/version"
	"github.com/prometheus/client_golang/prometheus"
	"github.com/stretchr/testify/assert"
)

type TestMsg struct {
	op    Op
	bytes []byte
}

func newTestMsg(op Op, bits []byte) *TestMsg {
	return &TestMsg{op: op, bytes: bits}
}

func (m *TestMsg) Op() Op {
	return m.op
}

func (*TestMsg) Get(Field) interface{} {
	return nil
}

func (m *TestMsg) Bytes() []byte {
	return m.bytes
}

func TestPeer_Close(t *testing.T) {
	log := logging.NoLog{}
	ip := utils.NewDynamicIPDesc(
		net.IPv6loopback,
		0,
	)
	id := ids.ShortID(hashing.ComputeHash160Array([]byte(ip.IP().String())))
	networkID := uint32(0)
	appVersion := version.NewDefaultApplication("app", 0, 1, 0)
	versionParser := version.NewDefaultApplicationParser()

	listener := &testListener{
		addr: &net.TCPAddr{
			IP:   net.IPv6loopback,
			Port: 0,
		},
		inbound: make(chan net.Conn, 1<<10),
		closed:  make(chan struct{}),
	}
	caller := &testDialer{
		addr: &net.TCPAddr{
			IP:   net.IPv6loopback,
			Port: 0,
		},
		outbounds: make(map[string]*testListener),
	}
	serverUpgrader0 := NewTLSServerUpgrader(tlsConfig0)
	clientUpgrader0 := NewTLSClientUpgrader(tlsConfig0)

	vdrs := validators.NewSet()
	handler := &testHandler{}

	versionManager := version.NewCompatibility(
		appVersion,
		appVersion,
		time.Now(),
		appVersion,
		appVersion,
		time.Now(),
		appVersion,
	)

	netwrk := NewDefaultNetwork(
		prometheus.NewRegistry(),
		log,
		id,
		ip,
		networkID,
		versionManager,
		versionParser,
		listener,
		caller,
		serverUpgrader0,
		clientUpgrader0,
		vdrs,
		vdrs,
		handler,
		time.Duration(0),
<<<<<<< HEAD
		defaultSendQueueSize,
=======
		0,
>>>>>>> a7593521
		HealthConfig{},
		benchlist.NewManager(&benchlist.Config{}),
		defaultAliasTimeout,
		cert0.PrivateKey.(crypto.Signer),
		defaultPeerListSize,
		defaultGossipPeerListTo,
		defaultGossipPeerListFreq,
		false,
		defaultGossipAcceptedFrontierSize,
		defaultGossipOnAcceptSize,
		defaultInboundMsgThrottler,
		defaultOutboundMsgThrottler,
	)
	assert.NotNil(t, netwrk)

	ip1 := utils.NewDynamicIPDesc(
		net.IPv6loopback,
		1,
	)
	caller.outbounds[ip1.IP().String()] = listener
	conn, err := caller.Dial(context.Background(), ip1.IP())
	assert.NoError(t, err)

	basenetwork := netwrk.(*network)

	newmsgbytes := []byte("hello")

	// fake a peer, and write a message
	peer := newPeer(basenetwork, conn, ip1.IP())
	peer.sendQueue = [][]byte{}
	testMsg := newTestMsg(GetVersion, newmsgbytes)
	peer.Send(testMsg, true)

	go func() {
		err := netwrk.Close()
		assert.NoError(t, err)
	}()

	peer.Close()
}<|MERGE_RESOLUTION|>--- conflicted
+++ resolved
@@ -97,11 +97,6 @@
 		vdrs,
 		handler,
 		time.Duration(0),
-<<<<<<< HEAD
-		defaultSendQueueSize,
-=======
-		0,
->>>>>>> a7593521
 		HealthConfig{},
 		benchlist.NewManager(&benchlist.Config{}),
 		defaultAliasTimeout,
