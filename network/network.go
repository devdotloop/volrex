--- conflicted
+++ resolved
@@ -51,17 +51,11 @@
 var (
 	_ Network = (*network)(nil)
 
-<<<<<<< HEAD
-	errNotValidator        = errors.New("node is not a validator")
-	errExpectedProxy       = errors.New("expected proxy")
-	errExpectedTCPProtocol = errors.New("expected TCP protocol")
-=======
 	errNotValidator           = errors.New("node is not a validator")
 	errNotTracked             = errors.New("subnet is not tracked")
 	errExpectedProxy          = errors.New("expected proxy")
 	errExpectedTCPProtocol    = errors.New("expected TCP protocol")
 	errTrackingPrimaryNetwork = errors.New("cannot track primary network")
->>>>>>> 6e1a9055
 )
 
 // Network defines the functionality of the networking library.
