--- conflicted
+++ resolved
@@ -674,27 +674,15 @@
 	if math.Abs(float64(peerTime)-float64(myTime)) > p.MaxClockDifference.Seconds() {
 		if p.Beacons.Contains(p.id) {
 			p.Log.Warn("beacon reports out of sync time",
-<<<<<<< HEAD
-				zap.Stringer("beaconID", p.id),
-				zap.Uint64("beaconTime", peerTime),
-				zap.Uint64("ourTime", myTime),
+				zap.Stringer("nodeID", p.id),
+				zap.Uint64("peerTime", peerTime),
+				zap.Uint64("myTime", myTime),
 			)
 		} else {
 			p.Log.Debug("peer reports out of sync time",
-				zap.Stringer("beaconID", p.id),
-				zap.Uint64("beaconTime", peerTime),
-				zap.Uint64("ourTime", myTime),
-=======
 				zap.Stringer("nodeID", p.id),
 				zap.Uint64("peerTime", peerTime),
 				zap.Uint64("myTime", myTime),
-			)
-		} else {
-			p.Log.Debug("peer reports out of sync time",
-				zap.Stringer("nodeID", p.id),
-				zap.Uint64("peerTime", peerTime),
-				zap.Uint64("myTime", myTime),
->>>>>>> bca7e2e5
 			)
 		}
 		p.StartClose()
