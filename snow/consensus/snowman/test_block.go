--- conflicted
+++ resolved
@@ -4,10 +4,7 @@
 package snowman
 
 import (
-<<<<<<< HEAD
 	"context"
-=======
->>>>>>> b958ed70
 	"time"
 
 	"github.com/ava-labs/avalanchego/ids"
@@ -31,7 +28,6 @@
 	BytesV     []byte
 }
 
-<<<<<<< HEAD
 func (b *TestBlock) Parent() ids.ID {
 	return b.ParentV
 }
@@ -54,12 +50,4 @@
 
 func (b *TestBlock) Less(other *TestBlock) bool {
 	return b.HeightV < other.HeightV
-}
-=======
-func (b *TestBlock) Parent() ids.ID             { return b.ParentV }
-func (b *TestBlock) Height() uint64             { return b.HeightV }
-func (b *TestBlock) Timestamp() time.Time       { return b.TimestampV }
-func (b *TestBlock) Verify() error              { return b.VerifyV }
-func (b *TestBlock) Bytes() []byte              { return b.BytesV }
-func (b *TestBlock) Less(other *TestBlock) bool { return b.HeightV < other.HeightV }
->>>>>>> b958ed70
+}