--- conflicted
+++ resolved
@@ -412,9 +412,11 @@
 		op        = msg.Op()
 		body      = msg.Message()
 		startTime = h.clock.Time()
+
 		// Check if the chain is in normal operation at the start of message
 		// execution (may change during execution)
-		isNormalOp = h.ctx.State.Get().State == snow.NormalOp
+		chainState, _       = h.ctx.GetChainState()
+		isExtendingFrontier = chainState == snow.ExtendingFrontier
 	)
 	h.ctx.Log.Debug("forwarding sync message to consensus",
 		zap.Stringer("nodeID", nodeID),
@@ -444,11 +446,7 @@
 		h.ctx.Log.Debug("finished handling sync message",
 			zap.Stringer("messageOp", op),
 		)
-<<<<<<< HEAD
-		if processingTime > syncProcessingTimeWarnLimit && h.ctx.IsChainBootstrapped() {
-=======
-		if processingTime > syncProcessingTimeWarnLimit && isNormalOp {
->>>>>>> 3696837a
+		if processingTime > syncProcessingTimeWarnLimit && isExtendingFrontier && h.ctx.IsChainBootstrapped() {
 			h.ctx.Log.Warn("handling sync message took longer than expected",
 				zap.Duration("processingTime", processingTime),
 				zap.Duration("msgHandlingTime", msgHandlingTime),
@@ -838,9 +836,11 @@
 		op        = msg.Op()
 		body      = msg.Message()
 		startTime = h.clock.Time()
+
 		// Check if the chain is in normal operation at the start of message
 		// execution (may change during execution)
-		isNormalOp = h.ctx.State.Get().State == snow.NormalOp
+		chainState, _       = h.ctx.GetChainState()
+		isExtendingFrontier = chainState == snow.ExtendingFrontier
 	)
 	h.ctx.Log.Debug("forwarding chan message to consensus",
 		zap.Stringer("messageOp", op),
@@ -866,7 +866,7 @@
 		h.ctx.Log.Debug("finished handling chan message",
 			zap.Stringer("messageOp", op),
 		)
-		if processingTime > syncProcessingTimeWarnLimit && isNormalOp {
+		if processingTime > syncProcessingTimeWarnLimit && isExtendingFrontier {
 			h.ctx.Log.Warn("handling chan message took longer than expected",
 				zap.Duration("processingTime", processingTime),
 				zap.Duration("msgHandlingTime", msgHandlingTime),
@@ -894,8 +894,8 @@
 	case *message.GossipRequest:
 		// TODO: After Cortina is activated, this can be removed as everyone
 		// will have accepted the StopVertex.
-		if state.Type == p2p.EngineType_ENGINE_TYPE_SNOWMAN {
-			avalancheEngine, ok := h.engineManager.Get(p2p.EngineType_ENGINE_TYPE_AVALANCHE).Get(state.State)
+		if currentEngineType == p2p.EngineType_ENGINE_TYPE_SNOWMAN {
+			avalancheEngine, ok := h.engineManager.Get(p2p.EngineType_ENGINE_TYPE_AVALANCHE).Get(engineState)
 			if ok {
 				// This chain was linearized, so we should gossip the Avalanche
 				// accepted frontier to make sure everyone eventually linearizes
