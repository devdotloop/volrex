--- conflicted
+++ resolved
@@ -35,10 +35,7 @@
 	// The validator set that validates this chain
 	validators validators.Set
 
-<<<<<<< HEAD
 	fastSyncer   common.FastSyncer
-=======
->>>>>>> 2f6719f7
 	bootstrapper common.Engine
 	engine       common.Engine
 
@@ -84,13 +81,10 @@
 	return h, err
 }
 
-<<<<<<< HEAD
 func (h *Handler) RegisterFastSyncer(fastSyncer common.FastSyncer) {
 	h.fastSyncer = fastSyncer
 }
 
-=======
->>>>>>> 2f6719f7
 func (h *Handler) RegisterBootstrap(bootstrapper common.Engine) {
 	h.bootstrapper = bootstrapper
 }
@@ -99,14 +93,11 @@
 	h.engine = engine
 }
 
-<<<<<<< HEAD
 func (h *Handler) OnDoneFastSyncing(lastReqID uint32) error {
 	lastReqID++
 	return h.bootstrapper.Start(lastReqID)
 }
 
-=======
->>>>>>> 2f6719f7
 func (h *Handler) OnDoneBootstrapping(lastReqID uint32) error {
 	lastReqID++
 	return h.engine.Start(lastReqID)
@@ -222,11 +213,8 @@
 	)
 
 	switch h.ctx.GetState() {
-<<<<<<< HEAD
 	case snow.FastSyncing:
 		targetGear = h.fastSyncer
-=======
->>>>>>> 2f6719f7
 	case snow.Bootstrapping:
 		targetGear = h.bootstrapper
 	case snow.NormalOp:
@@ -246,17 +234,6 @@
 	case message.Timeout:
 		err = targetGear.Timeout()
 
-<<<<<<< HEAD
-	case message.Connected:
-		nodeID := msg.NodeID()
-		err = targetGear.Connected(nodeID)
-
-	case message.Disconnected:
-		nodeID := msg.NodeID()
-		err = targetGear.Disconnected(nodeID)
-
-=======
->>>>>>> 2f6719f7
 	default:
 		err = h.handleConsensusMsg(msg)
 	}
@@ -293,11 +270,8 @@
 func (h *Handler) handleConsensusMsg(msg message.InboundMessage) error {
 	var targetGear common.Engine
 	switch h.ctx.GetState() {
-<<<<<<< HEAD
 	case snow.FastSyncing:
 		targetGear = h.fastSyncer
-=======
->>>>>>> 2f6719f7
 	case snow.Bootstrapping:
 		targetGear = h.bootstrapper
 	case snow.NormalOp:
@@ -456,12 +430,6 @@
 			return h.engine.QueryFailed(nodeID, reqID)
 		}
 		return targetGear.Chits(nodeID, reqID, votes)
-<<<<<<< HEAD
-
-	case message.QueryFailed:
-		reqID := msg.Get(message.RequestID).(uint32)
-		return targetGear.QueryFailed(nodeID, reqID)
-=======
 
 	case message.QueryFailed:
 		reqID := msg.Get(message.RequestID).(uint32)
@@ -473,7 +441,6 @@
 
 	case message.Disconnected:
 		return targetGear.Disconnected(nodeID)
->>>>>>> 2f6719f7
 
 	case message.AppRequest:
 		reqID := msg.Get(message.RequestID).(uint32)
