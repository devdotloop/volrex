--- conflicted
+++ resolved
@@ -24,9 +24,6 @@
 	return &Client{client: client}
 }
 
-<<<<<<< HEAD
-func (c *Client) SendAppRequest(nodeIDs set.Set[ids.NodeID], requestID uint32, request []byte) error {
-=======
 func (c *Client) SendCrossChainAppRequest(chainID ids.ID, requestID uint32, appRequestBytes []byte) error {
 	_, err := c.client.SendCrossChainAppRequest(
 		context.Background(),
@@ -51,8 +48,7 @@
 	return err
 }
 
-func (c *Client) SendAppRequest(nodeIDs ids.NodeIDSet, requestID uint32, request []byte) error {
->>>>>>> faf29db5
+func (c *Client) SendAppRequest(nodeIDs set.Set[ids.NodeID], requestID uint32, request []byte) error {
 	nodeIDsBytes := make([][]byte, nodeIDs.Len())
 	i := 0
 	for nodeID := range nodeIDs {
