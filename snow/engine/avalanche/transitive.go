// (c) 2019-2020, Ava Labs, Inc. All rights reserved.
// See the file LICENSE for licensing terms.

package avalanche

import (
<<<<<<< HEAD
	"fmt"
=======
	"sync/atomic"
>>>>>>> 16264afe
	"time"

	"github.com/ava-labs/gecko/ids"
	"github.com/ava-labs/gecko/network"
	"github.com/ava-labs/gecko/snow"
	"github.com/ava-labs/gecko/snow/choices"
	"github.com/ava-labs/gecko/snow/consensus/avalanche"
	"github.com/ava-labs/gecko/snow/consensus/avalanche/poll"
	"github.com/ava-labs/gecko/snow/consensus/snowstorm"
	"github.com/ava-labs/gecko/snow/engine/avalanche/bootstrap"
	"github.com/ava-labs/gecko/snow/engine/avalanche/vertex"
	"github.com/ava-labs/gecko/snow/engine/common"
	"github.com/ava-labs/gecko/snow/events"
	"github.com/ava-labs/gecko/utils/formatting"
	"github.com/ava-labs/gecko/utils/random"
	"github.com/ava-labs/gecko/utils/wrappers"
)

const (
	// TODO define this constant in one place rather than here and in snowman
	// Max containers size in a MultiPut message
	maxContainersLen = int(4 * network.DefaultMaxMessageSize / 5)
)

// Transitive implements the Engine interface by attempting to fetch all
// transitive dependencies.
type Transitive struct {
	bootstrap.Bootstrapper
	metrics

	params    avalanche.Parameters
	consensus avalanche.Consensus

	polls poll.Set // track people I have asked for their preference

	// vtxReqs prevents asking validators for the same vertex
	vtxReqs common.Requests

	// missingTxs tracks transaction that are missing
	missingTxs, pending ids.Set

	// vtxBlocked tracks operations that are blocked on vertices
	// txBlocked tracks operations that are blocked on transactions
	vtxBlocked, txBlocked events.Blocker

	bootstrapped       bool
	atomicBootstrapped *uint32

	errs wrappers.Errs
}

// Initialize implements the Engine interface
func (t *Transitive) Initialize(config Config) error {
	config.Context.Log.Info("Initializing consensus engine")

	t.params = config.Params
	t.consensus = config.Consensus

<<<<<<< HEAD
	if err := t.metrics.Initialize(config.Params.Namespace, config.Params.Metrics); err != nil {
		return err
	}
=======
	t.onFinished = t.finishBootstrapping
	t.atomicBootstrapped = new(uint32)
>>>>>>> 16264afe

	factory := poll.NewEarlyTermNoTraversalFactory(int(config.Params.Alpha))
	t.polls = poll.NewSet(factory,
		config.Context.Log,
		config.Params.Namespace,
		config.Params.Metrics,
	)

	return t.Bootstrapper.Initialize(
		config.Config,
		t.finishBootstrapping,
		fmt.Sprintf("%s_bs", config.Params.Namespace),
		config.Params.Metrics,
	)
}

func (t *Transitive) finishBootstrapping() error {
	// Load the vertices that were last saved as the accepted frontier
	frontier := []avalanche.Vertex(nil)
	for _, vtxID := range t.Manager.Edge() {
		if vtx, err := t.Manager.GetVertex(vtxID); err == nil {
			frontier = append(frontier, vtx)
		} else {
			t.Config.Context.Log.Error("vertex %s failed to be loaded from the frontier with %s", vtxID, err)
		}
	}
	t.consensus.Initialize(t.Config.Context, t.params, frontier)
	t.bootstrapped = true
	atomic.StoreUint32(t.atomicBootstrapped, 1)

	t.Config.Context.Log.Info("bootstrapping finished with %d vertices in the accepted frontier", len(frontier))
	return nil
}

// Gossip implements the Engine interface
func (t *Transitive) Gossip() error {
	edge := t.Manager.Edge()
	if len(edge) == 0 {
		t.Config.Context.Log.Verbo("dropping gossip request as no vertices have been accepted")
		return nil
	}

	sampler := random.Uniform{N: len(edge)}
	vtxID := edge[sampler.Sample()]
	vtx, err := t.Manager.GetVertex(vtxID)
	if err != nil {
		t.Config.Context.Log.Warn("dropping gossip request as %s couldn't be loaded due to: %s", vtxID, err)
		return nil
	}

	t.Config.Context.Log.Verbo("gossiping %s as accepted to the network", vtxID)
	t.Sender.Gossip(vtxID, vtx.Bytes())
	return nil
}

// Shutdown implements the Engine interface
func (t *Transitive) Shutdown() error {
	t.Config.Context.Log.Info("shutting down consensus engine")
	return t.VM.Shutdown()
}

// Context implements the Engine interface
func (t *Transitive) Context() *snow.Context { return t.Config.Context }

// Get implements the Engine interface
func (t *Transitive) Get(vdr ids.ShortID, requestID uint32, vtxID ids.ID) error {
	// If this engine has access to the requested vertex, provide it
	if vtx, err := t.Manager.GetVertex(vtxID); err == nil {
		t.Sender.Put(vdr, requestID, vtxID, vtx.Bytes())
	}
	return nil
}

// GetAncestors implements the Engine interface
func (t *Transitive) GetAncestors(vdr ids.ShortID, requestID uint32, vtxID ids.ID) error {
	startTime := time.Now()
	t.Config.Context.Log.Verbo("GetAncestors(%s, %d, %s) called", vdr, requestID, vtxID)
	vertex, err := t.Manager.GetVertex(vtxID)
	if err != nil || vertex.Status() == choices.Unknown {
		t.Config.Context.Log.Verbo("dropping getAncestors")
		return nil // Don't have the requested vertex. Drop message.
	}

	queue := make([]avalanche.Vertex, 1, common.MaxContainersPerMultiPut) // for BFS
	queue[0] = vertex
	ancestorsBytesLen := 0                                               // length, in bytes, of vertex and its ancestors
	ancestorsBytes := make([][]byte, 0, common.MaxContainersPerMultiPut) // vertex and its ancestors in BFS order
	visited := ids.Set{}                                                 // IDs of vertices that have been in queue before
	visited.Add(vertex.ID())

	for len(ancestorsBytes) < common.MaxContainersPerMultiPut && len(queue) > 0 && time.Since(startTime) < common.MaxTimeFetchingAncestors {
		var vtx avalanche.Vertex
		vtx, queue = queue[0], queue[1:] // pop
		vtxBytes := vtx.Bytes()
		// Ensure response size isn't too large. Include wrappers.IntLen because the size of the message
		// is included with each container, and the size is repr. by an int.
		if newLen := wrappers.IntLen + ancestorsBytesLen + len(vtxBytes); newLen < maxContainersLen {
			ancestorsBytes = append(ancestorsBytes, vtxBytes)
			ancestorsBytesLen = newLen
		} else { // reached maximum response size
			break
		}
		for _, parent := range vtx.Parents() {
			if parent.Status() == choices.Unknown { // Don't have this vertex;ignore
				continue
			}
			if parentID := parent.ID(); !visited.Contains(parentID) { // If already visited, ignore
				queue = append(queue, parent)
				visited.Add(parentID)
			}
		}
	}

	t.Sender.MultiPut(vdr, requestID, ancestorsBytes)
	return nil
}

// Put implements the Engine interface
func (t *Transitive) Put(vdr ids.ShortID, requestID uint32, vtxID ids.ID, vtxBytes []byte) error {
	t.Config.Context.Log.Verbo("Put(%s, %d, %s) called", vdr, requestID, vtxID)

	if !t.bootstrapped { // Bootstrapping unfinished --> didn't call Get --> this message is invalid
		if requestID == network.GossipMsgRequestID {
			t.Config.Context.Log.Verbo("dropping gossip Put(%s, %d, %s) due to bootstrapping", vdr, requestID, vtxID)
		} else {
			t.Config.Context.Log.Debug("dropping Put(%s, %d, %s) due to bootstrapping", vdr, requestID, vtxID)
		}
		return nil
	}

	vtx, err := t.Manager.ParseVertex(vtxBytes)
	if err != nil {
		t.Config.Context.Log.Debug("failed to parse vertex %s due to: %s", vtxID, err)
		t.Config.Context.Log.Verbo("vertex:\n%s", formatting.DumpBytes{Bytes: vtxBytes})
		return t.GetFailed(vdr, requestID)
	}
	_, err = t.insertFrom(vdr, vtx)
	return err
}

// GetFailed implements the Engine interface
func (t *Transitive) GetFailed(vdr ids.ShortID, requestID uint32) error {
	if !t.bootstrapped { // Bootstrapping unfinished --> didn't call Get --> this message is invalid
		t.Config.Context.Log.Debug("dropping GetFailed(%s, %d) due to bootstrapping", vdr, requestID)
		return nil
	}

	vtxID, ok := t.vtxReqs.Remove(vdr, requestID)
	if !ok {
		t.Config.Context.Log.Debug("GetFailed(%s, %d) called without having sent corresponding Get", vdr, requestID)
		return nil
	}

	t.vtxBlocked.Abandon(vtxID)

	if t.vtxReqs.Len() == 0 {
		for _, txID := range t.missingTxs.List() {
			t.txBlocked.Abandon(txID)
		}
		t.missingTxs.Clear()
	}

	// Track performance statistics
	t.numVtxRequests.Set(float64(t.vtxReqs.Len()))
	t.numMissingTxs.Set(float64(t.missingTxs.Len()))
	return t.errs.Err
}

// PullQuery implements the Engine interface
func (t *Transitive) PullQuery(vdr ids.ShortID, requestID uint32, vtxID ids.ID) error {
	if !t.bootstrapped {
		t.Config.Context.Log.Debug("dropping PullQuery(%s, %d, %s) due to bootstrapping", vdr, requestID, vtxID)
		return nil
	}

	c := &convincer{
		consensus: t.consensus,
		sender:    t.Config.Sender,
		vdr:       vdr,
		requestID: requestID,
		errs:      &t.errs,
	}

	added, err := t.reinsertFrom(vdr, vtxID)
	if err != nil {
		return err
	}

	if !added {
		c.deps.Add(vtxID)
	}

	t.vtxBlocked.Register(c)
	return t.errs.Err
}

// PushQuery implements the Engine interface
func (t *Transitive) PushQuery(vdr ids.ShortID, requestID uint32, vtxID ids.ID, vtxBytes []byte) error {
	if !t.bootstrapped {
		t.Config.Context.Log.Debug("dropping PushQuery(%s, %d, %s) due to bootstrapping", vdr, requestID, vtxID)
		return nil
	}

	vtx, err := t.Manager.ParseVertex(vtxBytes)
	if err != nil {
		t.Config.Context.Log.Debug("failed to parse vertex %s due to: %s", vtxID, err)
		t.Config.Context.Log.Verbo("vertex:\n%s", formatting.DumpBytes{Bytes: vtxBytes})
		return nil
	}

	if _, err := t.insertFrom(vdr, vtx); err != nil {
		return err
	}

	return t.PullQuery(vdr, requestID, vtx.ID())
}

// Chits implements the Engine interface
func (t *Transitive) Chits(vdr ids.ShortID, requestID uint32, votes ids.Set) error {
	if !t.bootstrapped {
		t.Config.Context.Log.Debug("dropping Chits(%s, %d) due to bootstrapping", vdr, requestID)
		return nil
	}

	v := &voter{
		t:         t,
		vdr:       vdr,
		requestID: requestID,
		response:  votes,
	}
	voteList := votes.List()
	for _, vote := range voteList {
		if added, err := t.reinsertFrom(vdr, vote); err != nil {
			return err
		} else if !added {
			v.deps.Add(vote)
		}
	}

	t.vtxBlocked.Register(v)
	return t.errs.Err
}

// QueryFailed implements the Engine interface
func (t *Transitive) QueryFailed(vdr ids.ShortID, requestID uint32) error {
	return t.Chits(vdr, requestID, ids.Set{})
}

// Notify implements the Engine interface
func (t *Transitive) Notify(msg common.Message) error {
	if !t.bootstrapped {
		t.Config.Context.Log.Debug("dropping Notify due to bootstrapping")
		return nil
	}

	switch msg {
	case common.PendingTxs:
		txs := t.VM.PendingTxs()
		return t.batch(txs, false /*=force*/, false /*=empty*/)
	}
	return nil
}

func (t *Transitive) repoll() error {
	if t.polls.Len() >= t.params.ConcurrentRepolls || t.errs.Errored() {
		return nil
	}

	txs := t.VM.PendingTxs()
	if err := t.batch(txs, false /*=force*/, true /*=empty*/); err != nil {
		return err
	}

	for i := t.polls.Len(); i < t.params.ConcurrentRepolls; i++ {
		if err := t.batch(nil, false /*=force*/, true /*=empty*/); err != nil {
			return err
		}
	}
	return nil
}

func (t *Transitive) reinsertFrom(vdr ids.ShortID, vtxID ids.ID) (bool, error) {
	vtx, err := t.Manager.GetVertex(vtxID)
	if err != nil {
		t.sendRequest(vdr, vtxID)
		return false, nil
	}
	return t.insertFrom(vdr, vtx)
}

func (t *Transitive) insertFrom(vdr ids.ShortID, vtx avalanche.Vertex) (bool, error) {
	issued := true
	vertexHeap := vertex.NewHeap()
	vertexHeap.Push(vtx)
	for vertexHeap.Len() > 0 {
		vtx := vertexHeap.Pop()

		if t.consensus.VertexIssued(vtx) {
			continue
		}
		if t.pending.Contains(vtx.ID()) {
			issued = false
			continue
		}

		for _, parent := range vtx.Parents() {
			if !parent.Status().Fetched() {
				t.sendRequest(vdr, parent.ID())
				issued = false
			} else {
				vertexHeap.Push(parent)
			}
		}

		if err := t.insert(vtx); err != nil {
			return false, err
		}
	}
	return issued, nil
}

func (t *Transitive) insert(vtx avalanche.Vertex) error {
	vtxID := vtx.ID()

	t.pending.Add(vtxID)
	t.vtxReqs.RemoveAny(vtxID)

	i := &issuer{
		t:   t,
		vtx: vtx,
	}

	for _, parent := range vtx.Parents() {
		if !t.consensus.VertexIssued(parent) {
			i.vtxDeps.Add(parent.ID())
		}
	}

	txs := vtx.Txs()

	txIDs := ids.Set{}
	for _, tx := range txs {
		txIDs.Add(tx.ID())
	}

	for _, tx := range txs {
		for _, dep := range tx.Dependencies() {
			depID := dep.ID()
			if !txIDs.Contains(depID) && !t.consensus.TxIssued(dep) {
				t.missingTxs.Add(depID)
				i.txDeps.Add(depID)
			}
		}
	}

	t.Config.Context.Log.Verbo("vertex %s is blocking on %d vertices and %d transactions", vtxID, i.vtxDeps.Len(), i.txDeps.Len())

	t.vtxBlocked.Register(&vtxIssuer{i: i})
	t.txBlocked.Register(&txIssuer{i: i})

	if t.vtxReqs.Len() == 0 {
		for _, txID := range t.missingTxs.List() {
			t.txBlocked.Abandon(txID)
		}
		t.missingTxs.Clear()
	}

	// Track performance statistics
	t.numVtxRequests.Set(float64(t.vtxReqs.Len()))
	t.numMissingTxs.Set(float64(t.missingTxs.Len()))
	t.numPendingVts.Set(float64(t.pending.Len()))
	return t.errs.Err
}

func (t *Transitive) batch(txs []snowstorm.Tx, force, empty bool) error {
	batch := make([]snowstorm.Tx, 0, t.params.BatchSize)
	issuedTxs := ids.Set{}
	consumed := ids.Set{}
	issued := false
	orphans := t.consensus.Orphans()
	for _, tx := range txs {
		inputs := tx.InputIDs()
		overlaps := consumed.Overlaps(inputs)
		if len(batch) >= t.params.BatchSize || (force && overlaps) {
			t.issueBatch(batch)
			batch = make([]snowstorm.Tx, 0, t.params.BatchSize)
			consumed.Clear()
			issued = true
			overlaps = false
		}

		if txID := tx.ID(); !overlaps && // should never allow conflicting txs in the same vertex
			!issuedTxs.Contains(txID) && // shouldn't issue duplicated transactions to the same vertex
			(force || t.consensus.IsVirtuous(tx)) && // force allows for a conflict to be issued
			(!t.consensus.TxIssued(tx) || orphans.Contains(txID)) { // should only reissued orphaned txs
			batch = append(batch, tx)
			issuedTxs.Add(txID)
			consumed.Union(inputs)
		}
	}

	if len(batch) > 0 {
		return t.issueBatch(batch)
	} else if empty && !issued {
		t.issueRepoll()
	}
	return nil
}

func (t *Transitive) issueRepoll() {
	preferredIDs := t.consensus.Preferences().List()
	numPreferredIDs := len(preferredIDs)
	if numPreferredIDs == 0 {
		t.Config.Context.Log.Error("re-query attempt was dropped due to no pending vertices")
		return
	}

	sampler := random.Uniform{N: len(preferredIDs)}
	vtxID := preferredIDs[sampler.Sample()]

	p := t.consensus.Parameters()
	vdrs := t.Validators.Sample(p.K) // Validators to sample

	vdrSet := ids.ShortSet{} // Validators to sample repr. as a set
	for _, vdr := range vdrs {
		vdrSet.Add(vdr.ID())
	}

	vdrCopy := ids.ShortSet{}
	vdrCopy.Union((vdrSet))

	t.RequestID++
	if numVdrs := len(vdrs); numVdrs == p.K && t.polls.Add(t.RequestID, vdrCopy) {
		t.Config.Sender.PullQuery(vdrSet, t.RequestID, vtxID)
	} else if numVdrs < p.K {
		t.Config.Context.Log.Error("re-query for %s was dropped due to an insufficient number of validators", vtxID)
	}
}

func (t *Transitive) issueBatch(txs []snowstorm.Tx) error {
	t.Config.Context.Log.Verbo("batching %d transactions into a new vertex", len(txs))

	virtuousIDs := t.consensus.Virtuous().List()
	sampler := random.Uniform{N: len(virtuousIDs)}
	parentIDs := ids.Set{}
	for i := 0; i < t.params.Parents && sampler.CanSample(); i++ {
		parentIDs.Add(virtuousIDs[sampler.Sample()])
	}

	vtx, err := t.Manager.BuildVertex(parentIDs, txs)
	if err != nil {
		t.Config.Context.Log.Warn("error building new vertex with %d parents and %d transactions", len(parentIDs), len(txs))
		return nil
	}
	return t.insert(vtx)
}

func (t *Transitive) sendRequest(vdr ids.ShortID, vtxID ids.ID) {
	if t.vtxReqs.Contains(vtxID) {
		t.Config.Context.Log.Debug("not requesting a vertex because we have recently sent a request")
		return
	}

	t.RequestID++

	t.vtxReqs.Add(vdr, t.RequestID, vtxID)
	t.Config.Sender.Get(vdr, t.RequestID, vtxID)

	t.numVtxRequests.Set(float64(t.vtxReqs.Len())) // Tracks performance statistics
}

// IsBootstrapped returns true iff this chain is done bootstrapping
func (t *Transitive) IsBootstrapped() bool {
	return atomic.LoadUint32(t.atomicBootstrapped) > 0
}<|MERGE_RESOLUTION|>--- conflicted
+++ resolved
@@ -4,11 +4,7 @@
 package avalanche
 
 import (
-<<<<<<< HEAD
 	"fmt"
-=======
-	"sync/atomic"
->>>>>>> 16264afe
 	"time"
 
 	"github.com/ava-labs/gecko/ids"
@@ -54,9 +50,6 @@
 	// txBlocked tracks operations that are blocked on transactions
 	vtxBlocked, txBlocked events.Blocker
 
-	bootstrapped       bool
-	atomicBootstrapped *uint32
-
 	errs wrappers.Errs
 }
 
@@ -66,15 +59,6 @@
 
 	t.params = config.Params
 	t.consensus = config.Consensus
-
-<<<<<<< HEAD
-	if err := t.metrics.Initialize(config.Params.Namespace, config.Params.Metrics); err != nil {
-		return err
-	}
-=======
-	t.onFinished = t.finishBootstrapping
-	t.atomicBootstrapped = new(uint32)
->>>>>>> 16264afe
 
 	factory := poll.NewEarlyTermNoTraversalFactory(int(config.Params.Alpha))
 	t.polls = poll.NewSet(factory,
@@ -82,6 +66,10 @@
 		config.Params.Namespace,
 		config.Params.Metrics,
 	)
+
+	if err := t.metrics.Initialize(config.Params.Namespace, config.Params.Metrics); err != nil {
+		return err
+	}
 
 	return t.Bootstrapper.Initialize(
 		config.Config,
@@ -102,8 +90,6 @@
 		}
 	}
 	t.consensus.Initialize(t.Config.Context, t.params, frontier)
-	t.bootstrapped = true
-	atomic.StoreUint32(t.atomicBootstrapped, 1)
 
 	t.Config.Context.Log.Info("bootstrapping finished with %d vertices in the accepted frontier", len(frontier))
 	return nil
@@ -196,7 +182,7 @@
 func (t *Transitive) Put(vdr ids.ShortID, requestID uint32, vtxID ids.ID, vtxBytes []byte) error {
 	t.Config.Context.Log.Verbo("Put(%s, %d, %s) called", vdr, requestID, vtxID)
 
-	if !t.bootstrapped { // Bootstrapping unfinished --> didn't call Get --> this message is invalid
+	if !t.Finished { // Bootstrapping unfinished --> didn't call Get --> this message is invalid
 		if requestID == network.GossipMsgRequestID {
 			t.Config.Context.Log.Verbo("dropping gossip Put(%s, %d, %s) due to bootstrapping", vdr, requestID, vtxID)
 		} else {
@@ -217,7 +203,7 @@
 
 // GetFailed implements the Engine interface
 func (t *Transitive) GetFailed(vdr ids.ShortID, requestID uint32) error {
-	if !t.bootstrapped { // Bootstrapping unfinished --> didn't call Get --> this message is invalid
+	if !t.Finished { // Bootstrapping unfinished --> didn't call Get --> this message is invalid
 		t.Config.Context.Log.Debug("dropping GetFailed(%s, %d) due to bootstrapping", vdr, requestID)
 		return nil
 	}
@@ -245,7 +231,7 @@
 
 // PullQuery implements the Engine interface
 func (t *Transitive) PullQuery(vdr ids.ShortID, requestID uint32, vtxID ids.ID) error {
-	if !t.bootstrapped {
+	if !t.Finished {
 		t.Config.Context.Log.Debug("dropping PullQuery(%s, %d, %s) due to bootstrapping", vdr, requestID, vtxID)
 		return nil
 	}
@@ -273,7 +259,7 @@
 
 // PushQuery implements the Engine interface
 func (t *Transitive) PushQuery(vdr ids.ShortID, requestID uint32, vtxID ids.ID, vtxBytes []byte) error {
-	if !t.bootstrapped {
+	if !t.Finished {
 		t.Config.Context.Log.Debug("dropping PushQuery(%s, %d, %s) due to bootstrapping", vdr, requestID, vtxID)
 		return nil
 	}
@@ -294,7 +280,7 @@
 
 // Chits implements the Engine interface
 func (t *Transitive) Chits(vdr ids.ShortID, requestID uint32, votes ids.Set) error {
-	if !t.bootstrapped {
+	if !t.Finished {
 		t.Config.Context.Log.Debug("dropping Chits(%s, %d) due to bootstrapping", vdr, requestID)
 		return nil
 	}
@@ -325,7 +311,7 @@
 
 // Notify implements the Engine interface
 func (t *Transitive) Notify(msg common.Message) error {
-	if !t.bootstrapped {
+	if !t.Finished {
 		t.Config.Context.Log.Debug("dropping Notify due to bootstrapping")
 		return nil
 	}
@@ -544,9 +530,4 @@
 	t.Config.Sender.Get(vdr, t.RequestID, vtxID)
 
 	t.numVtxRequests.Set(float64(t.vtxReqs.Len())) // Tracks performance statistics
-}
-
-// IsBootstrapped returns true iff this chain is done bootstrapping
-func (t *Transitive) IsBootstrapped() bool {
-	return atomic.LoadUint32(t.atomicBootstrapped) > 0
 }