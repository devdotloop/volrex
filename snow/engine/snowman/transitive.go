// Copyright (C) 2019-2024, Ava Labs, Inc. All rights reserved.
// See the file LICENSE for licensing terms.

package snowman

import (
	"context"
	"fmt"

	"github.com/prometheus/client_golang/prometheus"

	"go.uber.org/zap"

	"github.com/ava-labs/avalanchego/cache"
	"github.com/ava-labs/avalanchego/cache/metercacher"
	"github.com/ava-labs/avalanchego/ids"
	"github.com/ava-labs/avalanchego/proto/pb/p2p"
	"github.com/ava-labs/avalanchego/snow"
	"github.com/ava-labs/avalanchego/snow/choices"
	"github.com/ava-labs/avalanchego/snow/consensus/snowman"
	"github.com/ava-labs/avalanchego/snow/consensus/snowman/poll"
	"github.com/ava-labs/avalanchego/snow/engine/common"
	"github.com/ava-labs/avalanchego/snow/engine/common/tracker"
	"github.com/ava-labs/avalanchego/snow/engine/snowman/ancestor"
	"github.com/ava-labs/avalanchego/snow/event"
	"github.com/ava-labs/avalanchego/snow/validators"
	"github.com/ava-labs/avalanchego/utils/bag"
	"github.com/ava-labs/avalanchego/utils/bimap"
	"github.com/ava-labs/avalanchego/utils/constants"
	"github.com/ava-labs/avalanchego/utils/logging"
	"github.com/ava-labs/avalanchego/utils/math"
	"github.com/ava-labs/avalanchego/utils/set"
	"github.com/ava-labs/avalanchego/utils/units"
	"github.com/ava-labs/avalanchego/utils/wrappers"
)

const (
	nonVerifiedCacheSize = 64 * units.MiB

	// putGossipPeriod specifies the number of times Gossip will be called per
	// Put gossip. This is done to avoid splitting Gossip into multiple
	// functions and to allow more frequent pull gossip than push gossip.
	putGossipPeriod = 10
)

var _ Engine = (*Transitive)(nil)

func New(config Config) (Engine, error) {
	return newTransitive(config)
}

func cachedBlockSize(_ ids.ID, blk snowman.Block) int {
	return ids.IDLen + len(blk.Bytes()) + constants.PointerOverhead
}

// Transitive implements the Engine interface by attempting to fetch all
// Transitive dependencies.
type Transitive struct {
	Config
	metrics

	// list of NoOpsHandler for messages dropped by engine
	common.StateSummaryFrontierHandler
	common.AcceptedStateSummaryHandler
	common.AcceptedFrontierHandler
	common.AcceptedHandler
	common.AncestorsHandler
	common.AppHandler
	validators.Connector

	requestID uint32

	gossipCounter int

	// track outstanding preference requests
	polls poll.Set

	// blocks that have we have sent get requests for but haven't yet received
	blkReqs            *bimap.BiMap[common.Request, ids.ID]
	blkReqSourceMetric map[common.Request]prometheus.Counter

	// blocks that are queued to be issued to consensus once missing dependencies are fetched
	// Block ID --> Block
	pending map[ids.ID]snowman.Block

	// Block ID --> Parent ID
	nonVerifieds ancestor.Tree

	// Block ID --> Block.
	// A block is put into this cache if it was not able to be issued. A block
	// fails to be issued if verification on the block or one of its ancestors
	// occurs.
	nonVerifiedCache cache.Cacher[ids.ID, snowman.Block]

	// acceptedFrontiers of the other validators of this chain
	acceptedFrontiers tracker.Accepted

	// operations that are blocked on a block being issued. This could be
	// issuing another block, responding to a query, or applying votes to consensus
	blocked event.Blocker

	// number of times build block needs to be called once the number of
	// processing blocks has gone below the optimal number.
	pendingBuildBlocks int

	// errs tracks if an error has occurred in a callback
	errs wrappers.Errs
}

func newTransitive(config Config) (*Transitive, error) {
	config.Ctx.Log.Info("initializing consensus engine")

	nonVerifiedCache, err := metercacher.New[ids.ID, snowman.Block](
		"non_verified_cache",
		config.Ctx.Registerer,
		cache.NewSizedLRU[ids.ID, snowman.Block](
			nonVerifiedCacheSize,
			cachedBlockSize,
		),
	)
	if err != nil {
		return nil, err
	}

	acceptedFrontiers := tracker.NewAccepted()
	config.Validators.RegisterCallbackListener(config.Ctx.SubnetID, acceptedFrontiers)

	factory := poll.NewEarlyTermNoTraversalFactory(
		config.Params.AlphaPreference,
		config.Params.AlphaConfidence,
	)
	polls, err := poll.NewSet(
		factory,
		config.Ctx.Log,
		"",
		config.Ctx.Registerer,
	)
	if err != nil {
		return nil, err
	}

	t := &Transitive{
		Config:                      config,
		StateSummaryFrontierHandler: common.NewNoOpStateSummaryFrontierHandler(config.Ctx.Log),
		AcceptedStateSummaryHandler: common.NewNoOpAcceptedStateSummaryHandler(config.Ctx.Log),
		AcceptedFrontierHandler:     common.NewNoOpAcceptedFrontierHandler(config.Ctx.Log),
		AcceptedHandler:             common.NewNoOpAcceptedHandler(config.Ctx.Log),
		AncestorsHandler:            common.NewNoOpAncestorsHandler(config.Ctx.Log),
		AppHandler:                  config.VM,
		Connector:                   config.VM,
		pending:                     make(map[ids.ID]snowman.Block),
		nonVerifieds:                ancestor.NewTree(),
		nonVerifiedCache:            nonVerifiedCache,
		acceptedFrontiers:           acceptedFrontiers,
		polls:                       polls,
		blkReqs:                     bimap.New[common.Request, ids.ID](),
		blkReqSourceMetric:          make(map[common.Request]prometheus.Counter),
	}

	return t, t.metrics.Initialize("", config.Ctx.Registerer)
}

func (t *Transitive) Gossip(ctx context.Context) error {
	lastAcceptedID, lastAcceptedHeight := t.Consensus.LastAccepted()
	if numProcessing := t.Consensus.NumProcessing(); numProcessing == 0 {
		t.Ctx.Log.Verbo("sampling from validators",
			zap.Stringer("validators", t.Validators),
		)

		// Uniform sampling is used here to reduce bandwidth requirements of
		// nodes with a large amount of stake weight.
		vdrID, ok := t.ConnectedValidators.SampleValidator()
		if !ok {
			t.Ctx.Log.Warn("skipping block gossip",
				zap.String("reason", "no connected validators"),
			)
			return nil
		}

		nextHeightToAccept, err := math.Add64(lastAcceptedHeight, 1)
		if err != nil {
			t.Ctx.Log.Error("skipping block gossip",
				zap.String("reason", "block height overflow"),
				zap.Stringer("blkID", lastAcceptedID),
				zap.Uint64("lastAcceptedHeight", lastAcceptedHeight),
				zap.Error(err),
			)
			return nil
		}

		t.requestID++
		t.Sender.SendPullQuery(
			ctx,
			set.Of(vdrID),
			t.requestID,
			t.Consensus.Preference(),
			nextHeightToAccept,
		)
	} else {
		t.Ctx.Log.Debug("skipping block gossip",
			zap.String("reason", "blocks currently processing"),
			zap.Int("numProcessing", numProcessing),
		)

		// repoll is called here to unblock the engine if it previously errored
		// when attempting to issue a query. This can happen if a subnet was
		// temporarily misconfigured and there were no validators.
		t.repoll(ctx)
	}

	// TODO: Remove periodic push gossip after v1.11.x is activated
	t.gossipCounter++
	t.gossipCounter %= putGossipPeriod
	if t.gossipCounter > 0 {
		return nil
	}

	lastAccepted, err := t.GetBlock(ctx, lastAcceptedID)
	if err != nil {
		t.Ctx.Log.Warn("dropping gossip request",
			zap.String("reason", "block couldn't be loaded"),
			zap.Stringer("blkID", lastAcceptedID),
			zap.Error(err),
		)
		return nil
	}
	t.Ctx.Log.Verbo("gossiping accepted block to the network",
		zap.Stringer("blkID", lastAcceptedID),
	)
	t.Sender.SendGossip(ctx, lastAccepted.Bytes())
	return nil
}

func (t *Transitive) Put(ctx context.Context, nodeID ids.NodeID, requestID uint32, blkBytes []byte) error {
	blk, err := t.VM.ParseBlock(ctx, blkBytes)
	if err != nil {
		if t.Ctx.Log.Enabled(logging.Verbo) {
			t.Ctx.Log.Verbo("failed to parse block",
				zap.Stringer("nodeID", nodeID),
				zap.Uint32("requestID", requestID),
				zap.Binary("block", blkBytes),
				zap.Error(err),
			)
		} else {
			t.Ctx.Log.Debug("failed to parse block",
				zap.Stringer("nodeID", nodeID),
				zap.Uint32("requestID", requestID),
				zap.Error(err),
			)
		}
		// because GetFailed doesn't utilize the assumption that we actually
		// sent a Get message, we can safely call GetFailed here to potentially
		// abandon the request.
		return t.GetFailed(ctx, nodeID, requestID)
	}

	var (
		req = common.Request{
			NodeID:    nodeID,
			RequestID: requestID,
		}
		issuedMetric prometheus.Counter
	)
	switch expectedBlkID, ok := t.blkReqs.GetValue(req); {
	case ok:
		actualBlkID := blk.ID()
		if actualBlkID != expectedBlkID {
			t.Ctx.Log.Debug("incorrect block returned in Put",
				zap.Stringer("nodeID", nodeID),
				zap.Uint32("requestID", requestID),
				zap.Stringer("blkID", actualBlkID),
				zap.Stringer("expectedBlkID", expectedBlkID),
			)
			// We assume that [blk] is useless because it doesn't match what we
			// expected.
			return t.GetFailed(ctx, nodeID, requestID)
		}

		issuedMetric = t.blkReqSourceMetric[req]
	case requestID == constants.GossipMsgRequestID:
		issuedMetric = t.metrics.issued.WithLabelValues(putGossipSource)
	default:
		// This can happen if this block was provided to this engine while a Get
		// request was outstanding. For example, the block may have been locally
		// built or the node may have received a PushQuery with this block.
		//
		// Note: It is still possible this block will be issued here, because
		// the block may have previously failed verification.
		issuedMetric = t.metrics.issued.WithLabelValues(unknownSource)
	}

	if t.wasIssued(blk) {
		t.metrics.numUselessPutBytes.Add(float64(len(blkBytes)))
	}

	// issue the block into consensus. If the block has already been issued,
	// this will be a noop. If this block has missing dependencies, vdr will
	// receive requests to fill the ancestry. dependencies that have already
	// been fetched, but with missing dependencies themselves won't be requested
	// from the vdr.
	if _, err := t.issueFrom(ctx, nodeID, blk, issuedMetric); err != nil {
		return err
	}
	return t.buildBlocks(ctx)
}

func (t *Transitive) GetFailed(ctx context.Context, nodeID ids.NodeID, requestID uint32) error {
	// We don't assume that this function is called after a failed Get message.
	// Check to see if we have an outstanding request and also get what the
	// request was for if it exists.
	req := common.Request{
		NodeID:    nodeID,
		RequestID: requestID,
	}
	blkID, ok := t.blkReqs.DeleteKey(req)
	if !ok {
		t.Ctx.Log.Debug("unexpected GetFailed",
			zap.Stringer("nodeID", nodeID),
			zap.Uint32("requestID", requestID),
		)
		return nil
	}
	delete(t.blkReqSourceMetric, req)

	// Because the get request was dropped, we no longer expect blkID to be issued.
	t.blocked.Abandon(ctx, blkID)
	t.metrics.numRequests.Set(float64(t.blkReqs.Len()))
	t.metrics.numBlockers.Set(float64(t.blocked.Len()))
	return t.buildBlocks(ctx)
}

func (t *Transitive) PullQuery(ctx context.Context, nodeID ids.NodeID, requestID uint32, blkID ids.ID, requestedHeight uint64) error {
	t.sendChits(ctx, nodeID, requestID, requestedHeight)

	issuedMetric := t.metrics.issued.WithLabelValues(pushGossipSource)

	// Try to issue [blkID] to consensus.
	// If we're missing an ancestor, request it from [vdr]
	if _, err := t.issueFromByID(ctx, nodeID, blkID, issuedMetric); err != nil {
		return err
	}

	return t.buildBlocks(ctx)
}

func (t *Transitive) PushQuery(ctx context.Context, nodeID ids.NodeID, requestID uint32, blkBytes []byte, requestedHeight uint64) error {
	t.sendChits(ctx, nodeID, requestID, requestedHeight)

	blk, err := t.VM.ParseBlock(ctx, blkBytes)
	// If parsing fails, we just drop the request, as we didn't ask for it
	if err != nil {
		if t.Ctx.Log.Enabled(logging.Verbo) {
			t.Ctx.Log.Verbo("failed to parse block",
				zap.Stringer("nodeID", nodeID),
				zap.Uint32("requestID", requestID),
				zap.Binary("block", blkBytes),
				zap.Error(err),
			)
		} else {
			t.Ctx.Log.Debug("failed to parse block",
				zap.Stringer("nodeID", nodeID),
				zap.Uint32("requestID", requestID),
				zap.Error(err),
			)
		}
		return nil
	}

	if t.wasIssued(blk) {
		t.metrics.numUselessPushQueryBytes.Add(float64(len(blkBytes)))
	}

	issuedMetric := t.metrics.issued.WithLabelValues(pushGossipSource)

	// issue the block into consensus. If the block has already been issued,
	// this will be a noop. If this block has missing dependencies, nodeID will
	// receive requests to fill the ancestry. dependencies that have already
	// been fetched, but with missing dependencies themselves won't be requested
	// from the vdr.
	if _, err := t.issueFrom(ctx, nodeID, blk, issuedMetric); err != nil {
		return err
	}

	return t.buildBlocks(ctx)
}

func (t *Transitive) Chits(ctx context.Context, nodeID ids.NodeID, requestID uint32, preferredID ids.ID, preferredIDAtHeight ids.ID, acceptedID ids.ID) error {
	t.acceptedFrontiers.SetLastAccepted(nodeID, acceptedID)

	t.Ctx.Log.Verbo("called Chits for the block",
		zap.Stringer("nodeID", nodeID),
		zap.Uint32("requestID", requestID),
		zap.Stringer("preferredID", preferredID),
		zap.Stringer("preferredIDAtHeight", preferredIDAtHeight),
		zap.Stringer("acceptedID", acceptedID),
	)

	issuedMetric := t.metrics.issued.WithLabelValues(pullGossipSource)

	addedPreferred, err := t.issueFromByID(ctx, nodeID, preferredID, issuedMetric)
	if err != nil {
		return err
	}

	var (
		addedPreferredIDAtHeight = addedPreferred
		// Invariant: The order of [responseOptions] must be [preferredID] then
		// (optionally) [preferredIDAtHeight]. During vote application, the
		// first vote that can be applied will be used. So, the votes should be
		// populated in order of decreasing height.
		responseOptions = []ids.ID{preferredID}
	)
	if preferredID != preferredIDAtHeight {
		addedPreferredIDAtHeight, err = t.issueFromByID(ctx, nodeID, preferredIDAtHeight, issuedMetric)
		if err != nil {
			return err
		}
		responseOptions = append(responseOptions, preferredIDAtHeight)
	}

	// Will record chits once [preferredID] and [preferredIDAtHeight] have been
	// issued into consensus
	v := &voter{
		t:               t,
		vdr:             nodeID,
		requestID:       requestID,
		responseOptions: responseOptions,
	}

	// Wait until [preferredID] and [preferredIDAtHeight] have been issued to
	// consensus before applying this chit.
	if !addedPreferred {
		v.deps.Add(preferredID)
	}
	if !addedPreferredIDAtHeight {
		v.deps.Add(preferredIDAtHeight)
	}

	t.blocked.Register(ctx, v)
	t.metrics.numBlockers.Set(float64(t.blocked.Len()))
	return t.buildBlocks(ctx)
}

func (t *Transitive) QueryFailed(ctx context.Context, nodeID ids.NodeID, requestID uint32) error {
	lastAccepted, ok := t.acceptedFrontiers.LastAccepted(nodeID)
	if ok {
		return t.Chits(ctx, nodeID, requestID, lastAccepted, lastAccepted, lastAccepted)
	}

	t.blocked.Register(
		ctx,
		&voter{
			t:         t,
			vdr:       nodeID,
			requestID: requestID,
		},
	)
	t.metrics.numBlockers.Set(float64(t.blocked.Len()))
	return t.buildBlocks(ctx)
}

func (*Transitive) Timeout(context.Context) error {
	return nil
}

<<<<<<< HEAD
func (t *Transitive) Gossip(ctx context.Context) error {
	t.Ctx.Lock.Lock()
	defer t.Ctx.Lock.Unlock()

	blkID, err := t.VM.LastAccepted(ctx)
	if err != nil {
		return err
	}

	blk, err := t.GetBlock(ctx, blkID)
	if err != nil {
		t.Ctx.Log.Warn("dropping gossip request",
			zap.String("reason", "block couldn't be loaded"),
			zap.Stringer("blkID", blkID),
			zap.Error(err),
		)
		return nil
	}
	t.Ctx.Log.Verbo("gossiping accepted block to the network",
		zap.Stringer("blkID", blkID),
	)
	t.Sender.SendGossip(ctx, blk.Bytes())
	return nil
}

=======
>>>>>>> 14508dde
func (*Transitive) Halt(context.Context) {}

func (t *Transitive) Shutdown(ctx context.Context) error {
	t.Ctx.Log.Info("shutting down consensus engine")

	t.Ctx.Lock.Lock()
	defer t.Ctx.Lock.Unlock()

	return t.VM.Shutdown(ctx)
}

func (t *Transitive) Notify(ctx context.Context, msg common.Message) error {
	switch msg {
	case common.PendingTxs:
		t.Ctx.Lock.Lock()
		defer t.Ctx.Lock.Unlock()

		// the pending txs message means we should attempt to build a block.
		t.pendingBuildBlocks++
		return t.buildBlocks(ctx)
	case common.StateSyncDone:
		t.Ctx.StateSyncing.Set(false)
		return nil
	default:
		t.Ctx.Log.Warn("received an unexpected message from the VM",
			zap.Stringer("messageString", msg),
		)
		return nil
	}
}

func (t *Transitive) Context() *snow.ConsensusContext {
	return t.Ctx
}

func (t *Transitive) Start(ctx context.Context, startReqID uint32) error {
	t.requestID = startReqID
	lastAcceptedID, err := t.VM.LastAccepted(ctx)
	if err != nil {
		return err
	}

	lastAccepted, err := t.GetBlock(ctx, lastAcceptedID)
	if err != nil {
		t.Ctx.Log.Error("failed to get last accepted block",
			zap.Error(err),
		)
		return err
	}

	// initialize consensus to the last accepted blockID
	if err := t.Consensus.Initialize(t.Ctx, t.Params, lastAcceptedID, lastAccepted.Height(), lastAccepted.Timestamp()); err != nil {
		return err
	}

	// to maintain the invariant that oracle blocks are issued in the correct
	// preferences, we need to handle the case that we are bootstrapping into an oracle block
	if oracleBlk, ok := lastAccepted.(snowman.OracleBlock); ok {
		options, err := oracleBlk.Options(ctx)
		switch {
		case err == snowman.ErrNotOracle:
			// if there aren't blocks we need to deliver on startup, we need to set
			// the preference to the last accepted block
			if err := t.VM.SetPreference(ctx, lastAcceptedID); err != nil {
				return err
			}
		case err != nil:
			return err
		default:
			issuedMetric := t.metrics.issued.WithLabelValues(builtSource)
			for _, blk := range options {
				// note that deliver will set the VM's preference
				if err := t.deliver(ctx, t.Ctx.NodeID, blk, false, issuedMetric); err != nil {
					return err
				}
			}
		}
	} else if err := t.VM.SetPreference(ctx, lastAcceptedID); err != nil {
		return err
	}

	t.Ctx.Log.Info("consensus starting",
		zap.Stringer("lastAcceptedBlock", lastAcceptedID),
	)
	t.metrics.bootstrapFinished.Set(1)

	t.Ctx.State.Set(snow.EngineState{
		Type:  p2p.EngineType_ENGINE_TYPE_SNOWMAN,
		State: snow.NormalOp,
	})
	if err := t.VM.SetState(ctx, snow.NormalOp); err != nil {
		return fmt.Errorf("failed to notify VM that consensus is starting: %w",
			err)
	}
	return nil
}

func (t *Transitive) HealthCheck(ctx context.Context) (interface{}, error) {
	t.Ctx.Lock.Lock()
	defer t.Ctx.Lock.Unlock()

	t.Ctx.Log.Verbo("running health check",
		zap.Uint32("requestID", t.requestID),
		zap.Int("gossipCounter", t.gossipCounter),
		zap.Stringer("polls", t.polls),
		zap.Reflect("outstandingBlockRequests", t.blkReqs),
		zap.Stringer("blockedJobs", &t.blocked),
		zap.Int("pendingBuildBlocks", t.pendingBuildBlocks),
	)

	consensusIntf, consensusErr := t.Consensus.HealthCheck(ctx)
	vmIntf, vmErr := t.VM.HealthCheck(ctx)
	intf := map[string]interface{}{
		"consensus": consensusIntf,
		"vm":        vmIntf,
	}
	if consensusErr == nil {
		return intf, vmErr
	}
	if vmErr == nil {
		return intf, consensusErr
	}
	return intf, fmt.Errorf("vm: %w ; consensus: %w", vmErr, consensusErr)
}

func (t *Transitive) GetBlock(ctx context.Context, blkID ids.ID) (snowman.Block, error) {
	if blk, ok := t.pending[blkID]; ok {
		return blk, nil
	}
	if blk, ok := t.nonVerifiedCache.Get(blkID); ok {
		return blk, nil
	}

	return t.VM.GetBlock(ctx, blkID)
}

func (t *Transitive) sendChits(ctx context.Context, nodeID ids.NodeID, requestID uint32, requestedHeight uint64) {
	lastAcceptedID, lastAcceptedHeight := t.Consensus.LastAccepted()
	// If we aren't fully verifying blocks, only vote for blocks that are widely
	// preferred by the validator set.
	if t.Ctx.StateSyncing.Get() || t.Config.PartialSync {
		acceptedAtHeight, err := t.VM.GetBlockIDAtHeight(ctx, requestedHeight)
		if err != nil {
			// Because we only return accepted state here, it's fairly likely
			// that the requested height is higher than the last accepted block.
			// That means that this code path is actually quite common.
			t.Ctx.Log.Debug("failed fetching accepted block",
				zap.Stringer("nodeID", nodeID),
				zap.Uint64("requestedHeight", requestedHeight),
				zap.Uint64("lastAcceptedHeight", lastAcceptedHeight),
				zap.Stringer("lastAcceptedID", lastAcceptedID),
				zap.Error(err),
			)
			acceptedAtHeight = lastAcceptedID
		}
		t.Sender.SendChits(ctx, nodeID, requestID, lastAcceptedID, acceptedAtHeight, lastAcceptedID)
		return
	}

	var (
		preference         = t.Consensus.Preference()
		preferenceAtHeight ids.ID
	)
	if requestedHeight < lastAcceptedHeight {
		var err error
		preferenceAtHeight, err = t.VM.GetBlockIDAtHeight(ctx, requestedHeight)
		if err != nil {
			// If this chain is pruning historical blocks, it's expected for a
			// node to be unable to fetch some block IDs. In this case, we fall
			// back to returning the last accepted ID.
			//
			// Because it is possible for a byzantine node to spam requests at
			// old heights on a pruning network, we log this as debug. However,
			// this case is unexpected to be hit by correct peers.
			t.Ctx.Log.Debug("failed fetching accepted block",
				zap.Stringer("nodeID", nodeID),
				zap.Uint64("requestedHeight", requestedHeight),
				zap.Uint64("lastAcceptedHeight", lastAcceptedHeight),
				zap.Stringer("lastAcceptedID", lastAcceptedID),
				zap.Error(err),
			)
			t.numMissingAcceptedBlocks.Inc()

			preferenceAtHeight = lastAcceptedID
		}
	} else {
		var ok bool
		preferenceAtHeight, ok = t.Consensus.PreferenceAtHeight(requestedHeight)
		if !ok {
			t.Ctx.Log.Debug("failed fetching processing block",
				zap.Stringer("nodeID", nodeID),
				zap.Uint64("requestedHeight", requestedHeight),
				zap.Uint64("lastAcceptedHeight", lastAcceptedHeight),
				zap.Stringer("preferredID", preference),
			)
			// If the requested height is higher than our preferred tip, we
			// don't prefer anything at the requested height yet.
			preferenceAtHeight = preference
		}
	}
	t.Sender.SendChits(ctx, nodeID, requestID, preference, preferenceAtHeight, lastAcceptedID)
}

// Build blocks if they have been requested and the number of processing blocks
// is less than optimal.
func (t *Transitive) buildBlocks(ctx context.Context) error {
	if err := t.errs.Err; err != nil {
		return err
	}
	for t.pendingBuildBlocks > 0 && t.Consensus.NumProcessing() < t.Params.OptimalProcessing {
		t.pendingBuildBlocks--

		blk, err := t.VM.BuildBlock(ctx)
		if err != nil {
			t.Ctx.Log.Debug("failed building block",
				zap.Error(err),
			)
			t.numBuildsFailed.Inc()
			return nil
		}
		t.numBuilt.Inc()

		// a newly created block is expected to be processing. If this check
		// fails, there is potentially an error in the VM this engine is running
		if status := blk.Status(); status != choices.Processing {
			t.Ctx.Log.Warn("attempting to issue block with unexpected status",
				zap.Stringer("expectedStatus", choices.Processing),
				zap.Stringer("status", status),
			)
		}

		// The newly created block should be built on top of the preferred block.
		// Otherwise, the new block doesn't have the best chance of being confirmed.
		parentID := blk.Parent()
		if pref := t.Consensus.Preference(); parentID != pref {
			t.Ctx.Log.Warn("built block with unexpected parent",
				zap.Stringer("expectedParentID", pref),
				zap.Stringer("parentID", parentID),
			)
		}

		issuedMetric := t.metrics.issued.WithLabelValues(builtSource)
		added, err := t.issueWithAncestors(ctx, blk, issuedMetric)
		if err != nil {
			return err
		}

		// issuing the block shouldn't have any missing dependencies
		if added {
			t.Ctx.Log.Verbo("successfully issued new block from the VM")
		} else {
			t.Ctx.Log.Warn("built block with unissued ancestors")
		}
	}
	return nil
}

// Issue another poll to the network, asking what it prefers given the block we prefer.
// Helps move consensus along.
func (t *Transitive) repoll(ctx context.Context) {
	// if we are issuing a repoll, we should gossip our current preferences to
	// propagate the most likely branch as quickly as possible
	prefID := t.Consensus.Preference()

	for i := t.polls.Len(); i < t.Params.ConcurrentRepolls; i++ {
		t.sendQuery(ctx, prefID, nil, false)
	}
}

// issueFromByID attempts to issue the branch ending with a block [blkID] into consensus.
// If we do not have [blkID], request it.
// Returns true if the block is processing in consensus or is decided.
func (t *Transitive) issueFromByID(
	ctx context.Context,
	nodeID ids.NodeID,
	blkID ids.ID,
	issuedMetric prometheus.Counter,
) (bool, error) {
	blk, err := t.GetBlock(ctx, blkID)
	if err != nil {
		t.sendRequest(ctx, nodeID, blkID, issuedMetric)
		return false, nil
	}
	return t.issueFrom(ctx, nodeID, blk, issuedMetric)
}

// issueFrom attempts to issue the branch ending with block [blkID] to consensus.
// Returns true if the block is processing in consensus or is decided.
// If a dependency is missing, request it from [vdr].
func (t *Transitive) issueFrom(
	ctx context.Context,
	nodeID ids.NodeID,
	blk snowman.Block,
	issuedMetric prometheus.Counter,
) (bool, error) {
	// issue [blk] and its ancestors to consensus.
	blkID := blk.ID()
	for !t.wasIssued(blk) {
		if err := t.issue(ctx, nodeID, blk, false, issuedMetric); err != nil {
			return false, err
		}

		blkID = blk.Parent()
		var err error
		blk, err = t.GetBlock(ctx, blkID)

		// If we don't have this ancestor, request it from [vdr]
		if err != nil || !blk.Status().Fetched() {
			t.sendRequest(ctx, nodeID, blkID, issuedMetric)
			return false, nil
		}
	}

	// Remove any outstanding requests for this block
	if req, ok := t.blkReqs.DeleteValue(blkID); ok {
		delete(t.blkReqSourceMetric, req)
	}

	issued := t.Consensus.Decided(blk) || t.Consensus.Processing(blkID)
	if issued {
		// A dependency should never be waiting on a decided or processing
		// block. However, if the block was marked as rejected by the VM, the
		// dependencies may still be waiting. Therefore, they should abandoned.
		t.blocked.Abandon(ctx, blkID)
	}

	// Tracks performance statistics
	t.metrics.numRequests.Set(float64(t.blkReqs.Len()))
	t.metrics.numBlockers.Set(float64(t.blocked.Len()))
	return issued, t.errs.Err
}

// issueWithAncestors attempts to issue the branch ending with [blk] to consensus.
// Returns true if the block is processing in consensus or is decided.
// If a dependency is missing and the dependency hasn't been requested, the issuance will be abandoned.
func (t *Transitive) issueWithAncestors(
	ctx context.Context,
	blk snowman.Block,
	issuedMetric prometheus.Counter,
) (bool, error) {
	blkID := blk.ID()
	// issue [blk] and its ancestors into consensus
	status := blk.Status()
	for status.Fetched() && !t.wasIssued(blk) {
		err := t.issue(ctx, t.Ctx.NodeID, blk, true, issuedMetric)
		if err != nil {
			return false, err
		}
		blkID = blk.Parent()
		blk, err = t.GetBlock(ctx, blkID)
		if err != nil {
			status = choices.Unknown
			break
		}
		status = blk.Status()
	}

	// The block was issued into consensus. This is the happy path.
	if status != choices.Unknown && (t.Consensus.Decided(blk) || t.Consensus.Processing(blkID)) {
		return true, nil
	}

	// There's an outstanding request for this block.
	// We can just wait for that request to succeed or fail.
	if t.blkReqs.HasValue(blkID) {
		return false, nil
	}

	// We don't have this block and have no reason to expect that we will get it.
	// Abandon the block to avoid a memory leak.
	t.blocked.Abandon(ctx, blkID)
	t.metrics.numBlockers.Set(float64(t.blocked.Len()))
	return false, t.errs.Err
}

// If the block has been decided, then it is marked as having been issued.
// If the block is processing, then it was issued.
// If the block is queued to be added to consensus, then it was issued.
func (t *Transitive) wasIssued(blk snowman.Block) bool {
	blkID := blk.ID()
	return t.Consensus.Decided(blk) || t.Consensus.Processing(blkID) || t.pendingContains(blkID)
}

// Issue [blk] to consensus once its ancestors have been issued.
// If [push] is true, a push query will be used. Otherwise, a pull query will be
// used.
func (t *Transitive) issue(
	ctx context.Context,
	nodeID ids.NodeID,
	blk snowman.Block,
	push bool,
	issuedMetric prometheus.Counter,
) error {
	blkID := blk.ID()

	// mark that the block is queued to be added to consensus once its ancestors have been
	t.pending[blkID] = blk

	// Remove any outstanding requests for this block
	if req, ok := t.blkReqs.DeleteValue(blkID); ok {
		delete(t.blkReqSourceMetric, req)
	}

	// Will add [blk] to consensus once its ancestors have been
	i := &issuer{
		t:            t,
		nodeID:       nodeID,
		blk:          blk,
		issuedMetric: issuedMetric,
		push:         push,
	}

	// block on the parent if needed
	parentID := blk.Parent()
	if parent, err := t.GetBlock(ctx, parentID); err != nil || !(t.Consensus.Decided(parent) || t.Consensus.Processing(parentID)) {
		t.Ctx.Log.Verbo("block waiting for parent to be issued",
			zap.Stringer("blkID", blkID),
			zap.Stringer("parentID", parentID),
		)
		i.deps.Add(parentID)
	}

	t.blocked.Register(ctx, i)

	// Tracks performance statistics
	t.metrics.numRequests.Set(float64(t.blkReqs.Len()))
	t.metrics.numBlocked.Set(float64(len(t.pending)))
	t.metrics.numBlockers.Set(float64(t.blocked.Len()))
	return t.errs.Err
}

// Request that [vdr] send us block [blkID]
func (t *Transitive) sendRequest(
	ctx context.Context,
	nodeID ids.NodeID,
	blkID ids.ID,
	issuedMetric prometheus.Counter,
) {
	// There is already an outstanding request for this block
	if t.blkReqs.HasValue(blkID) {
		return
	}

	t.requestID++
	req := common.Request{
		NodeID:    nodeID,
		RequestID: t.requestID,
	}
	t.blkReqs.Put(req, blkID)
	t.blkReqSourceMetric[req] = issuedMetric

	t.Ctx.Log.Verbo("sending Get request",
		zap.Stringer("nodeID", nodeID),
		zap.Uint32("requestID", t.requestID),
		zap.Stringer("blkID", blkID),
	)
	t.Sender.SendGet(ctx, nodeID, t.requestID, blkID)

	// Tracks performance statistics
	t.metrics.numRequests.Set(float64(t.blkReqs.Len()))
}

// Send a query for this block. If push is set to true, blkBytes will be used to
// send a PushQuery. Otherwise, blkBytes will be ignored and a PullQuery will be
// sent.
func (t *Transitive) sendQuery(
	ctx context.Context,
	blkID ids.ID,
	blkBytes []byte,
	push bool,
) {
	t.Ctx.Log.Verbo("sampling from validators",
		zap.Stringer("validators", t.Validators),
	)

	vdrIDs, err := t.Validators.Sample(t.Ctx.SubnetID, t.Params.K)
	if err != nil {
		t.Ctx.Log.Warn("dropped query for block",
			zap.String("reason", "insufficient number of validators"),
			zap.Stringer("blkID", blkID),
			zap.Int("size", t.Params.K),
		)
		return
	}

	_, lastAcceptedHeight := t.Consensus.LastAccepted()
	nextHeightToAccept, err := math.Add64(lastAcceptedHeight, 1)
	if err != nil {
		t.Ctx.Log.Error("dropped query for block",
			zap.String("reason", "block height overflow"),
			zap.Stringer("blkID", blkID),
			zap.Uint64("lastAcceptedHeight", lastAcceptedHeight),
			zap.Error(err),
		)
		return
	}

	vdrBag := bag.Of(vdrIDs...)
	t.requestID++
	if !t.polls.Add(t.requestID, vdrBag) {
		t.Ctx.Log.Error("dropped query for block",
			zap.String("reason", "failed to add poll"),
			zap.Stringer("blkID", blkID),
			zap.Uint32("requestID", t.requestID),
		)
		return
	}

	vdrSet := set.Of(vdrIDs...)
	if push {
		t.Sender.SendPushQuery(ctx, vdrSet, t.requestID, blkBytes, nextHeightToAccept)
	} else {
		t.Sender.SendPullQuery(ctx, vdrSet, t.requestID, blkID, nextHeightToAccept)
	}
}

// issue [blk] to consensus
// If [push] is true, a push query will be used. Otherwise, a pull query will be
// used.
func (t *Transitive) deliver(
	ctx context.Context,
	nodeID ids.NodeID,
	blk snowman.Block,
	push bool,
	issuedMetric prometheus.Counter,
) error {
	blkID := blk.ID()
	if t.Consensus.Decided(blk) || t.Consensus.Processing(blkID) {
		return nil
	}

	// we are no longer waiting on adding the block to consensus, so it is no
	// longer pending
	t.removeFromPending(blk)
	parentID := blk.Parent()
	parent, err := t.GetBlock(ctx, parentID)
	// Because the dependency must have been fulfilled by the time this function
	// is called - we don't expect [err] to be non-nil. But it is handled for
	// completness and future proofing.
	if err != nil || !(parent.Status() == choices.Accepted || t.Consensus.Processing(parentID)) {
		// if the parent isn't processing or the last accepted block, then this
		// block is effectively rejected
		t.blocked.Abandon(ctx, blkID)
		t.metrics.numBlocked.Set(float64(len(t.pending))) // Tracks performance statistics
		t.metrics.numBlockers.Set(float64(t.blocked.Len()))
		return t.errs.Err
	}

	// By ensuring that the parent is either processing or accepted, it is
	// guaranteed that the parent was successfully verified. This means that
	// calling Verify on this block is allowed.
	blkAdded, err := t.addUnverifiedBlockToConsensus(ctx, nodeID, blk, issuedMetric)
	if err != nil {
		return err
	}
	if !blkAdded {
		t.blocked.Abandon(ctx, blkID)
		t.metrics.numBlocked.Set(float64(len(t.pending))) // Tracks performance statistics
		t.metrics.numBlockers.Set(float64(t.blocked.Len()))
		return t.errs.Err
	}

	// Add all the oracle blocks if they exist. We call verify on all the blocks
	// and add them to consensus before marking anything as fulfilled to avoid
	// any potential reentrant bugs.
	added := []snowman.Block{}
	dropped := []snowman.Block{}
	if blk, ok := blk.(snowman.OracleBlock); ok {
		options, err := blk.Options(ctx)
		if err != snowman.ErrNotOracle {
			if err != nil {
				return err
			}

			for _, blk := range options {
				blkAdded, err := t.addUnverifiedBlockToConsensus(ctx, nodeID, blk, issuedMetric)
				if err != nil {
					return err
				}
				if blkAdded {
					added = append(added, blk)
				} else {
					dropped = append(dropped, blk)
				}
			}
		}
	}

	if err := t.VM.SetPreference(ctx, t.Consensus.Preference()); err != nil {
		return err
	}

	// If the block is now preferred, query the network for its preferences
	// with this new block.
	if t.Consensus.IsPreferred(blk) {
		t.sendQuery(ctx, blkID, blk.Bytes(), push)
	}

	t.blocked.Fulfill(ctx, blkID)
	for _, blk := range added {
		blkID := blk.ID()
		if t.Consensus.IsPreferred(blk) {
			t.sendQuery(ctx, blkID, blk.Bytes(), push)
		}

		t.removeFromPending(blk)
		t.blocked.Fulfill(ctx, blkID)
		if req, ok := t.blkReqs.DeleteValue(blkID); ok {
			delete(t.blkReqSourceMetric, req)
		}
	}
	for _, blk := range dropped {
		blkID := blk.ID()
		t.removeFromPending(blk)
		t.blocked.Abandon(ctx, blkID)
		if req, ok := t.blkReqs.DeleteValue(blkID); ok {
			delete(t.blkReqSourceMetric, req)
		}
	}

	// If we should issue multiple queries at the same time, we need to repoll
	t.repoll(ctx)

	// Tracks performance statistics
	t.metrics.numRequests.Set(float64(t.blkReqs.Len()))
	t.metrics.numBlocked.Set(float64(len(t.pending)))
	t.metrics.numBlockers.Set(float64(t.blocked.Len()))
	return t.errs.Err
}

// Returns true if the block whose ID is [blkID] is waiting to be issued to consensus
func (t *Transitive) pendingContains(blkID ids.ID) bool {
	_, ok := t.pending[blkID]
	return ok
}

func (t *Transitive) removeFromPending(blk snowman.Block) {
	delete(t.pending, blk.ID())
}

func (t *Transitive) addToNonVerifieds(blk snowman.Block) {
	// don't add this blk if it's decided or processing.
	blkID := blk.ID()
	if t.Consensus.Decided(blk) || t.Consensus.Processing(blkID) {
		return
	}
	parentID := blk.Parent()
	// we might still need this block so we can bubble votes to the parent
	// only add blocks with parent already in the tree or processing.
	// decided parents should not be in this map.
	if t.nonVerifieds.Has(parentID) || t.Consensus.Processing(parentID) {
		t.nonVerifieds.Add(blkID, parentID)
		t.nonVerifiedCache.Put(blkID, blk)
		t.metrics.numNonVerifieds.Set(float64(t.nonVerifieds.Len()))
	}
}

// addUnverifiedBlockToConsensus returns whether the block was added and an
// error if one occurred while adding it to consensus.
func (t *Transitive) addUnverifiedBlockToConsensus(
	ctx context.Context,
	nodeID ids.NodeID,
	blk snowman.Block,
	issuedMetric prometheus.Counter,
) (bool, error) {
	blkID := blk.ID()
	blkHeight := blk.Height()

	// make sure this block is valid
	if err := blk.Verify(ctx); err != nil {
		t.Ctx.Log.Debug("block verification failed",
			zap.Stringer("nodeID", nodeID),
			zap.Stringer("blkID", blkID),
			zap.Uint64("height", blkHeight),
			zap.Error(err),
		)

		// if verify fails, then all descendants are also invalid
		t.addToNonVerifieds(blk)
		return false, nil
	}

	issuedMetric.Inc()
	t.nonVerifieds.Remove(blkID)
	t.nonVerifiedCache.Evict(blkID)
	t.metrics.numNonVerifieds.Set(float64(t.nonVerifieds.Len()))
	t.metrics.issuerStake.Observe(float64(t.Validators.GetWeight(t.Ctx.SubnetID, nodeID)))
	t.Ctx.Log.Verbo("adding block to consensus",
		zap.Stringer("nodeID", nodeID),
		zap.Stringer("blkID", blkID),
		zap.Uint64("height", blkHeight),
	)
	return true, t.Consensus.Add(ctx, &memoryBlock{
		Block:   blk,
		metrics: &t.metrics,
		tree:    t.nonVerifieds,
	})
}<|MERGE_RESOLUTION|>--- conflicted
+++ resolved
@@ -161,6 +161,9 @@
 }
 
 func (t *Transitive) Gossip(ctx context.Context) error {
+	t.Ctx.Lock.Lock()
+	defer t.Ctx.Lock.Unlock()
+
 	lastAcceptedID, lastAcceptedHeight := t.Consensus.LastAccepted()
 	if numProcessing := t.Consensus.NumProcessing(); numProcessing == 0 {
 		t.Ctx.Log.Verbo("sampling from validators",
@@ -463,34 +466,6 @@
 	return nil
 }
 
-<<<<<<< HEAD
-func (t *Transitive) Gossip(ctx context.Context) error {
-	t.Ctx.Lock.Lock()
-	defer t.Ctx.Lock.Unlock()
-
-	blkID, err := t.VM.LastAccepted(ctx)
-	if err != nil {
-		return err
-	}
-
-	blk, err := t.GetBlock(ctx, blkID)
-	if err != nil {
-		t.Ctx.Log.Warn("dropping gossip request",
-			zap.String("reason", "block couldn't be loaded"),
-			zap.Stringer("blkID", blkID),
-			zap.Error(err),
-		)
-		return nil
-	}
-	t.Ctx.Log.Verbo("gossiping accepted block to the network",
-		zap.Stringer("blkID", blkID),
-	)
-	t.Sender.SendGossip(ctx, blk.Bytes())
-	return nil
-}
-
-=======
->>>>>>> 14508dde
 func (*Transitive) Halt(context.Context) {}
 
 func (t *Transitive) Shutdown(ctx context.Context) error {
