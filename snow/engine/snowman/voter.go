// Copyright (C) 2019-2023, Ava Labs, Inc. All rights reserved.
// See the file LICENSE for licensing terms.

package snowman

import (
	"context"

	"go.uber.org/zap"

	"github.com/ava-labs/avalanchego/ids"
	"github.com/ava-labs/avalanchego/utils/bag"
	"github.com/ava-labs/avalanchego/utils/set"
)

// Voter records chits received from [vdr] once its dependencies are met.
type voter struct {
	t               *Transitive
	vdr             ids.NodeID
	requestID       uint32
	responseOptions []ids.ID
	deps            set.Set[ids.ID]
}

func (v *voter) Dependencies() set.Set[ids.ID] {
	return v.deps
}

// Mark that a dependency has been met.
func (v *voter) Fulfill(ctx context.Context, id ids.ID) {
	v.deps.Remove(id)
	v.Update(ctx)
}

// Abandon this attempt to record chits.
func (v *voter) Abandon(ctx context.Context, id ids.ID) {
	v.Fulfill(ctx, id)
}

func (v *voter) Update(ctx context.Context) {
	if v.deps.Len() != 0 || v.t.errs.Errored() {
		return
	}

	var (
		vote       ids.ID
		shouldVote bool
	)
	for _, voteOption := range v.responseOptions {
<<<<<<< HEAD
		// To prevent any potential deadlocks with un-disclosed dependencies,
=======
		// To prevent any potential deadlocks with undisclosed dependencies,
>>>>>>> 80fef0a5
		// votes must be bubbled to the nearest valid block
		vote, shouldVote = v.getProcessingAncestor(ctx, voteOption)
		if shouldVote {
			break
		}
	}

	var results []bag.Bag[ids.ID]
	if shouldVote {
		results = v.t.polls.Vote(v.requestID, v.vdr, vote)
	} else {
		results = v.t.polls.Drop(v.requestID, v.vdr)
	}

	if len(results) == 0 {
		return
	}

	for _, result := range results {
		result := result
		v.t.Ctx.Log.Debug("finishing poll",
			zap.Stringer("result", &result),
		)
		if err := v.t.Consensus.RecordPoll(ctx, result); err != nil {
			v.t.errs.Add(err)
		}
	}

	if v.t.errs.Errored() {
		return
	}

	if err := v.t.VM.SetPreference(ctx, v.t.Consensus.Preference()); err != nil {
		v.t.errs.Add(err)
		return
	}

	if v.t.Consensus.NumProcessing() == 0 {
		v.t.Ctx.Log.Debug("Snowman engine can quiesce")
		return
	}

	v.t.Ctx.Log.Debug("Snowman engine can't quiesce")
	v.t.repoll(ctx)
}

// getProcessingAncestor finds [initialVote]'s most recent ancestor that is
// processing in consensus. If no ancestor could be found, false is returned.
//
// Note: If [initialVote] is processing, then [initialVote] will be returned.
func (v *voter) getProcessingAncestor(ctx context.Context, initialVote ids.ID) (ids.ID, bool) {
	// If [bubbledVote] != [initialVote], it is guaranteed that [bubbledVote] is
	// in processing. Otherwise, we attempt to iterate through any blocks we
	// have at our disposal as a best-effort mechanism to find a valid ancestor.
	bubbledVote := v.t.nonVerifieds.GetAncestor(initialVote)
	for {
		blk, err := v.t.GetBlock(ctx, bubbledVote)
		// If we cannot retrieve the block, drop [vote]
		if err != nil {
			v.t.Ctx.Log.Debug("dropping vote",
				zap.String("reason", "ancestor couldn't be fetched"),
				zap.Stringer("initialVoteID", initialVote),
				zap.Stringer("bubbledVoteID", bubbledVote),
				zap.Error(err),
			)
			return ids.Empty, false
		}

		if v.t.Consensus.Decided(blk) {
			v.t.Ctx.Log.Debug("dropping vote",
				zap.String("reason", "bubbled vote already decided"),
				zap.Stringer("initialVoteID", initialVote),
				zap.Stringer("bubbledVoteID", bubbledVote),
				zap.Stringer("status", blk.Status()),
				zap.Uint64("height", blk.Height()),
			)
			return ids.Empty, false
		}

		if v.t.Consensus.Processing(bubbledVote) {
			v.t.Ctx.Log.Verbo("applying vote",
				zap.Stringer("initialVoteID", initialVote),
				zap.Stringer("bubbledVoteID", bubbledVote),
				zap.Uint64("height", blk.Height()),
			)
			return bubbledVote, true
		}

		bubbledVote = blk.Parent()
	}
}<|MERGE_RESOLUTION|>--- conflicted
+++ resolved
@@ -47,11 +47,7 @@
 		shouldVote bool
 	)
 	for _, voteOption := range v.responseOptions {
-<<<<<<< HEAD
-		// To prevent any potential deadlocks with un-disclosed dependencies,
-=======
 		// To prevent any potential deadlocks with undisclosed dependencies,
->>>>>>> 80fef0a5
 		// votes must be bubbled to the nearest valid block
 		vote, shouldVote = v.getProcessingAncestor(ctx, voteOption)
 		if shouldVote {
