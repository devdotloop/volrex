// Copyright (C) 2019-2024, Ava Labs, Inc. All rights reserved.
// See the file LICENSE for licensing terms.

package sync

import (
	"context"
	"sync"
	"testing"
	"time"

	"github.com/prometheus/client_golang/prometheus"
	"github.com/stretchr/testify/require"
	"google.golang.org/protobuf/proto"

	"github.com/ava-labs/avalanchego/ids"
	"github.com/ava-labs/avalanchego/network/p2p"
	"github.com/ava-labs/avalanchego/snow/engine/common"
	"github.com/ava-labs/avalanchego/trace"
	"github.com/ava-labs/avalanchego/utils/logging"
	"github.com/ava-labs/avalanchego/x/merkledb"

	pb "github.com/ava-labs/avalanchego/proto/pb/sync"
)

var _ p2p.Handler = (*flakyHandler)(nil)

func newDefaultDBConfig() merkledb.Config {
	return merkledb.Config{
		IntermediateWriteBatchSize:  100,
		HistoryLength:               defaultRequestKeyLimit,
		ValueNodeCacheSize:          defaultRequestKeyLimit,
		IntermediateWriteBufferSize: defaultRequestKeyLimit,
		IntermediateNodeCacheSize:   defaultRequestKeyLimit,
		Reg:                         prometheus.NewRegistry(),
		Tracer:                      trace.Noop,
		BranchFactor:                merkledb.BranchFactor16,
	}
}

func newFlakyRangeProofHandler(
	t *testing.T,
	db merkledb.MerkleDB,
	modifyResponse func(response *merkledb.RangeProof),
) p2p.Handler {
	handler := NewGetRangeProofHandler(logging.NoLog{}, db)

	c := counter{m: 2}
	return &p2p.TestHandler{
		AppRequestF: func(ctx context.Context, nodeID ids.NodeID, deadline time.Time, requestBytes []byte) ([]byte, *common.AppError) {
			responseBytes, appErr := handler.AppRequest(ctx, nodeID, deadline, requestBytes)
			if appErr != nil {
				return nil, appErr
			}

			response := &pb.RangeProof{}
			require.NoError(t, proto.Unmarshal(responseBytes, response))

			proof := &merkledb.RangeProof{}
			require.NoError(t, proof.UnmarshalProto(response))

			// Half of requests are modified
			if c.Inc() == 0 {
				modifyResponse(proof)
			}

<<<<<<< HEAD
			// reserialize the response and pass it to the client to complete the handling.
			responseBytes, err := proto.Marshal(response.ToProto())
			require.NoError(err)

			serverResponseChan <- responseBytes

			return nil
		},
	).AnyTimes()

	return client.GetRangeProof(ctx, request, serverDB)
}

func TestGetRangeProof(t *testing.T) {
	now := time.Now().UnixNano()
	t.Logf("seed: %d", now)
	r := rand.New(rand.NewSource(now)) // #nosec G404

	smallTrieKeyCount := defaultRequestKeyLimit
	smallTrieDB, _, err := generateTrieWithMinKeyLen(t, r, smallTrieKeyCount, 1)
	require.NoError(t, err)
	smallTrieRoot, err := smallTrieDB.GetMerkleRoot(context.Background())
	require.NoError(t, err)

	largeTrieKeyCount := 3 * defaultRequestKeyLimit
	largeTrieDB, largeTrieKeys, err := generateTrieWithMinKeyLen(t, r, largeTrieKeyCount, 1)
	require.NoError(t, err)
	largeTrieRoot, err := largeTrieDB.GetMerkleRoot(context.Background())
	require.NoError(t, err)
=======
			responseBytes, err := proto.Marshal(proof.ToProto())
			if err != nil {
				return nil, &common.AppError{Code: 123, Message: err.Error()}
			}
>>>>>>> 5cf58be1

			return responseBytes, nil
		},
	}
}

func newFlakyChangeProofHandler(
	t *testing.T,
	db merkledb.MerkleDB,
	modifyResponse func(response *merkledb.ChangeProof),
) p2p.Handler {
	handler := NewGetChangeProofHandler(logging.NoLog{}, db)

	c := counter{m: 2}
	return &p2p.TestHandler{
		AppRequestF: func(ctx context.Context, nodeID ids.NodeID, deadline time.Time, requestBytes []byte) ([]byte, *common.AppError) {
			var err error
			responseBytes, appErr := handler.AppRequest(ctx, nodeID, deadline, requestBytes)
			if appErr != nil {
				return nil, appErr
			}

			response := &pb.SyncGetChangeProofResponse{}
			require.NoError(t, proto.Unmarshal(responseBytes, response))

			changeProof := response.Response.(*pb.SyncGetChangeProofResponse_ChangeProof)
			proof := &merkledb.ChangeProof{}
			require.NoError(t, proof.UnmarshalProto(changeProof.ChangeProof))

			// Half of requests are modified
			if c.Inc() == 0 {
				modifyResponse(proof)
			}

			responseBytes, err = proto.Marshal(&pb.SyncGetChangeProofResponse{
				Response: &pb.SyncGetChangeProofResponse_ChangeProof{
					ChangeProof: proof.ToProto(),
				},
			})
			if err != nil {
				return nil, &common.AppError{Code: 123, Message: err.Error()}
			}

			return responseBytes, nil
		},
	}
}

type flakyHandler struct {
	p2p.Handler
	c *counter
}

func (f *flakyHandler) AppRequest(ctx context.Context, nodeID ids.NodeID, deadline time.Time, requestBytes []byte) ([]byte, *common.AppError) {
	if f.c.Inc() == 0 {
		return nil, &common.AppError{Code: 123, Message: "flake error"}
	}

	return f.Handler.AppRequest(ctx, nodeID, deadline, requestBytes)
}

type counter struct {
	i    int
	m    int
	lock sync.Mutex
}

func (c *counter) Inc() int {
	c.lock.Lock()
	defer c.lock.Unlock()

	tmp := c.i
	result := tmp % c.m

	c.i++
	return result
}

type waitingHandler struct {
	p2p.NoOpHandler
	handler         p2p.Handler
	updatedRootChan chan struct{}
}

<<<<<<< HEAD
	_, err = client.GetRangeProof(
		context.Background(),
		&pb.SyncGetRangeProofRequest{},
		nil, // database is unused
	)
	require.ErrorIs(err, errAppSendFailed)
=======
func (w *waitingHandler) AppRequest(ctx context.Context, nodeID ids.NodeID, deadline time.Time, requestBytes []byte) ([]byte, *common.AppError) {
	<-w.updatedRootChan
	return w.handler.AppRequest(ctx, nodeID, deadline, requestBytes)
>>>>>>> 5cf58be1
}<|MERGE_RESOLUTION|>--- conflicted
+++ resolved
@@ -64,42 +64,10 @@
 				modifyResponse(proof)
 			}
 
-<<<<<<< HEAD
-			// reserialize the response and pass it to the client to complete the handling.
-			responseBytes, err := proto.Marshal(response.ToProto())
-			require.NoError(err)
-
-			serverResponseChan <- responseBytes
-
-			return nil
-		},
-	).AnyTimes()
-
-	return client.GetRangeProof(ctx, request, serverDB)
-}
-
-func TestGetRangeProof(t *testing.T) {
-	now := time.Now().UnixNano()
-	t.Logf("seed: %d", now)
-	r := rand.New(rand.NewSource(now)) // #nosec G404
-
-	smallTrieKeyCount := defaultRequestKeyLimit
-	smallTrieDB, _, err := generateTrieWithMinKeyLen(t, r, smallTrieKeyCount, 1)
-	require.NoError(t, err)
-	smallTrieRoot, err := smallTrieDB.GetMerkleRoot(context.Background())
-	require.NoError(t, err)
-
-	largeTrieKeyCount := 3 * defaultRequestKeyLimit
-	largeTrieDB, largeTrieKeys, err := generateTrieWithMinKeyLen(t, r, largeTrieKeyCount, 1)
-	require.NoError(t, err)
-	largeTrieRoot, err := largeTrieDB.GetMerkleRoot(context.Background())
-	require.NoError(t, err)
-=======
 			responseBytes, err := proto.Marshal(proof.ToProto())
 			if err != nil {
 				return nil, &common.AppError{Code: 123, Message: err.Error()}
 			}
->>>>>>> 5cf58be1
 
 			return responseBytes, nil
 		},
@@ -184,16 +152,7 @@
 	updatedRootChan chan struct{}
 }
 
-<<<<<<< HEAD
-	_, err = client.GetRangeProof(
-		context.Background(),
-		&pb.SyncGetRangeProofRequest{},
-		nil, // database is unused
-	)
-	require.ErrorIs(err, errAppSendFailed)
-=======
 func (w *waitingHandler) AppRequest(ctx context.Context, nodeID ids.NodeID, deadline time.Time, requestBytes []byte) ([]byte, *common.AppError) {
 	<-w.updatedRootChan
 	return w.handler.AppRequest(ctx, nodeID, deadline, requestBytes)
->>>>>>> 5cf58be1
 }