--- conflicted
+++ resolved
@@ -46,11 +46,7 @@
 				MaxPerSecond:    250_000,
 				TargetPerSecond: 125_000, // Target block size ~125KB
 				MinPrice:        1,
-<<<<<<< HEAD
-				// ExcessConversionConstant = (Capacity - Target) * NumberOfSecondsPerDoubling / ln(2)
-=======
 				// ExcessConversionConstant = (MaxPerSecond - TargetPerSecond) * NumberOfSecondsPerDoubling / ln(2)
->>>>>>> 9185ae79
 				//
 				// ln(2) is a float and the result is consensus critical, so we
 				// hardcode the result.
